--- conflicted
+++ resolved
@@ -16,10 +16,6 @@
 
 printMessage "RUNNING TESTS FOR SCALA 2.11"
 
-<<<<<<< HEAD
-# Use sbt-doge for building code https://github.com/sbt/sbt-doge#strict-aggregation
-=======
->>>>>>> 448f9e9c
 runSbt "++2.11.12 test"
 
 printMessage "ALL TESTS PASSED"