/*
 * Copyright (C) Lightbend Inc. <https://www.lightbend.com>
 */

import com.typesafe.play.docs.sbtplugin.Imports._
import com.typesafe.play.docs.sbtplugin._
import play.core.PlayVersion
import playbuild.JavaVersion
import playbuild.CrossJava

import de.heikoseeberger.sbtheader.FileType
import de.heikoseeberger.sbtheader.CommentStyle
import de.heikoseeberger.sbtheader.HeaderPlugin.autoImport.HeaderPattern.commentBetween
import de.heikoseeberger.sbtheader.LineCommentCreator

val DocsApplication = config("docs").hide

lazy val main = Project("Play-Documentation", file("."))
  .enablePlugins(PlayDocsPlugin, SbtTwirl)
  .settings(
    // Avoid the use of deprecated APIs in the docs
    scalacOptions ++= Seq("-deprecation"),
    javacOptions ++= Seq(
      "-encoding",
      "UTF-8",
      "-parameters",
      "-Xlint:unchecked",
      "-Xlint:deprecation",
    ) ++ {
      val javaHomes = fullJavaHomes.value
      JavaVersion.sourceAndTarget(javaHomes.get("8").orElse(javaHomes.get("system@8")))
    },
    ivyConfigurations += DocsApplication,
    // We need to publishLocal playDocs since its jar file is
    // a dependency of `docsJarFile` setting.
    Test / test := ((Test / test).dependsOn(playDocs / publishLocal)).value,
    resolvers += Resolver
      .sonatypeRepo("releases"), // TODO: Delete this eventually, just needed for lag between deploying to sonatype and getting on maven central
    version := PlayVersion.current,
    libraryDependencies ++= Seq(
      "com.typesafe"   % "config"       % "1.4.2"   % Test,
<<<<<<< HEAD
      "com.h2database" % "h2"           % "2.1.212" % Test,
      "org.mockito"    % "mockito-core" % "2.28.2"  % "test",
=======
      "com.h2database" % "h2"           % "2.1.214" % Test,
      "org.mockito"    % "mockito-core" % "2.18.3"  % "test",
>>>>>>> 9700e5d0
      // https://github.com/logstash/logstash-logback-encoder/tree/logstash-logback-encoder-4.9#including
      "net.logstash.logback" % "logstash-logback-encoder" % "5.3" % "test"
    ),
    PlayDocsKeys.docsJarFile := Some((playDocs / Compile / packageBin).value),
    PlayDocsKeys.playDocsValidationConfig := PlayDocsValidation.ValidationConfig(
      downstreamWikiPages = Set(
        "JavaEbean",
        "ScalaAnorm",
        "PlaySlick",
        "PlaySlickMigrationGuide",
        "ScalaTestingWithScalaTest",
        "ScalaFunctionalTestingWithScalaTest",
        "ScalaJson",
        "ScalaJsonAutomated",
        "ScalaJsonCombinators",
        "ScalaJsonTransformers",
        // These are not downstream pages, but they were renamed
        // and are still linked in old migration guides.
        "JavaDatabase",
        "ScalaDatabase"
      )
    ),
    PlayDocsKeys.javaManualSourceDirectories :=
      (baseDirectory.value / "manual" / "working" / "javaGuide" ** "code").get ++
        (baseDirectory.value / "manual" / "gettingStarted" ** "code").get,
    PlayDocsKeys.scalaManualSourceDirectories :=
      (baseDirectory.value / "manual" / "working" / "scalaGuide" ** "code").get ++
        (baseDirectory.value / "manual" / "tutorial" ** "code").get ++
        (baseDirectory.value / "manual" / "experimental" ** "code").get,
    PlayDocsKeys.commonManualSourceDirectories :=
      (baseDirectory.value / "manual" / "working" / "commonGuide" ** "code").get ++
        (baseDirectory.value / "manual" / "gettingStarted" ** "code").get,
    Test / unmanagedSourceDirectories ++= (baseDirectory.value / "manual" / "detailedTopics" ** "code").get,
    Test / unmanagedResourceDirectories ++= (baseDirectory.value / "manual" / "detailedTopics" ** "code").get,
    // Don't include sbt files in the resources
    Test / unmanagedResources / excludeFilter := (Test / unmanagedResources / excludeFilter).value || "*.sbt",
    crossScalaVersions := Seq("2.13.8"),
    scalaVersion := "2.13.8",
    Test / fork := true,
    Test / javaOptions ++= Seq("-Xmx512m", "-Xms128m"),
    headerLicense := Some(HeaderLicense.Custom("Copyright (C) Lightbend Inc. <https://www.lightbend.com>")),
    headerMappings ++= Map(
      FileType.xml   -> CommentStyle.xmlStyleBlockComment,
      FileType.conf  -> CommentStyle.hashLineComment,
      FileType("md") -> CommentStyle(new LineCommentCreator("<!---", "-->"), commentBetween("<!---", "*", "-->"))
    ),
    Test / headerSources ++= (baseDirectory.value ** "*.md").get,
    Test / javafmt / sourceDirectories ++= (Test / unmanagedSourceDirectories).value,
    Test / javafmt / sourceDirectories ++= (Test / unmanagedResourceDirectories).value,
    // No need to show eviction warnings for Play documentation.
    update / evictionWarningOptions := EvictionWarningOptions.default
      .withWarnTransitiveEvictions(false)
      .withWarnDirectEvictions(false)
  )
  .dependsOn(
    playDocs,
    playProject("Play")                       % "test",
    playProject("Play-Specs2")                % "test",
    playProject("Play-Java")                  % "test",
    playProject("Play-Java-Forms")            % "test",
    playProject("Play-Java-JPA")              % "test",
    playProject("Play-Guice")                 % "test",
    playProject("Play-Caffeine-Cache")        % "test",
    playProject("Play-AHC-WS")                % "test",
    playProject("Play-OpenID")                % "test",
    playProject("Filters-Helpers")            % "test",
    playProject("Play-JDBC-Evolutions")       % "test",
    playProject("Play-JDBC")                  % "test",
    playProject("Play-Logback")               % "test",
    playProject("Play-Java-JDBC")             % "test",
    playProject("Play-Akka-Http-Server")      % "test",
    playProject("Play-Netty-Server")          % "test",
    playProject("Play-Cluster-Sharding")      % "test",
    playProject("Play-Java-Cluster-Sharding") % "test"
  )

lazy val playDocs = playProject("Play-Docs")

def playProject(name: String) = ProjectRef(Path.fileProperty("user.dir").getParentFile, name)

addCommandAlias(
  "validateCode",
  List(
    "evaluateSbtFiles",
    "validateDocs",
    "headerCheckAll",
    "scalafmtSbtCheck",
    "scalafmtCheckAll",
    "javafmtCheckAll",
  ).mkString(";")
)<|MERGE_RESOLUTION|>--- conflicted
+++ resolved
@@ -39,13 +39,8 @@
     version := PlayVersion.current,
     libraryDependencies ++= Seq(
       "com.typesafe"   % "config"       % "1.4.2"   % Test,
-<<<<<<< HEAD
-      "com.h2database" % "h2"           % "2.1.212" % Test,
+      "com.h2database" % "h2"           % "2.1.214" % Test,
       "org.mockito"    % "mockito-core" % "2.28.2"  % "test",
-=======
-      "com.h2database" % "h2"           % "2.1.214" % Test,
-      "org.mockito"    % "mockito-core" % "2.18.3"  % "test",
->>>>>>> 9700e5d0
       // https://github.com/logstash/logstash-logback-encoder/tree/logstash-logback-encoder-4.9#including
       "net.logstash.logback" % "logstash-logback-encoder" % "5.3" % "test"
     ),
