# The Play JSON library Basics

## Overview

The recommended way of dealing with JSON is using Play’s typeclass based JSON library, located at ```play.api.libs.json```. 

<<<<<<< HEAD
This library is built on top of [Jerkson](https://github.com/codahale/jerkson/), which is a Scala wrapper around the super-fast Java based JSON library, [Jackson](http://jackson.codehaus.org/). 
=======
For parsing JSON strings, Play uses super-fast Java based JSON library, [Jackson](http://jackson.codehaus.org/).  
>>>>>>> 78ba56e4

The benefit of this approach is that both the Java and the Scala side of Play can share the same underlying library (Jackson), while Scala users can enjoy the extra type safety and functional aspects that Play’s JSON support brings to the table.

## JSON is an AST (_Abstract Syntax Tree_)

Take JSON example:

```json
{ 
  "user": {
    "name" : "toto",
    "age" : 25,
    "email" : "toto@jmail.com",
    "isAlive" : true,
    "friend" : {
  	  "name" : "tata",
  	  "age" : 20,
  	  "email" : "tata@coldmail.com"
    }
  } 
}
```

This can be seen as a tree structure using the 2 following structures:

- **JSON object** contains a set of `name` / `value` pairs:
    - `name` is a String
    - `value` can be :
        - string
        - number
        - another JSON object
        - a JSON array
        - true/false
        - null
- **JSON array** is a sequence of values from the previously listed value types.

> If you want to have more info about the exact JSON standard, please go to [json.org](http://json.org/)


## Json Data Types

`play.api.libs.json` package contains 7 JSON data types reflecting exactly the previous structure.

### ```JsObject``` 

- This is a set of name/value pairs as described in standard.
- `{ "name" : "toto", "age" : 45 }` as a JSON example.

### ```JsNull```

This represents `null` value in JSON

### ```JsBoolean```

This is a boolean with value `true` or `false`

### ```JsNumber```

- JSON does NOT discriminate `short`, `int`, `long`, `float`, `double`, `bigdecimal` so it is represented by `JsNumber` containing a `bigdecimal`. 
- Play JSON API brings more type precision when converting to Scala structures.

### ```JsArray``` 

- An array is a sequence of any Json value types (not necessarily the same type).
- `[ "alpha", "beta", true, 123.44, 334]` as a JSON example.

### ```JsString```

A classic String.

### ```JsUndefined```

This is not part of the JSON standard and is only used internally by the API to represent some error nodes in the AST.

### ```JsValue```

All previous types inherit from the generic JSON trait, ```JsValue```.

## Minimal Import to work with basic JSON API

```scala
import play.api.libs.json.Json
```

This import give access to the most basic JSON features :

- `Json.parse` : parses a string to JsValue
- `Json.stringify` : stringifies a JsValue
- `Json.toJson[T](t: T)(implicit writes: Writes[T])` : tries to convert a Scala structure to a `JsValue` using the resolved implicit `Writes[T]`
- `Json.fromJson[T](json: JsValue)(implicit reads: Reads[T])` : tries to convert a `JsValue` to a Scala structure using the resolved implicit `Reads[T]`
- `Json.obj()` : simplified syntax to create a `JsObject`
- `Json.arr()` : simplified syntax to create a `JsArray`


## Parsing a JSON String

You can easily parse any JSON string as a `JsValue`:

```
val json: JsValue = Json.parse("""
{ 
  "user": {
    "name" : "toto",
    "age" : 25,
    "email" : "toto@jmail.com",
    "isAlive" : true,
    "friend" : {
  	  "name" : "tata",
  	  "age" : 20,
  	  "email" : "tata@coldmail.com"
    }
  } 
}
""")
```

This sample is used in all next samples.

As explained previously, the parsing is performed by [Jackson](http://jackson.codehaus.org/).

## Constructing JSON directly

### Raw way

The previous sample Json object can be created in other ways too. 
Here is the raw approach.

```
JsObject(
  "users" -> JsArray(
    JsObject(
      "name" -> JsString("Bob") ::
      "age" -> JsNumber(31) ::
      "email" -> JsString("bob@gmail.com") ::
      Nil) ::
    JsObject(
      "name" -> JsString("Kiki") ::
      "age" -> JsNumber(25) ::
      "email" -> JsNull ::
      Nil
    ) :: Nil
  ) :: Nil
)
```

### Preferred way

Play now provides a simplified syntax to build your JSON.
The previous JsObject can be constructed as following:

```
Json.obj(
  "users" -> Json.arr(
    Json.obj(
      "name" -> "bob",
      "age" -> 31,
      "email" -> "bob@gmail.com"  	  
    ),
    Json.obj(
      "name" -> "kiki",
      "age" -> 25,
      "email" -> JsNull  	  
    )
  )
)
```


## Serializing JSON

<<<<<<< HEAD
val maybeName = (json \ "user" \ name).asOpt[String]
val emails = (json \ "user" \\ "emails").map(_.as[String])
=======
Serializing a `JsValue` to its JSON String representation is easy:

```
val jsonString: String = Json.stringify(jsValue)
```


## Accessing Path in a JSON tree 

As soon as you have a `JsValue` you can navigate into the JSON tree.  
The API looks like the one provided to navigate into XML document by Scala using `NodeSeq` except you retrieve `JsValue`.

### Simple path `\`

```scala
scala> val name: JsValue = json \ "user" \ "name"
name: play.api.libs.json.JsValue = "toto"
```

### Recursive path `\\`
 
```scala
// recursively searches in the sub-tree and returns a Seq[JsValue]
// of all found JsValue
scala> val emails: Seq[String] = json \ "user" \\ "email"
emails: Seq[play.api.libs.json.JsValue] = List("toto@jmail.com", "tata@coldmail.com")
>>>>>>> 78ba56e4
```
 

## Converting JsValue to Scala Value

<<<<<<< HEAD
> **Note** that navigating using \ and \\ never fails. You must handle the error case at the end using `asOpt[T]` that will return `None` if the value is missing. Otherwiser you can use `as[T]` that we fail with an exception if the value was missing.
=======
While navigating JSON tree, you retrieve `JsValue` but you may want to convert the JsValue to a Scala type. 
For ex, a `JsString` to a `String` or a `JsNumber` to a `Long` (if it can be converted).
>>>>>>> 78ba56e4

### Unsafe conversion with `json.as[T]`

`as[T]` is unsafe because it tries to access the path and to convert to the required type. But if the path is not found or the conversion not possible, it generates a `JsResultException` RuntimeException containing detected errors.

#### case OK: path found & conversion possible

```scala
// returns the value converted to provided type (if possible and if found)
scala> val name: String = (json \ "user" \ "name").as[String]
name: String = toto
```

#### case KO: Path not found

```scala
scala> val nameXXX: String = (json \ "user" \ "nameXXX").as[String]
play.api.libs.json.JsResultException: JsResultException(errors:List((,List(ValidationError(validate.error.expected.jsstring,WrappedArray())))))
	at play.api.libs.json.JsValue$$anonfun$4.apply(JsValue.scala:65)
	at play.api.libs.json.JsValue$$anonfun$4.apply(JsValue.scala:65)
	at play.api.libs.json.JsResult$class.fold(JsResult.scala:69)
	at play.api.libs.json.JsError.fold(JsResult.scala:10)
	at play.api.libs.json.JsValue$class.as(JsValue.scala:63)
	at play.api.libs.json.JsUndefined.as(JsValue.scala:96)
```

> Please note the error that doesn't return `path.not.found` as you may expect. This is a difference from JSON combinators presented later in the doc. 
> This is due to the fact that `(json \ "user" \ "nameXXX")` returns `JsNull` and the implicit `Reads[String]` here awaits a `JsString` which explains the detected error.


#### case KO: Conversion not possible

```scala
scala> val name: Long = (json \ "user" \ "name").as[Long]
play.api.libs.json.JsResultException: JsResultException(errors:List((,List(ValidationError(validate.error.expected.jsnumber,WrappedArray())))))
	at play.api.libs.json.JsValue$$anonfun$4.apply(JsValue.scala:65)
	at play.api.libs.json.JsValue$$anonfun$4.apply(JsValue.scala:65)
	at play.api.libs.json.JsResult$class.fold(JsResult.scala:69)
	at play.api.libs.json.JsError.fold(JsResult.scala:10)
	at play.api.libs.json.JsValue$class.as(JsValue.scala:63)
	at play.api.libs.json.JsString.as(JsValue.scala:111)
```

<br/>
### Safer conversion with `Option[T]`

`as[T]` is immediate but not robust so there is `asOpt[T]` which returns None in case of error of any type.

#### case OK: path found & conversion possible

```scala
scala> val maybeName: Option[String] = (json \ "user" \ "name").asOpt[String]
maybeName: Option[String] = Some(toto)
```

#### case KO: Path not found

```scala
scala> val maybeNameXXX: Option[String] = (json \ "user" \ "nameXXX").asOpt[String]
maybeNameXXX: Option[String] = None
```

#### case KO: Conversion not possible

```scala
scala> val maybeNameLong: Option[Long] = (json \ "user" \ "name").asOpt[Long]
maybeNameLong: Option[Long] = None
```

<br/>
### Safest conversion with `validate[T]`

`asOpt[T]` is better but you lose the kind of error that was detected.  

`validate[T]` is there to provide the safest and most robust way to convert a `JsValue` by returning a `JsResult[T]`:

- `JsResult[T]` accumulates all detected errors (doesn't stop at 1st error),
- `JsResult[T]` is a monadic structure providing `map`/`flatMap`/`fold` operations to manipulate, compose it.

#### `JsResult[T]` in a very nutshell

`JsResult[T]` can have 2 values:

- `JsSuccess[T](value: T, path: JsPath = JsPath())` contains: 
    - `value: T` when conversion was OK,
    - FYI, don't focus on `path` which is mainly an internal field used by the API to represent the current traversed `JsPath`.

> Please note : `JsPath` will be described later but it is just the same as `XMLPath` for JSON. 
> When you write : 
> `json \ "user" \ "name"`
> It can be written as following : 
> `(JsPath \ "user" \ "name")(json)`
> _You create a `JsPath` to search `user` then `name` and apply it to a given `json`._


- `JsError(errors: Seq[(JsPath, Seq[ValidationError])])` :  
    - `errors` is a Sequence of pairs `(JsPath, Seq[ValidationError])`
    - pair `(JsPath, Seq[ValidationError])` locates one or more detected errors at given `JsPath`

A few samples of usage:

```scala
scala> val jsres: JsResult[String] = JsString("toto").validate[String]
jsres: JsSuccess("toto")

scala> val jsres: JsResult[String] = JsNumber(123).validate[String]
jsres: play.api.libs.json.JsResult[String] = JsError(List((,List(ValidationError(validate.error.expected.jsstring,WrappedArray())))))

jsres.map{ s: String => …}
jsres.flatMap{ s: String => JsSuccess(s) }

jsres.fold( 
  errors: Seq[(JsPath, Seq[ValidationError])] => // manage errors,
  s: String => // manage value 
)

jsres.map( s: String => // manage value )
     .recover( jserror: JsError => // manage errors)
```

#### case OK: path found & conversion possible

```scala
scala> val safeName = (json \ "user" \ "name").validate[String]
safeName: play.api.libs.json.JsResult[String] = JsSuccess(toto,) // path is not precised because it's root
```

#### case KO: Path not found

```scala
scala> val nameXXX = (json \ "user" \ "nameXXX").validate[String]
nameXXX: play.api.libs.json.JsResult[String] = 
  JsError(List((,List(ValidationError(validate.error.expected.jsstring,WrappedArray())))))
```

> Please note the error that doesn't return `path.not.found` as you may expect. This is a difference from JSON combinators presented later in the doc. 
> This is due to the fact that `(json \ "user" \ "nameXXX")` returns `JsNull` and the implicit `Reads[String]` here awaits a `JsString` which explains the detected error.

#### case KO: Conversion not possible

```scala
scala> val name = (json \ "user" \ "name").validate[Long]
name: play.api.libs.json.JsResult[Long] = 
  JsError(List((,List(ValidationError(validate.error.expected.jsnumber,WrappedArray())))))
```

<br/>
### Converting Recursive path `\\`
 
`\\` recursively searches in the sub-tree and returns a `Seq[JsValue]` of found JsValue which is then a collection with classical Scala functions.

```scala
scala> val emails: Seq[String] = (json \ "user" \\ "email").map(_.as[String])
emails: Seq[String] = List(toto@jmail.com, tata@coldmail.com)
```
<br/>
## Converting a Scala value to JsValue

Scala to JSON conversion is performed by function `Json.toJson[T](implicit writes: Writes[T])` based on implicit typeclass `Writes[T]` which is just able to convert a `T` to a `JsValue`. 

### Create very simple JsValue

```
val jsonNumber = Json.toJson(4)
jsonNumber: play.api.libs.json.JsValue = 4
```

*This conversion is possible because Play JSON API provides an implicit `Writes[Int]`*


### Create a JSON array from a Seq[T]

```
val jsonArray = Json.toJson(Seq(1, 2, 3, 4))
jsonArray: play.api.libs.json.JsValue = [1,2,3,4]
```

<<<<<<< HEAD
Here we have no problem to convert a `Seq[Int]` into a Json array. However it is more complicated if the `Seq` contains heterogeous values:
=======
*This conversion is possible because Play JSON API provides an implicit `Writes[Seq[Int]]`*

Here we have no problem to convert a `Seq[Int]` into a Json array. However it is more complicated if the `Seq` contains heterogeneous values:
>>>>>>> 78ba56e4

```
val jsonArray = Json.toJson(Seq(1, "Bob", 3, 4))
<console>:11: error: No Json deserializer found for type Seq[Any]. Try to implement an implicit Writes or Format for this type.
       val jsonArray = Json.toJson(Seq(1, "Bob", 3, 4))
```

You get an error because there is no way to convert a `Seq[Any]` to Json (`Any` could be anything including something not supported by Json right?)

A simple solution is to handle it as a `Seq[JsValue]`:

```
val jsonArray = Json.toJson(Seq(
  toJson(1), toJson("Bob"), toJson(3), toJson(4)
))
```
*This conversion is possible because Play API JSON provides an implicit `Writes[Seq[JsValue]]`*

### Create a JSON object from a Map[String, T]

```
val jsonObject = Json.toJson(
  Map(
    "users" -> Seq(
      toJson(
        Map(
          "name" -> toJson("Bob"),
          "age" -> toJson(31),
          "email" -> toJson("bob@gmail.com")
        )
      ),
      toJson(
        Map(
          "name" -> toJson("Kiki"),
          "age" -> toJson(25),
          "email" -> JsNull
        )
      )
    )
  )
)
```

That will generate this Json result:

```
{
  "users":[
    {
      "name": "Bob",
      "age": 31.0,
      "email": "bob@gmail.com"
    },
    {
      "name": "Kiki",
      "age":  25.0,
      "email": null
    }
  ]
}
```

<<<<<<< HEAD
## Serializing Json

Serializing a `JsValue` to its json String representation is easy:

```
val jsonString: String = Json.stringify(jsValue)
```

## Other options

While the typeclass based solution describe above is the on that's recommended, nothing stopping users from using any other JSON libraries if needed.

For example, here is a small snippet which demonstrates how to marshal plain scala objects into JSON and send it over the wire using the bundled, reflection based [[Jerkson | https://github.com/codahale/jerkson/]] library:

```scala
import com.codahale.jerkson.Json._

val json = generate(
  Map( 
    "url"-> "http://nytimes.com",
    "attributes" -> Map(
      "name" -> "nytimes", 
      "country" -> "US",
      "id" -> 25
    ), 
    "links" -> List(
      "http://link1",
      "http://link2"
    )
  )
)
```

> **Next:** [[Handling and serving Json requests | ScalaJsonRequests]]
=======
> **Next:** [[JSON Reads/Writes/Formats Combinators | ScalaJsonCombinators]]
>>>>>>> 78ba56e4
<|MERGE_RESOLUTION|>--- conflicted
+++ resolved
@@ -4,11 +4,7 @@
 
 The recommended way of dealing with JSON is using Play’s typeclass based JSON library, located at ```play.api.libs.json```. 
 
-<<<<<<< HEAD
-This library is built on top of [Jerkson](https://github.com/codahale/jerkson/), which is a Scala wrapper around the super-fast Java based JSON library, [Jackson](http://jackson.codehaus.org/). 
-=======
 For parsing JSON strings, Play uses super-fast Java based JSON library, [Jackson](http://jackson.codehaus.org/).  
->>>>>>> 78ba56e4
 
 The benefit of this approach is that both the Java and the Scala side of Play can share the same underlying library (Jackson), while Scala users can enjoy the extra type safety and functional aspects that Play’s JSON support brings to the table.
 
@@ -179,10 +175,6 @@
 
 ## Serializing JSON
 
-<<<<<<< HEAD
-val maybeName = (json \ "user" \ name).asOpt[String]
-val emails = (json \ "user" \\ "emails").map(_.as[String])
-=======
 Serializing a `JsValue` to its JSON String representation is easy:
 
 ```
@@ -209,18 +201,13 @@
 // of all found JsValue
 scala> val emails: Seq[String] = json \ "user" \\ "email"
 emails: Seq[play.api.libs.json.JsValue] = List("toto@jmail.com", "tata@coldmail.com")
->>>>>>> 78ba56e4
 ```
  
 
 ## Converting JsValue to Scala Value
 
-<<<<<<< HEAD
-> **Note** that navigating using \ and \\ never fails. You must handle the error case at the end using `asOpt[T]` that will return `None` if the value is missing. Otherwiser you can use `as[T]` that we fail with an exception if the value was missing.
-=======
 While navigating JSON tree, you retrieve `JsValue` but you may want to convert the JsValue to a Scala type. 
 For ex, a `JsString` to a `String` or a `JsNumber` to a `Long` (if it can be converted).
->>>>>>> 78ba56e4
 
 ### Unsafe conversion with `json.as[T]`
 
@@ -398,13 +385,9 @@
 jsonArray: play.api.libs.json.JsValue = [1,2,3,4]
 ```
 
-<<<<<<< HEAD
-Here we have no problem to convert a `Seq[Int]` into a Json array. However it is more complicated if the `Seq` contains heterogeous values:
-=======
 *This conversion is possible because Play JSON API provides an implicit `Writes[Seq[Int]]`*
 
 Here we have no problem to convert a `Seq[Int]` into a Json array. However it is more complicated if the `Seq` contains heterogeneous values:
->>>>>>> 78ba56e4
 
 ```
 val jsonArray = Json.toJson(Seq(1, "Bob", 3, 4))
@@ -467,41 +450,4 @@
 }
 ```
 
-<<<<<<< HEAD
-## Serializing Json
-
-Serializing a `JsValue` to its json String representation is easy:
-
-```
-val jsonString: String = Json.stringify(jsValue)
-```
-
-## Other options
-
-While the typeclass based solution describe above is the on that's recommended, nothing stopping users from using any other JSON libraries if needed.
-
-For example, here is a small snippet which demonstrates how to marshal plain scala objects into JSON and send it over the wire using the bundled, reflection based [[Jerkson | https://github.com/codahale/jerkson/]] library:
-
-```scala
-import com.codahale.jerkson.Json._
-
-val json = generate(
-  Map( 
-    "url"-> "http://nytimes.com",
-    "attributes" -> Map(
-      "name" -> "nytimes", 
-      "country" -> "US",
-      "id" -> 25
-    ), 
-    "links" -> List(
-      "http://link1",
-      "http://link2"
-    )
-  )
-)
-```
-
-> **Next:** [[Handling and serving Json requests | ScalaJsonRequests]]
-=======
-> **Next:** [[JSON Reads/Writes/Formats Combinators | ScalaJsonCombinators]]
->>>>>>> 78ba56e4
+> **Next:** [[JSON Reads/Writes/Formats Combinators | ScalaJsonCombinators]]