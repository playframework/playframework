# Session and Flash scopes

## How it is different in Play

If you have to keep data across multiple HTTP requests, you can save them in the Session or Flash scopes. Data stored in the Session are available during the whole user Session, and data stored in the Flash scope are available to the next request only.

It’s important to understand that Session and Flash data are not stored by the server but are added to each subsequent HTTP request, using the cookie mechanism. This means that the data size is very limited (up to 4 KB) and that you can only store string values.

Of course, cookie values are signed with a secret key so the client can’t modify the cookie data (or it will be invalidated).

The Play Session is not intended to be used as a cache. If you need to cache some data related to a specific Session, you can use the Play built-in cache mechanism and use store a unique ID in the user Session to keep them related to a specific user.

> There is no technical timeout for the Session. It expires when the user closes the web browser. If you need a functional timeout for a specific application, just store a timestamp into the user Session and use it however your application needs (e.g. for a maximum session duration, maxmimum inactivity duration, etc.).

## Reading a Session value

You can retrieve the incoming Session from the HTTP request:

@[index-retrieve-incoming-session](code/ScalaSessionFlash.scala)


Alternatively you can retrieve the Session implicitly from a request:

@[index-retrieve-incoming-session-implicitly](code/ScalaSessionFlash.scala)


## Storing data in the Session

As the Session is just a Cookie, it is also just an HTTP header. You can manipulate the session data the same way you manipulate other results properties:

@[store-session](code/ScalaSessionFlash.scala)


Note that this will replace the whole session. If you need to add an element to an existing Session, just add an element to the incoming session, and specify that as new session:

@[add-session](code/ScalaSessionFlash.scala)


You can remove any value from the incoming session the same way:

@[remove-session](code/ScalaSessionFlash.scala)

## Discarding the whole session

There is special operation that discards the whole session:

@[discarding-session](code/ScalaSessionFlash.scala)

## Flash scope

The Flash scope works exactly like the Session, but with two differences:

- data are kept for only one request
- the Flash cookie is not signed, making it possible for the user to modify it.

> **Important:** The flash scope should only be used to transport success/error messages on simple non-Ajax applications. As the data are just kept for the next request and because there are no guarantees to ensure the request order in a complex Web application, the Flash scope is subject to race conditions.

Here are a few examples using the Flash scope:

@[using-flash](code/ScalaSessionFlash.scala)


<<<<<<< HEAD
=======

To retrieve the Flash scope value in your view, just add an implicit with Flash:
```
@()(implicit flash: Flash)
...
@flash.get("success").getOrElse("Welcome!")
...
```

If the error '_could not find implicit value for parameter flash: play.api.mvc.Flash_' is raised then this is because your Action didn't import a request object. Add an "implicit request=>" as show below:

@[find-noflash](code/ScalaSessionFlash.scala)

>>>>>>> 72f46b19
> **Next:** [[Body parsers | ScalaBodyParsers]]<|MERGE_RESOLUTION|>--- conflicted
+++ resolved
@@ -10,7 +10,7 @@
 
 The Play Session is not intended to be used as a cache. If you need to cache some data related to a specific Session, you can use the Play built-in cache mechanism and use store a unique ID in the user Session to keep them related to a specific user.
 
-> There is no technical timeout for the Session. It expires when the user closes the web browser. If you need a functional timeout for a specific application, just store a timestamp into the user Session and use it however your application needs (e.g. for a maximum session duration, maxmimum inactivity duration, etc.).
+> There is no technical timeout for the Session. It expires when the user closes the web browser. If you need a functional timeout for a specific application, just store a timestamp into the user Session and use it however your application needs (e.g. for a maximum session duration, maximum inactivity duration, etc.).
 
 ## Reading a Session value
 
@@ -53,15 +53,13 @@
 - data are kept for only one request
 - the Flash cookie is not signed, making it possible for the user to modify it.
 
-> **Important:** The flash scope should only be used to transport success/error messages on simple non-Ajax applications. As the data are just kept for the next request and because there are no guarantees to ensure the request order in a complex Web application, the Flash scope is subject to race conditions.
+> **Important:** The Flash scope should only be used to transport success/error messages on simple non-Ajax applications. As the data are just kept for the next request and because there are no guarantees to ensure the request order in a complex Web application, the Flash scope is subject to race conditions.
 
 Here are a few examples using the Flash scope:
 
 @[using-flash](code/ScalaSessionFlash.scala)
 
 
-<<<<<<< HEAD
-=======
 
 To retrieve the Flash scope value in your view, just add an implicit with Flash:
 ```
@@ -75,5 +73,4 @@
 
 @[find-noflash](code/ScalaSessionFlash.scala)
 
->>>>>>> 72f46b19
 > **Next:** [[Body parsers | ScalaBodyParsers]]