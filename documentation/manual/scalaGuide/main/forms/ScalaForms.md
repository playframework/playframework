# Handling form submission

## Defining a form

The `play.api.data` package contains several helpers to handle HTTP form data submission and validation. The easiest way to handle a form submission is to define a `play.api.data.Form` structure:

@[loginForm-define](code/ScalaForms.scala)


This form can generate a `(String, String)` result value from `Map[String,String]` data:

@[loginForm-generate-map](code/ScalaForms.scala)


If you have a request available in the scope, you can bind directly to it from the request content:

@[loginForm-generate-request](code/ScalaForms.scala)

## Constructing complex objects

A form can use functions to construct and deconstruct the value. So you can, for example, define a form that wraps an existing case class:

@[userForm-get](code/ScalaForms.scala)

> **Note:** The difference between using `tuple` and `mapping` is that when you are using `tuple` the construction and deconstruction functions don’t need to be specified (we know how to construct and deconstruct a tuple, right?). 
>
> The `mapping` method just let you define your custom functions. When you want to construct and deconstruct a case class, you can just use its default `apply` and `unapply` functions, as they do exactly that!

Of course often the `Form` signature doesn’t match the case class exactly. Let’s use the example a form that contains an additional checkbox field, used to accept terms of service. We don’t need to add this data to our `User` value. It’s just a dummy field that is used for form validation but which doesn’t carry any useful information once validated.

As we can define our own construction and deconstruction functions, it is easy to handle it:

<<<<<<< HEAD
```scala
val userForm = Form(
  mapping(
    "name" -> text,
    "age" -> number,
    "accept" -> checked("Please accept the terms and conditions")
  )((name, age, _) => User(name, age))
   ((user: User) => Some((user.name, user.age, false))
)
```
=======
@[userForm-verify](code/ScalaForms.scala)
>>>>>>> 72f46b19

> **Note:** The deconstruction function is used when we fill a form with an existing `User` value. This is useful if we want the load a user from the database and prepare a form to update it.

## Defining constraints

For each mapping, you can also define additional validation constraints that will be checked during the binding phase:

<<<<<<< HEAD
```scala
import play.api.data._
import play.api.data.Forms._
import play.api.data.validation.Constraints._

case class User(name: String, age: Int)

val userForm = Form(
  mapping(
    "name" -> text.verifying(required),
    "age" -> number.verifying(min(0), max(100))
  )(User.apply)(User.unapply)
)
```
=======
@[userForm-constraints](code/ScalaForms.scala)
>>>>>>> 72f46b19

> **Note:** That can be also written:
>
> @[userForm-constraints-2](code/ScalaForms.scala)

>
> This constructs the same mappings, with additional constraints.

You can also define ad-hoc constraints on the fields:

<<<<<<< HEAD
```scala
val loginForm = Form(
  tuple(
    "email" -> nonEmptyText,
    "password" -> text
  ) verifying("Invalid user name or password", fields => fields match { 
      case (e, p) => User.authenticate(e,p).isDefined 
  })
)
```
=======
@[userForm-constraints-ad-hoc](code/ScalaForms.scala)

>>>>>>> 72f46b19

## Handling binding failure

If you can define constraints, then you need to be able to handle the binding errors. You can use the `fold` operation for this:

<<<<<<< HEAD
```scala
loginForm.bindFromRequest.fold(
  formWithErrors => // binding failure, you retrieve the form containing errors,
  value => // binding success, you get the actual value 
)
```
=======
@[loginForm-handling-failure](code/ScalaForms.scala)
>>>>>>> 72f46b19

## Fill a form with initial default values

Sometimes you’ll want to populate a form with existing values, typically for editing data:

@[userForm-filled](code/ScalaForms.scala)


## Nested values

A form mapping can define nested values:

@[userForm-nested](code/ScalaForms.scala)

When you are using nested data this way, the form values sent by the browser must be named like `address.street`, `address.city`, etc.

## Repeated values

A form mapping can also define repeated values:

<<<<<<< HEAD
```scala
case class User(name: String, emails: List[String])

val userForm = Form(
  mapping(
    "name" -> text,
    "emails" -> list(text)
  )(User.apply, User.unapply)
)
```
=======
@[userForm-repeated](code/ScalaForms.scala)
>>>>>>> 72f46b19

When you are using repeated data like this, the form values sent by the browser must be named `emails[0]`, `emails[1]`, `emails[2]`, etc.

## Optional values

A form mapping can also define optional values:

@[userForm-optional](code/ScalaForms.scala)

<<<<<<< HEAD
val userForm = Form(
  mapping(
    "name" -> text,
    "email" -> optional(text)
  )(User.apply, User.unapply)
)
```
=======
>>>>>>> 72f46b19

> **Note:** The email field will be ignored and set to `None` if the field `email` is missing in the request payload or if it contains a blank value.

## Ignored values

If you want a form to have a static value for a field:

<<<<<<< HEAD
```scala
case class User(id: Long, name: String, email: Option[String])

val userForm = Form(
  mapping(
    "id" -> ignored(1234),
    "name" -> text,
    "email" -> optional(text)
  )(User.apply, User.unapply)
)
```
=======
@[userForm-static-value](code/ScalaForms.scala)
>>>>>>> 72f46b19

Now you can mix optional, nested and repeated mappings any way you want to create complex forms.

> **Next:** [[Using the form template helpers | ScalaFormHelpers]]




<|MERGE_RESOLUTION|>--- conflicted
+++ resolved
@@ -7,7 +7,7 @@
 @[loginForm-define](code/ScalaForms.scala)
 
 
-This form can generate a `(String, String)` result value from `Map[String,String]` data:
+This form can generate a `(String, String)` result value from `Map[String, String]` data:
 
 @[loginForm-generate-map](code/ScalaForms.scala)
 
@@ -24,26 +24,13 @@
 
 > **Note:** The difference between using `tuple` and `mapping` is that when you are using `tuple` the construction and deconstruction functions don’t need to be specified (we know how to construct and deconstruct a tuple, right?). 
 >
-> The `mapping` method just let you define your custom functions. When you want to construct and deconstruct a case class, you can just use its default `apply` and `unapply` functions, as they do exactly that!
+> The `mapping` method just lets you define your custom functions. When you want to construct and deconstruct a case class, you can just use its default `apply` and `unapply` functions, as they do exactly that!
 
-Of course often the `Form` signature doesn’t match the case class exactly. Let’s use the example a form that contains an additional checkbox field, used to accept terms of service. We don’t need to add this data to our `User` value. It’s just a dummy field that is used for form validation but which doesn’t carry any useful information once validated.
+Of course often the `Form` signature doesn’t match the case class exactly. Let’s use the example of a form that contains an additional checkbox field, used to accept terms of service. We don’t need to add this data to our `User` value. It’s just a dummy field that is used for form validation but which doesn’t carry any useful information once validated.
 
 As we can define our own construction and deconstruction functions, it is easy to handle it:
 
-<<<<<<< HEAD
-```scala
-val userForm = Form(
-  mapping(
-    "name" -> text,
-    "age" -> number,
-    "accept" -> checked("Please accept the terms and conditions")
-  )((name, age, _) => User(name, age))
-   ((user: User) => Some((user.name, user.age, false))
-)
-```
-=======
 @[userForm-verify](code/ScalaForms.scala)
->>>>>>> 72f46b19
 
 > **Note:** The deconstruction function is used when we fill a form with an existing `User` value. This is useful if we want the load a user from the database and prepare a form to update it.
 
@@ -51,24 +38,7 @@
 
 For each mapping, you can also define additional validation constraints that will be checked during the binding phase:
 
-<<<<<<< HEAD
-```scala
-import play.api.data._
-import play.api.data.Forms._
-import play.api.data.validation.Constraints._
-
-case class User(name: String, age: Int)
-
-val userForm = Form(
-  mapping(
-    "name" -> text.verifying(required),
-    "age" -> number.verifying(min(0), max(100))
-  )(User.apply)(User.unapply)
-)
-```
-=======
 @[userForm-constraints](code/ScalaForms.scala)
->>>>>>> 72f46b19
 
 > **Note:** That can be also written:
 >
@@ -79,36 +49,14 @@
 
 You can also define ad-hoc constraints on the fields:
 
-<<<<<<< HEAD
-```scala
-val loginForm = Form(
-  tuple(
-    "email" -> nonEmptyText,
-    "password" -> text
-  ) verifying("Invalid user name or password", fields => fields match { 
-      case (e, p) => User.authenticate(e,p).isDefined 
-  })
-)
-```
-=======
 @[userForm-constraints-ad-hoc](code/ScalaForms.scala)
 
->>>>>>> 72f46b19
 
 ## Handling binding failure
 
 If you can define constraints, then you need to be able to handle the binding errors. You can use the `fold` operation for this:
 
-<<<<<<< HEAD
-```scala
-loginForm.bindFromRequest.fold(
-  formWithErrors => // binding failure, you retrieve the form containing errors,
-  value => // binding success, you get the actual value 
-)
-```
-=======
 @[loginForm-handling-failure](code/ScalaForms.scala)
->>>>>>> 72f46b19
 
 ## Fill a form with initial default values
 
@@ -129,20 +77,7 @@
 
 A form mapping can also define repeated values:
 
-<<<<<<< HEAD
-```scala
-case class User(name: String, emails: List[String])
-
-val userForm = Form(
-  mapping(
-    "name" -> text,
-    "emails" -> list(text)
-  )(User.apply, User.unapply)
-)
-```
-=======
 @[userForm-repeated](code/ScalaForms.scala)
->>>>>>> 72f46b19
 
 When you are using repeated data like this, the form values sent by the browser must be named `emails[0]`, `emails[1]`, `emails[2]`, etc.
 
@@ -152,16 +87,6 @@
 
 @[userForm-optional](code/ScalaForms.scala)
 
-<<<<<<< HEAD
-val userForm = Form(
-  mapping(
-    "name" -> text,
-    "email" -> optional(text)
-  )(User.apply, User.unapply)
-)
-```
-=======
->>>>>>> 72f46b19
 
 > **Note:** The email field will be ignored and set to `None` if the field `email` is missing in the request payload or if it contains a blank value.
 
@@ -169,21 +94,7 @@
 
 If you want a form to have a static value for a field:
 
-<<<<<<< HEAD
-```scala
-case class User(id: Long, name: String, email: Option[String])
-
-val userForm = Form(
-  mapping(
-    "id" -> ignored(1234),
-    "name" -> text,
-    "email" -> optional(text)
-  )(User.apply, User.unapply)
-)
-```
-=======
 @[userForm-static-value](code/ScalaForms.scala)
->>>>>>> 72f46b19
 
 Now you can mix optional, nested and repeated mappings any way you want to create complex forms.
 
@@ -191,4 +102,3 @@
 
 
 
-
