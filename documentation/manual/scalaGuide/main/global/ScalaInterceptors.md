--- conflicted
+++ resolved
@@ -26,20 +26,7 @@
 
 Let’s see how this works in practice:
 
-<<<<<<< HEAD
-```scala
-import play.api._
-
-// Note: this is in the default package.
-object Global extends GlobalSettings {
-
-  def onRouteRequest(request: RequestHeader): Option[Handler] = {
-     println("executed before every request:" + request.toString)
-     super.onRouteRequest(request)
-  }
-=======
 @[onroute-request](code/ScalaInterceptors.scala)
->>>>>>> 72f46b19
 
 
 It’s also possible to intercept a specific Action method, using [[Action composition | ScalaActionsComposition]].
