# Play 2.0 for Scala developers

The Scala API for Play 2.0 application developers is available in the `play.api` package. 

> The API available directly inside the `play` package (such as `play.mvc`) is reserved for Java developers. As a Scala developer, look at `play.api.mvc`.

## Main concepts

1. [[HTTP programming | ScalaActions]]
    1. [[Actions, Controllers and Results | ScalaActions]]
    1. [[HTTP routing | ScalaRouting]]
    1. [[Manipulating results | ScalaResults]]
    1. [[Session and Flash scopes | ScalaSessionFlash]]
    1. [[Body parsers | ScalaBodyParsers]]
    1. [[Actions composition | ScalaActionsComposition]]
    1. [[Content negotiation | ScalaContentNegotiation]]
1. [[Asynchronous HTTP programming | ScalaAsync]]
    1. [[Handling asynchronous results | ScalaAsync]]
    1. [[Streaming HTTP responses | ScalaStream]]
    1. [[Comet sockets | ScalaComet]]
    1. [[WebSockets | ScalaWebSockets]]
1. [[The template engine | ScalaTemplates]]
    1. [[Templates syntax | ScalaTemplates]]
    1. [[Common use cases | ScalaTemplateUseCases]]
1. [[HTTP form submission and validation | ScalaForms]]
    1. [[Form definitions | ScalaForms]]
    1. [[Using the form template helpers | ScalaFormHelpers]]
1. [[Working with Json | ScalaJson]]
    1. [[Play Json Basics | ScalaJson]]
    1. [[Json Reads/Writes/Format Combinators | ScalaJsonCombinators]]
    1. [[Json Transformers | ScalaJsonTransformers]]
    1. [[Json Macro Inception | ScalaJsonInception]]
    1. [[Handling and serving Json requests | ScalaJsonRequests]]
    1. [[The Play Json Library with Generics | ScalaJsonGenerics]]
1. [[Working with XML | ScalaXmlRequests]]
    1. [[Handling and serving XML requests | ScalaXmlRequests]]
1. [[Handling file upload | ScalaFileUpload]]
    1. [[Direct upload and multipart/form-data | ScalaFileUpload]]
1. [[Accessing an SQL database | ScalaDatabase]]
    1. [[Configuring and using JDBC | ScalaDatabase]]
    1. [[Using Anorm to access your database | ScalaAnorm]]
    1. [[Integrating with other database access libraries | ScalaDatabaseOthers]]
1. [[Using the Cache | ScalaCache]]
    1. [[The Play cache API | ScalaCache]]
1. [[Calling WebServices | ScalaWS]]
    1. [[The Play WS API  | ScalaWS]]
    1. [[Connecting to OpenID services | ScalaOpenID]]
    1. [[Accessing resources protected by OAuth | ScalaOAuth]]
1. [[Integrating with Akka | ScalaAkka]]
    1. [[Setting up Actors and scheduling asynchronous tasks | ScalaAkka]]
1. [[Internationalization | ScalaI18N]]
    1. [[Messages externalisation and i18n | ScalaI18N]]
1. [[The application Global object | ScalaGlobal]]
    1. [[Application global settings | ScalaGlobal]]
    1. [[Intercepting requests | ScalaInterceptors]]
1. [[Testing your application | ScalaTest]]
    1. [[Writing tests | ScalaTest]]
    1. [[Writing functional tests | ScalaFunctionalTest]]
    
## Advanced topics

1. [[Handling data streams reactively | Iteratees]]
    1. [[Iteratees | Iteratees]]
    1. [[Enumerators | Enumerators]]
    1. [[Enumeratees | Enumeratees]]
<<<<<<< HEAD
=======
1. [[HTTP Architecture | HttpApi]]
    1. [[HTTP API | HttpApi]]
    1. [[HTTP Filters | ScalaHttpFilters]]
1. [[Reverse routing | ScalaJavascriptRouting]]
    1. [[Javascript Routing | ScalaJavascriptRouting]]
>>>>>>> 3e1cefeb

## Tutorials

1. [[Your first application | ScalaTodoList]]<|MERGE_RESOLUTION|>--- conflicted
+++ resolved
@@ -1,6 +1,6 @@
-# Play 2.0 for Scala developers
+# Play for Scala developers
 
-The Scala API for Play 2.0 application developers is available in the `play.api` package. 
+The Scala API for Play application developers is available in the `play.api` package. 
 
 > The API available directly inside the `play` package (such as `play.mvc`) is reserved for Java developers. As a Scala developer, look at `play.api.mvc`.
 
@@ -63,14 +63,11 @@
     1. [[Iteratees | Iteratees]]
     1. [[Enumerators | Enumerators]]
     1. [[Enumeratees | Enumeratees]]
-<<<<<<< HEAD
-=======
 1. [[HTTP Architecture | HttpApi]]
     1. [[HTTP API | HttpApi]]
     1. [[HTTP Filters | ScalaHttpFilters]]
 1. [[Reverse routing | ScalaJavascriptRouting]]
     1. [[Javascript Routing | ScalaJavascriptRouting]]
->>>>>>> 3e1cefeb
 
 ## Tutorials
 
