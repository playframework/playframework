# Your first Play application

<<<<<<< HEAD
Let’s write a simple task list application with Play 2.0 and deploy it to the cloud.
=======
Let’s write a simple task list application with Play 2.1 and deploy it to the cloud. This is a very small example which can be managed in a few hours.
>>>>>>> 72f46b19

## Prerequisites

First of all, make sure that you have a [[working Play installation|Installing]]. You only need Java (version 6 minimum), and to unzip the Play binary package to start; everything is included.

As we will use the command line a lot, it’s better to use a Unix-like OS. If you run a Windows system, it will also work fine; you’ll just have to type a few commands in the command prompt.

You will of course need a text editor. If you are used-to a fully-featured Java IDE, such as Eclipse or IntelliJ, you can of course use it. However, with Play you can have fun working with a simple text editor like TextMate, Emacs or vi. This is because the framework manages compilation and the deployment process itself.

## Project creation

Now that Play is correctly installed, it’s time to create the new application. Creating a Play application is pretty easy and fully managed by the Play command line utility. This encourages a standard project layout across all Play applications.

Open a new command line and enter:

```
$ play new todolist
```

The Play tool will ask you a few questions. Choose to create a **simple Java application** project template.

[[images/new.png]]

The `play new` command creates a new directory `todolist/` and populates it with a series of files and directories. The most important are as follows.

* `app/` contains the application’s core, split between models, controllers and views directories. This is the directory where .java source files live.
* `conf/` contains all the application’s configuration files, especially the main `application.conf` file, the `routes` definition files and the `messages` files used for internationalization.
* `project/` contains the build scripts. The build system is based on sbt. But a new play application comes with a default build script that will just works fine for our application.
* `public/` contains all the publicly available resources, which includes JavaScript, stylesheets and images directories.
* `test/` contains all the application tests. Tests can be written as JUnit tests.

> Because Play uses UTF-8 as the single encoding, it’s very important that all text files hosted in these directories use this encoding. Make sure to configure your text editor accordingly. In the windows system the editor configuration must be ANSI encode

## Using the Play console

Once you have an application created, you can run the Play console. Go to the new `todolist/` directory and run:

```
$ play
```

This launches the Play console. There are several things you can do from the Play console, but let’s start by running the application. From the console prompt, type `run`:

```
[todolist] $ run
```

[[images/run.png]]

Now the application is running in development mode. Open a browser at <http://localhost:9000/>:

[[images/welcome.png]]

> **Note:** Read more about [[The Play Console|PlayConsole]].

## Overview

Let’s see how the new application can display this page.

The main entry point of your application is the `conf/routes` file. This file defines all of the application’s accessible URLs. If you open the generated routes file you will see this first _route_:

```
GET	/       controllers.Application.index()
```

That simply tells Play that when the web server receives a GET request for the `/` path, it must call the `controllers.Application.index()` method. 

Let’s see what the `controllers.Application.index` method looks like. Open the `todolist/app/controllers/Application.java` source file:

```
package controllers;

import play.*;
import play.mvc.*;

import views.html.*;

public class Application extends Controller {
  
  public static Result index() {
    return ok(index.render("Your new application is ready."));
  }
  
}
```

You see that `controllers.Application.index()` returns a `Result`. All action methods must return a `Result`, which represents the HTTP response to send back to the web browser.

> **Note:** Read more about [[Actions|JavaActions]].

Here, the action returns a **200 OK** response with an HTML response body. The HTML content is provided by a template. Play templates are compiled to standard Java methods, here as `views.html.index.render(String message)`.

This template is defined in the `app/views/index.scala.html` source file:

```
@(message: String)

@main("Welcome to Play 2.1") {
    
    @play20.welcome(message, style = "Java")
    
}
```

The first line defines the function signature. Here it takes a single `String` parameter. Then the template content mixes HTML (or any text-based language) with Scala statements. The Scala statements start with the special `@` character.

> **Note:** Don’t worry about the template engine using Scala as its expression language. This is not a problem for a Java developer, and you can almost use it as the language was Java.

## Development work-flow

Now let’s make some modifications to the new application. In the `Application.java` change the content of the response:

```
public static Result index() {
  return ok("Hello world");
}
```

With this change, the `index` action will now respond with a simple `text/plain` **Hello world** response. To see this change, just refresh the home page in your browser:

[[images/hello.png]]

There is no need to compile the code yourself or restart the server to see the modification. It is automatically reloaded when a change is detected. But what happens when you make a mistake in your code? Let’s try:

```
public static Result index() {
  return ok("Hello world);
}
```

Now reload the home page in your browser:

[[images/error.png]]

As you can see, errors are beautifully displayed directly in your browser.

## Preparing the application

For our todo list application, we need a few actions and the corresponding URLs. Let’s start by defining the **routes**. 

Edit the `conf/routes` file:

```
# Home page
GET     /                       controllers.Application.index()
                                
# Tasks          
GET     /tasks                  controllers.Application.tasks()
POST    /tasks                  controllers.Application.newTask()
POST    /tasks/:id/delete       controllers.Application.deleteTask(id: Long)
```

We create a route to list all tasks, and a couple of others to handle task creation and deletion. The route to handle task deletion defines a variable argument `id` in the URL path. This value is then passed to the `deleteTask` action method.

Now if your reload in your browser, you will see that Play cannot compile your routes files:

[[images/routes.png]]

This is because the routes reference non-existent action methods. So let’s add them to the `Application.java` file:

```
public class Application extends Controller {
  
  public static Result index() {
    return ok(index.render("Your new application is ready."));
  }
  
  public static Result tasks() {
    return TODO;
  }
  
  public static Result newTask() {
    return TODO;
  }
  
  public static Result deleteTask(Long id) {
    return TODO;
  }
  
}
```

As you see we use `TODO` as result in our actions implementation. Because we don’t want to write the actions implementation yet, we can use the built-in `TODO` result that will return a `501 Not Implemented` response. 

You can try to access the <http://localhost:9000/tasks> to see that:

[[images/todo.png]]

Now the last thing we need to fix before starting the action implementation is the `index` action. We want it to redirect automatically to the tasks list page:

```
public static Result index() {
  return redirect(routes.Application.tasks());
}
```

As you see we use `redirect` instead of `ok` to specify a `303 See Other` response type. We also use the reverse router to get the URL needed to fetch the `tasks` actions.

> **Note:** Read more about the [[Router and reverse router|JavaRouting]].

## Prepare the `Task` model

Before continuing the implementation we need to define what a `Task` looks like in our application. Create a `class` for it in the `app/models/Task.java` file:

```
package models;

import java.util.*;

public class Task {
    
  public Long id;
  public String label;
  
  public static List<Task> all() {
    return new ArrayList<Task>();
  }
  
  public static void create(Task task) {
  }
  
  public static void delete(Long id) {
  }
    
}
```

We have also created a bunch of static methods to manage `Task` operations. For now we wrote dummy implementation for each operation, but later in this tutorial we will write implementations that will store the tasks into a relational database.

## The application template

Our simple application will use a single Web page containing both the tasks list and the task creation form. Let’s modify the `index.scala.html` template for that:

```
@(tasks: List[Task], taskForm: Form[Task])

@import helper._

@main("Todo list") {
    
    <h1>@tasks.size() task(s)</h1>
    
    <ul>
        @for(task <- tasks) {
            <li>
                @task.label
                
                @form(routes.Application.deleteTask(task.id)) {
                    <input type="submit" value="Delete">
                }
            </li>
        }
    </ul>
    
    <h2>Add a new task</h2>
    
    @form(routes.Application.newTask()) {
        
        @inputText(taskForm("label")) 
        
        <input type="submit" value="Create">
        
    }
    
}
```

We changed the template signature to take 2 parameters:

- A list of tasks to display
- A task form

We also imported `helper._` that give us the form creation helpers, typically the `form` function that creates the HTML `<form>` with filled `action` and `method` attributes, and the `inputText` function that creates the HTML imput given a form field.
    
> **Note:** Read more about the [[Templating system|JavaTemplates]] and [[Forms helper|JavaFormHelpers]].

## The task form

A `Form` object encapsulates an HTML form definition, including validation constraints. Let’s create a form for our `Task` class. Add this to your `Application` controller:

```
static Form<Task> taskForm = Form.form(Task.class);
```

The type of `taskForm` is then `Form<Task>` since it is a form generating a simple `Task`. You also need to import `play.data.*`.
    
We can add a constraint to the `Task` type using **JSR-303** annotations. Let’s make the `label` field required:

```
package models;

import java.util.*;

import play.data.validation.Constraints.*;

public class Task {
    
  public Long id;
  
  @Required
  public String label;
  
  ...
```

> **Note:** Read more about the [[Form definitions|JavaForms]].

## Rendering the first page

Now we have all elements needed to display the application page. Let’s write the `tasks` action:

```
public static Result tasks() {
  return ok(
    views.html.index.render(Task.all(), taskForm)
  );
}
```

It renders a **200 OK** result filled with the HTML rendered by the `index.scala.html` template called with the tasks list and the task form.

You can now try to access <http://localhost:9000/tasks> in your browser:

[[images/blank.png]]

## Handling the form submission

For now if we submit the task creation form, we still get the TODO page. Let’s write the implementation of the `newTask` action:

```
public static Result newTask() {
  Form<Task> filledForm = taskForm.bindFromRequest();
  if(filledForm.hasErrors()) {
    return badRequest(
      views.html.index.render(Task.all(), filledForm)
    );
  } else {
    Task.create(filledForm.get());
    return redirect(routes.Application.tasks());  
  }
}
```

We use `bindFromRequest` to create a new form filled with the request data. If there are any errors in the form, we redisplay it (here we use **400 Bad Request** instead of **200 OK**). If there are no errors, we create the task and then redirect to the tasks list.

> **Note:** Read more about the [[Form submissions|JavaForms]].

## Persist the tasks in a database

It’s now time to persist the tasks in a database to make the application useful. Let’s start by enabling a database in our application. 

For now we will use a simple in memory database using **H2**, follow the process described in the [[Accessing an SQL database|JavaDatabase]] page.

<<<<<<< HEAD
We will use **EBean** in this tutorial to query the database. So you’ll have to enable it in the `application.conf` file as well:
=======
No need to restart the server, refreshing the browser is enough to set up the database.
>>>>>>> 72f46b19

We will use **EBean** (Play's default ORM) in this tutorial to query the database. So you’ll have to enable it as well. Define a default Ebean server following instructions on [[Using the Ebean ORM page|JavaEbean]] page.

By doing this we create an Ebean server connected to the `default` datasource, managing all entities found in the `models` package. Now it’s time to transform our `Task` class to a valid EBean entity:

```
package models;

import java.util.*;

import play.db.ebean.*;
import play.data.validation.Constraints.*;

import javax.persistence.*;

@Entity
public class Task extends Model {

  @Id
  public Long id;
  
  @Required
  public String label;
  
  public static Finder<Long,Task> find = new Finder(
    Long.class, Task.class
  );
  
  ...
```

We made the `Task` class extend the `play.db.ebean.Model` super class to have access to Play built-in Ebean helper. We also added proper persistence annotations, and created a `find` helper to initiate queries.

Let’s implement the CRUD operations:

```
public static List<Task> all() {
  return find.all();
}

public static void create(Task task) {
  task.save();
}

public static void delete(Long id) {
  find.ref(id).delete();
}
```

Now you can play again with the application, creating new tasks should work.

[[images/filled.png]]

> **Note:** Read more about [[Ebean|JavaEbean]].

## Deleting tasks

Now that we can create tasks, we need to be able to delete them. Very simple, we just need to finish the implementation of the `deleteTask` action:

```
public static Result deleteTask(Long id) {
  Task.delete(id);
  return redirect(routes.Application.tasks());
}
```

## Deploying to Heroku

All features are completed. It’s time to deploy our application in production. Let’s deploy it to heroku. First you have to create a `Procfile` for Heroku in the root application directory:

```
web: target/start -Dhttp.port=${PORT} -DapplyEvolutions.default=true -Ddb.default.url=${DATABASE_URL} -Ddb.default.driver=org.postgresql.Driver
```

> **Note:** Read more about [[Deploying to Heroku|ProductionHeroku]].

Using system properties we override the application configuration when running on Heroku. But since heroku provides a PostgreSQL database we’ll have to add the required driver to our application dependencies. 

Specify it into the `project/Build.scala` file:

```
val appDependencies = Seq(
  "postgresql" % "postgresql" % "8.4-702.jdbc4"
)
```

> **Note:** Read more about [[Dependencies management|SBTDependencies]].

Heroku uses **git** to deploy your application. Let’s initialize the git repository:

```
$ git init
$ git add .
$ git commit -m "init"
```

Now we can create the application on Heroku:

```
$ heroku create --stack cedar

Creating warm-frost-1289... done, stack is cedar
http://warm-1289.herokuapp.com/ | git@heroku.com:warm-1289.git
Git remote heroku added
```

And then deploy it using a simple `git push heroku master`:

```
$ git push heroku master

Counting objects: 34, done.
Delta compression using up to 8 threads.
Compressing objects: 100% (20/20), done.
Writing objects: 100% (34/34), 35.45 KiB, done.
Total 34 (delta 0), reused 0 (delta 0)

-----> Heroku receiving push
-----> Scala app detected
-----> Building app with sbt v0.11.0
-----> Running: sbt clean compile stage
       ...
-----> Discovering process types
       Procfile declares types -> web
-----> Compiled slug size is 46.3MB
-----> Launching... done, v5
       http://8044.herokuapp.com deployed to Heroku

To git@heroku.com:floating-lightning-8044.git
* [new branch]      master -> master
```

Heroku will build your application and deploy it to a node somewhere on the cloud. You can check the state of the application’s processes:

```
$ heroku ps

Process       State               Command
------------  ------------------  ----------------------
web.1         up for 10s          target/start
```

It’s started, you can now open it in your browser. 

> Your first application is now up and running in production!


<|MERGE_RESOLUTION|>--- conflicted
+++ resolved
@@ -1,10 +1,6 @@
 # Your first Play application
 
-<<<<<<< HEAD
-Let’s write a simple task list application with Play 2.0 and deploy it to the cloud.
-=======
 Let’s write a simple task list application with Play 2.1 and deploy it to the cloud. This is a very small example which can be managed in a few hours.
->>>>>>> 72f46b19
 
 ## Prerequisites
 
@@ -111,7 +107,7 @@
 
 The first line defines the function signature. Here it takes a single `String` parameter. Then the template content mixes HTML (or any text-based language) with Scala statements. The Scala statements start with the special `@` character.
 
-> **Note:** Don’t worry about the template engine using Scala as its expression language. This is not a problem for a Java developer, and you can almost use it as the language was Java.
+> **Note:** Don’t worry about the template engine using Scala as its expression language. This is not a problem for a Java developer, and you can almost use it as if the language was Java.
 
 ## Development work-flow
 
@@ -277,7 +273,7 @@
 - A list of tasks to display
 - A task form
 
-We also imported `helper._` that give us the form creation helpers, typically the `form` function that creates the HTML `<form>` with filled `action` and `method` attributes, and the `inputText` function that creates the HTML imput given a form field.
+We also imported `helper._` that give us the form creation helpers, typically the `form` function that creates the HTML `<form>` with filled `action` and `method` attributes, and the `inputText` function that creates the HTML input given a form field.
     
 > **Note:** Read more about the [[Templating system|JavaTemplates]] and [[Forms helper|JavaFormHelpers]].
 
@@ -289,7 +285,8 @@
 static Form<Task> taskForm = Form.form(Task.class);
 ```
 
-The type of `taskForm` is then `Form<Task>` since it is a form generating a simple `Task`. You also need to import `play.data.*`.
+The type of `taskForm` is then `Form<Task>` since it is a form generating a simple `Task`.  
+You also need to import `play.data.*` and `models.*`.
     
 We can add a constraint to the `Task` type using **JSR-303** annotations. Let’s make the `label` field required:
 
@@ -358,11 +355,7 @@
 
 For now we will use a simple in memory database using **H2**, follow the process described in the [[Accessing an SQL database|JavaDatabase]] page.
 
-<<<<<<< HEAD
-We will use **EBean** in this tutorial to query the database. So you’ll have to enable it in the `application.conf` file as well:
-=======
 No need to restart the server, refreshing the browser is enough to set up the database.
->>>>>>> 72f46b19
 
 We will use **EBean** (Play's default ORM) in this tutorial to query the database. So you’ll have to enable it as well. Define a default Ebean server following instructions on [[Using the Ebean ORM page|JavaEbean]] page.
 
@@ -509,4 +502,3 @@
 
 > Your first application is now up and running in production!
 
-
