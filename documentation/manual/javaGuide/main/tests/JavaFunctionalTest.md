--- conflicted
+++ resolved
@@ -13,11 +13,8 @@
 }
 ```
 
-<<<<<<< HEAD
-=======
 You can find the complete list of the *test helpers* in the [Helper class API documentation](http://www.playframework.com/documentation/api/2.1.1/java/play/test/Helpers.html). 
 
->>>>>>> 72f46b19
 ## Testing your controllers
 
 You can also retrieve an action reference from the reverse router, such as `controllers.routes.ref.Application.index`. You can then invoke it:
@@ -54,10 +51,10 @@
 ```
 @Test
 public void testInServer() {
-  running(testServer(3333), new Callback0() {
-      public void invoke() {
+  running(testServer(3333), new Runnable() {
+      public void run() {
          assertThat(
-           WS.url("http://localhost:3333").get().get().status
+           WS.url("http://localhost:3333").get().get().getStatus()
          ).isEqualTo(OK);
       }
   });
