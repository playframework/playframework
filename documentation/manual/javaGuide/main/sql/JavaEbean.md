--- conflicted
+++ resolved
@@ -26,9 +26,6 @@
 
 In this example, we have access to two Ebean servers - each using its own database.
 
-<<<<<<< HEAD
-> For more information about Ebean, see the [[Ebean documentation | http://www.avaje.org/ebean/documentation.html]].
-=======
 Each `ebean.` config line (as above) can map *any* classes that Ebean may be interested in registering (eg. `@Entity`/`Model` classes, `@Embeddable`s, custom `ScalarType`s and `CompoundType`s, `BeanPersistController`s, `BeanPersistListener`s, `BeanFinder`s, `ServerConfigStartup`s, etc). These can be individually listed separated by commas, and/or you can use the wildcard `.*`. For example, `models.*` registers with Ebean all classes within the models package that Ebean can make use of.
 
 To customise the underlying Ebean Server configuration, you can either add a `conf/ebean.properties` file, or create an instance of the `ServerConfigStartup` interface to programmatically manipulate the Ebean `ServerConfig` before the server is initialised.
@@ -52,7 +49,6 @@
 Note that Ebean will also make use of a `conf/orm.xml` file (if present), to configure `<entity-mappings>`.
 
 > For more information about Ebean, see the [Ebean documentation](http://www.avaje.org/ebean/documentation.html).
->>>>>>> 72f46b19
 
 ## Using the play.db.ebean.Model superclass
 
@@ -89,7 +85,13 @@
 
 }
 ```
-> Play has been designed to generate getter/setter automatically, to ensure compatibility with libraries that expect them to be available at runtime (ORM, Databinder, JSON Binder, etc). **If Play detects any user-written getter/setter in the Model, it will not generate getter/setter in order to avoid any conflict.**
+> Play has been designed to generate getter/setter automatically, to ensure compatibility with libraries that expect them to be available at **runtime** (ORM, Databinder, JSON Binder, etc). **If Play detects any user-written getter/setter in the Model, it will not generate getter/setter in order to avoid any conflict.**
+
+> **Caveats:**
+
+> (1) Because Ebean class enhancement occurs *after* compilation, **do not expect Ebean-generated getter/setters to be available at compilation time.** If you'd prefer to code with them directly, either add the getter/setters explicitly yourself, or ensure that your model classes are compiled before the remainder of your project, eg. by putting them in a separate subproject.
+
+> (2) Enhancement of direct Ebean field access (enabling lazy loading) is only applied to Java classes, not to Scala. Thus, direct field access from Scala source files (including standard Play 2 templates) does not invoke lazy loading, often resulting in empty (unpopulated) entity fields. To ensure the fields get populated, either (a) manually create getter/setters and call them instead, or (b) ensure the entity is fully populated *before* accessing the fields.
 
 As you can see, we've added a `find` static field, defining a `Finder` for an entity of type `Task` with a `Long` identifier. This helper field is then used to simplify querying our model:
 
