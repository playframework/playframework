--- conflicted
+++ resolved
@@ -18,44 +18,7 @@
 
 To handle a WebSocket your method must return a `WebSocket` instead of a `Result`:
 
-<<<<<<< HEAD
-```
-public static WebSocket<String> index() {
-  return new WebSocket<String>() {
-      
-    // Called when the Websocket Handshake is done.
-    public void onReady(WebSocket.In<String> in, WebSocket.Out<String> out) {
-      
-      // For each event received on the socket,
-      in.onMessage(new Callback<String>() {
-         public void invoke(String event) {
-             
-           // Log events to the console
-           println(event);  
-             
-         } 
-      });
-      
-      // When the socket is closed.
-      in.onClose(new Callback0() {
-         public void invoke() {
-             
-           println("Disconnected")
-             
-         }
-      });
-      
-      // Send a single 'Hello!' message
-      out.write("Hello!");
-      
-    }
-    
-  }
-}
-```
-=======
 @[websocket](code/javaguide/async/JavaWebSockets.java)
->>>>>>> 72f46b19
 
 A WebSocket has access to the request headers (from the HTTP request that initiates the WebSocket connection) allowing you to retrieve standard headers and session data. But it doesn't have access to any request body, nor to the HTTP response.
 
@@ -67,21 +30,6 @@
 
 Let’s write another example that totally discards the input data and closes the socket just after sending the **Hello!** message:
 
-<<<<<<< HEAD
-```
-public static WebSocket<String> index() {
-  return new WebSocket<String>() {
-      
-    public void onReady(WebSocket.In<String> in, WebSocket.Out<String> out) {
-      out.write("Hello!");
-      out.close()
-    }
-    
-  }
-}
-```
-=======
 @[discard-input](code/javaguide/async/JavaWebSockets.java)
->>>>>>> 72f46b19
 
 > **Next:** [[The template engine | JavaTemplates]]