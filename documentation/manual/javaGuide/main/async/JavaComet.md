--- conflicted
+++ resolved
@@ -18,47 +18,13 @@
 
 Let’s just rewrite the previous example to use it:
 
-<<<<<<< HEAD
-```
-public static Result index() {
-  Comet comet = new Comet("console.log") {
-    public void onConnected() {
-      sendMessage("kiki");
-      sendMessage("foo");
-      sendMessage("bar");
-      close();
-    }
-  };
-  
-  ok(comet);
-}
-```
-=======
 @[comet](code/javaguide/async/JavaComet.java)
->>>>>>> 72f46b19
 
 ## The forever iframe technique
 
 The standard technique to write a Comet socket is to load an infinite chunked comet response in an iframe and to specify a callback calling the parent frame:
 
-<<<<<<< HEAD
-```
-public static Result index() {
-  Comet comet = new Comet("parent.cometMessage") {
-    public void onConnected() {
-      sendMessage("kiki");
-      sendMessage("foo");
-      sendMessage("bar");
-      close();
-    }
-  };
-  
-  ok(comet);
-}
-```
-=======
 @[forever-iframe](code/javaguide/async/JavaComet.java)
->>>>>>> 72f46b19
 
 With an HTML page like:
 
