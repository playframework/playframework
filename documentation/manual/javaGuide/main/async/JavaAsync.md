# Handling asynchronous results

## Why asynchronous results?

Until now, we have been able to compute the result to send to the web client directly. This is not always the case: the result may depend on an expensive computation or on a long web service call.

Because of the way Play 2.0 works, action code must be as fast as possible (i.e. non blocking). So what should we return as result if we are not yet able to compute it? The response should be a promise of a result!

A `Promise<Result>` will eventually be redeemed with a value of type `Result`. By giving a `Promise<Result>` instead of a normal `Result`, we are able to compute the result quickly without blocking anything. Play will then serve this result as soon as the promise is redeemed. 

The web client will be blocked while waiting for the response but nothing will be blocked on the server, and server resources can be used to serve other clients.

## How to create a `Promise<Result>`

To create a `Promise<Result>` we need another promise first: the promise that will give us the actual value we need to compute the result:

@[promise-pi](code/javaguide/async/JavaAsync.java)

<<<<<<< HEAD
> **Note:** Writing functional composition in Java is really verbose for at the moment, but it should be better when Java supports [[lambda notation| http://mail.openjdk.java.net/pipermail/lambda-dev/2011-September/003936.html]].
=======
> **Note:** Writing functional composition in Java is really verbose at the moment, but it should be better when Java supports [lambda notation](http://docs.oracle.com/javase/tutorial/java/javaOO/lambdaexpressions.html).
>>>>>>> 72f46b19

Play 2.0 asynchronous API methods give you a `Promise`. This is the case when you are calling an external web service using the `play.libs.WS` API, or if you are using Akka to schedule asynchronous tasks or to communicate with Actors using `play.libs.Akka`.

A simple way to execute a block of code asynchronously and to get a `Promise` is to use the `promise()` helper:

@[promise-async](code/javaguide/async/JavaAsync.java)

> **Note:** Here, the intensive computation will just be run on another thread. It is also possible to run it remotely on a cluster of backend servers using Akka remote.

## AsyncResult

<<<<<<< HEAD
While we were using `Results.Status` until now, to send an asynchronous result we need an `Results.AsyncResult` that wraps the actual result:

```
public static Result index() {
  Promise<Integer> promiseOfInt = Akka.future(
    new Callable<Integer>() {
      public Integer call() {
        return intensiveComputation();
      }
    }
  );
  return async(
    promiseOfInt.map(
      new Function<Integer,Result>() {
        public Result apply(Integer i) {
          return ok("Got result: " + i);
        } 
      }
    )
  );
}
```
=======
While we were using `Results.Status` until now, to send an asynchronous result we need a `Results.AsyncResult` that wraps the actual result:

@[async](code/javaguide/async/Application.java)
>>>>>>> 72f46b19

> **Note:** `async()` is an helper method building an `AsyncResult` from a `Promise<Result>`.

> **Next:** [[Streaming HTTP responses | JavaStream]]<|MERGE_RESOLUTION|>--- conflicted
+++ resolved
@@ -16,11 +16,7 @@
 
 @[promise-pi](code/javaguide/async/JavaAsync.java)
 
-<<<<<<< HEAD
-> **Note:** Writing functional composition in Java is really verbose for at the moment, but it should be better when Java supports [[lambda notation| http://mail.openjdk.java.net/pipermail/lambda-dev/2011-September/003936.html]].
-=======
 > **Note:** Writing functional composition in Java is really verbose at the moment, but it should be better when Java supports [lambda notation](http://docs.oracle.com/javase/tutorial/java/javaOO/lambdaexpressions.html).
->>>>>>> 72f46b19
 
 Play 2.0 asynchronous API methods give you a `Promise`. This is the case when you are calling an external web service using the `play.libs.WS` API, or if you are using Akka to schedule asynchronous tasks or to communicate with Actors using `play.libs.Akka`.
 
@@ -32,34 +28,9 @@
 
 ## AsyncResult
 
-<<<<<<< HEAD
-While we were using `Results.Status` until now, to send an asynchronous result we need an `Results.AsyncResult` that wraps the actual result:
-
-```
-public static Result index() {
-  Promise<Integer> promiseOfInt = Akka.future(
-    new Callable<Integer>() {
-      public Integer call() {
-        return intensiveComputation();
-      }
-    }
-  );
-  return async(
-    promiseOfInt.map(
-      new Function<Integer,Result>() {
-        public Result apply(Integer i) {
-          return ok("Got result: " + i);
-        } 
-      }
-    )
-  );
-}
-```
-=======
 While we were using `Results.Status` until now, to send an asynchronous result we need a `Results.AsyncResult` that wraps the actual result:
 
 @[async](code/javaguide/async/Application.java)
->>>>>>> 72f46b19
 
 > **Note:** `async()` is an helper method building an `AsyncResult` from a `Promise<Result>`.
 
