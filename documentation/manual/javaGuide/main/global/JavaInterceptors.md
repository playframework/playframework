# Intercepting requests

## Overriding onRequest

One important aspect of  the ```GlobalSettings``` class is that it provides a way to intercept requests and execute business logic before a request is dispatched to an action.

For example:

<<<<<<< HEAD
```java
import play.*;

public class Global extends GlobalSettings {

@Override
public Action onRequest(Request request, Method actionMethod) {
   System.out.println("before each request..." + request.toString());
   return super.onRequest(request, actionMethod);
}

}
```
=======
@[global](code/javaguide/global/intercept/Global.java)
>>>>>>> 3bce3f18

It’s also possible to intercept a specific action method. This can be achieved via [[Action composition| JavaActionsComposition]].

> **Next:** [[Testing your application | JavaTest]]<|MERGE_RESOLUTION|>--- conflicted
+++ resolved
@@ -6,23 +6,7 @@
 
 For example:
 
-<<<<<<< HEAD
-```java
-import play.*;
-
-public class Global extends GlobalSettings {
-
-@Override
-public Action onRequest(Request request, Method actionMethod) {
-   System.out.println("before each request..." + request.toString());
-   return super.onRequest(request, actionMethod);
-}
-
-}
-```
-=======
 @[global](code/javaguide/global/intercept/Global.java)
->>>>>>> 3bce3f18
 
 It’s also possible to intercept a specific action method. This can be achieved via [[Action composition| JavaActionsComposition]].
 
