--- conflicted
+++ resolved
@@ -4,12 +4,8 @@
 
 For any data stored in the cache, a regeneration strategy needs to be put in place in case the data goes missing. This philosophy is one of the fundamentals behind Play, and is different from Java EE, where the session is expected to retain values throughout its lifetime. 
 
-<<<<<<< HEAD
-The default implementation of the cache API uses [[EHCache| http://ehcache.org/]]. You can also provide your own implementation via a plugin.
-=======
 The default implementation of the cache API uses [EHCache](http://www.ehcache.org/) and it's enabled by default. You can also provide your own implementation via a plugin. 
 
->>>>>>> 72f46b19
 
 ## Accessing the Cache API
 
