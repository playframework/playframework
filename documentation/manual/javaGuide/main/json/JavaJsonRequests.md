--- conflicted
+++ resolved
@@ -4,17 +4,13 @@
 
 A JSON request is an HTTP request using a valid JSON payload as request body. Its `Content-Type` header must specify the `text/json` or `application/json` MIME type.
 
-By default an action uses an **any content** body parser, which you can use to retrieve the body as JSON (actually as a Jerkson `JsonNode`):
+By default an action uses an **any content** body parser, which you can use to retrieve the body as JSON (actually as a Jackson `JsonNode`):
 
 ```java
-<<<<<<< HEAD
-public static index sayHello() {
-=======
 import com.fasterxml.jackson.databind.JsonNode;
 ...
 
 public static Result sayHello() {
->>>>>>> 72f46b19
   JsonNode json = request().body().asJson();
   if(json == null) {
     return badRequest("Expecting Json data");
@@ -32,17 +28,12 @@
 Of course it’s way better (and simpler) to specify our own `BodyParser` to ask Play to parse the content body directly as JSON:
 
 ```java
-<<<<<<< HEAD
-@BodyParser.Of(Json.class)
-public static index sayHello() {
-=======
 import com.fasterxml.jackson.databind.JsonNode;
 import play.mvc.BodyParser;
 ...
 
 @BodyParser.Of(BodyParser.Json.class)
 public static Result sayHello() {
->>>>>>> 72f46b19
   JsonNode json = request().body().asJson();
   String name = json.findPath("name").getTextValue();
   if(name == null) {
@@ -53,7 +44,7 @@
 }
 ```
 
-> **Note:** This way, a 400 HTTP response will be automatically returned for non JSON requests. 
+> **Note:** This way, a 400 HTTP response will be automatically returned for non JSON requests with Content-type set to application/json. 
 
 You can test it with **cURL** from a command line:
 
@@ -80,17 +71,12 @@
 In our previous example we handled a JSON request, but replied with a `text/plain` response. Let’s change that to send back a valid JSON HTTP response:
 
 ```java
-<<<<<<< HEAD
-@BodyParser.Of(Json.class)
-public static index sayHello() {
-=======
 import play.libs.Json;
 import com.fasterxml.jackson.databind.JsonNode;
 ...
 
 @BodyParser.Of(BodyParser.Json.class)
 public static Result sayHello() {
->>>>>>> 72f46b19
   JsonNode json = request().body().asJson();
   ObjectNode result = Json.newObject();
   String name = json.findPath("name").getTextValue();
