--- conflicted
+++ resolved
@@ -28,23 +28,6 @@
 
 You can also define an ad-hoc validation by adding a `validate` method to your top object:
 
-<<<<<<< HEAD
-```java
-public class User {
-    
-    @Required
-    public String email;
-    public String password;
-    
-    public String validate() {
-        if(authenticate(email,password) == null) {
-            return "Invalid email or password";
-        }
-        return null;
-    }
-}
-```
-=======
 @[user](code/javaguide/forms/u3/User.java)
 
 The message returned in the above example will becemoe a global error.
@@ -58,7 +41,6 @@
 @[list-validate](code/javaguide/forms/JavaForms.java)
 
 Using `Map<String,List<ValidationError>>` is similar to `List<ValidationError>` where map's keys are error codes similar to `email` in the example above.
->>>>>>> 72f46b19
 
 ## Handling binding failure
 
@@ -83,15 +65,12 @@
 
 > **Tip:** `Form` objects are immutable - calls to methods like `bind()` and `fill()` will return a new object filled with the new data.
 
-<<<<<<< HEAD
-=======
 ## Handling a form that is not related to a Model
 
 You can use a `DynamicForm` if you need to retrieve data from an html form that is not related to a `Model` :
 
 @[dynamic](code/javaguide/forms/JavaForms.java)
 
->>>>>>> 72f46b19
 ## Register a custom DataBinder
 
 In case you want to define a mapping from a custom object to a form field string and vice versa you need to register a new Formatter for this object.
@@ -105,5 +84,4 @@
 
 The errors keys are created by [Spring DefaultMessageCodesResolver](http://static.springsource.org/spring/docs/3.0.7.RELEASE/javadoc-api/org/springframework/validation/DefaultMessageCodesResolver.html), the root "typeMismatch" is replaced by "error.invalid".
 
-> **Next:** [[Using the form template helpers | JavaFormHelpers]]
-
+> **Next:** [[Using the form template helpers | JavaFormHelpers]]