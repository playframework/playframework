# Play 2.0 for Java developers

The Java API for the Play 2.0 application developers is available in the `play` package. 

> The API available in the `play.api` package (such as `play.api.mvc`) is reserved for Scala developers. As a Java developer, look at `play.mvc`.

## Main concepts

1. [[HTTP programming | JavaActions]]
    1. [[Actions, Controllers and Results | JavaActions]]
    1. [[HTTP routing | JavaRouting]]
    1. [[Manipulating the HTTP response | JavaResponse]]
    1. [[Session and Flash scopes | JavaSessionFlash]]
    1. [[Body parsers | JavaBodyParsers]]
    1. [[Actions composition | JavaActionsComposition]]
1. [[Asynchronous HTTP programming | JavaAsync]]
    1. [[Handling asynchronous results | JavaAsync]]
    1. [[Streaming HTTP responses | JavaStream]]
    1. [[Comet sockets | JavaComet]]
    1. [[WebSockets | JavaWebSockets]]
1. [[The template engine | JavaTemplates]]
    1. [[Templates syntax | JavaTemplates]]
    1. [[Common use cases | JavaTemplateUseCases]]
1. [[HTTP form submission and validation | JavaForms]]
    1. [[Form definitions | JavaForms]]
    1. [[Using the form template helpers | JavaFormHelpers]]
1. [[Working with Json | JavaJsonRequests]]
    1. [[Handling and serving Json requests | JavaJsonRequests]]
1. [[Working with XML | JavaXmlRequests]]
    1. [[Handling and serving XML requests | JavaXmlRequests]]
1. [[Handling file upload | JavaFileUpload]]
    1. [[Direct upload and multipart/form-data | JavaFileUpload]]
1. [[Accessing an SQL database | JavaDatabase]]
    1. [[Configuring and using JDBC | JavaDatabase]]
    1. [[Using Ebean ORM | JavaEbean]]
    1. [[Integrating with JPA | JavaJPA]]
1. [[Using the Cache | JavaCache]]
    1. [[The Play cache API | JavaCache]]
1. [[Calling WebServices | JavaWS]]
    1. [[The Play WS API  | JavaWS]]
    1. [[Connect to OpenID servers | JavaOpenID]]
1. [[Integrating with Akka | JavaAkka]]
    1. [[Setting up Actors and scheduling asynchronous tasks | JavaAkka]]
1. [[Internationalization | JavaI18N]]
    1. [[Messages externalization and i18n | JavaI18N]]
1. [[The application Global object | JavaGlobal]]
    1. [[Application global settings | JavaGlobal]]
    1. [[Intercepting requests | JavaInterceptors]]
<<<<<<< HEAD
=======
    1. [[Managing Controller Class Instantiation | JavaInjection]]
>>>>>>> ba571ef1
1. [[Testing your application | JavaTest]]
    1. [[Writing tests | JavaTest]]
    1. [[Writing functional tests | JavaFunctionalTest]]

## Tutorials

1. [[Your first application | JavaTodoList]]<|MERGE_RESOLUTION|>--- conflicted
+++ resolved
@@ -1,6 +1,6 @@
-# Play 2.0 for Java developers
+# Play for Java developers
 
-The Java API for the Play 2.0 application developers is available in the `play` package. 
+The Java API for the Play application developers is available in the `play` package. 
 
 > The API available in the `play.api` package (such as `play.api.mvc`) is reserved for Scala developers. As a Java developer, look at `play.mvc`.
 
@@ -12,7 +12,7 @@
     1. [[Manipulating the HTTP response | JavaResponse]]
     1. [[Session and Flash scopes | JavaSessionFlash]]
     1. [[Body parsers | JavaBodyParsers]]
-    1. [[Actions composition | JavaActionsComposition]]
+    1. [[Action composition | JavaActionsComposition]]
 1. [[Asynchronous HTTP programming | JavaAsync]]
     1. [[Handling asynchronous results | JavaAsync]]
     1. [[Streaming HTTP responses | JavaStream]]
@@ -46,14 +46,12 @@
 1. [[The application Global object | JavaGlobal]]
     1. [[Application global settings | JavaGlobal]]
     1. [[Intercepting requests | JavaInterceptors]]
-<<<<<<< HEAD
-=======
     1. [[Managing Controller Class Instantiation | JavaInjection]]
->>>>>>> ba571ef1
 1. [[Testing your application | JavaTest]]
     1. [[Writing tests | JavaTest]]
     1. [[Writing functional tests | JavaFunctionalTest]]
 
 ## Tutorials
 
-1. [[Your first application | JavaTodoList]]+1. [[Your first application | JavaTodoList]]
+1. [[Zentask | JavaGuide1]]