--- conflicted
+++ resolved
@@ -1,8 +1,4 @@
-<<<<<<< HEAD
-<!--- Copyright (C) 2009-2020 Lightbend Inc. <https://www.lightbend.com> -->
-=======
 <!--- Copyright (C) Lightbend Inc. <https://www.lightbend.com> -->
->>>>>>> e183b053
 # 3rd Party Tools
 
 A big THANK YOU! to these sponsors for their support of open source projects.
