--- conflicted
+++ resolved
@@ -1,15 +1,9 @@
-# Building Play 2.0 from sources
+# Building Play from sources
 
-<<<<<<< HEAD
-To benefit from the latest improvements and bug fixes after the initial beta release, you may want to compile Play 2.0 from sources. You’ll need a [[Git client | http://git-scm.com/]] to fetch the sources.
-
-From the shell, first checkout the Play 2.0 sources:
-=======
 To benefit from the latest improvements and bug fixes after the initial beta release, you may want to compile Play from sources. You’ll need a [Git client](http://git-scm.com/) to fetch the sources.
 
 ## Grab the source
 From the shell, first checkout the Play sources:
->>>>>>> 72f46b19
 
 ```bash
 $ git clone git://github.com/playframework/Play20.git
@@ -20,22 +14,13 @@
 ```bash
 $ cd Play20/framework
 $ ./build
-> build-repository
+> publish-local
 ```
 
-<<<<<<< HEAD
-Once in the sbt console, run `build-repository` to compile and build everything. This will also create the local Ivy repository containing all of the required dependencies.
-=======
 > Note that you don’t need to install sbt yourself: Play embeds its own version.
->>>>>>> 72f46b19
 
-> Note that you don’t need to install sbt yourself: Play 2.0 embeds its own version (currently sbt 0.11.2).
+If you want to make changes to the code you can use `publish-local` to rebuild the framework.
 
-<<<<<<< HEAD
-If you want to make changes to the code you can use `compile` and `publish-local` to rebuild the framework.
-
-## Running tests
-=======
 ## Build the documentation
 
 Documentation is available at Play20/documentation as Markdown files.  You can generate formatted documentation, javadoc and scaladoc:
@@ -47,7 +32,6 @@
 If done properly, once you run a project, you should be able to see documentation available locally at [http://localhost:9000/@documentation](http://localhost:9000/@documentation)
 
 ## Run tests
->>>>>>> 72f46b19
 
 You can run basic tests from the sbt console using the `test` task:
 
@@ -79,12 +63,8 @@
 addSbtPlugin("play" % "sbt-plugin" % "2.2-SNAPSHOT")
 ```
 
-<<<<<<< HEAD
-to project/plugins.sbt.
-=======
 to project/plugins.sbt. 
 
 ## Using Code in Eclipse
->>>>>>> 72f46b19
 
 You can find at [Stackoverflow](http://stackoverflow.com/questions/10053201/how-to-setup-eclipse-ide-work-on-the-playframework-2-0/10055419#10055419) some information how to setup eclipse to work on the code.