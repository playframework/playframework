### Getting started

- [[Installing Play 2.0 | Installing]]
- [[Creating a new application | NewApplication]]
- [[Anatomy of a Play 2.0 application | Anatomy]]
- [[Using the Play 2.0 console | PlayConsole ]]
- [[Setting-up your preferred IDE | IDE]]
- [[Sample applications | Samples]]
<<<<<<< HEAD
=======
- [Security policy](http://www.playframework.com/code/security)
>>>>>>> 72f46b19

### Working with Play 2.0

- [[Play 2.0 for Scala developers | ScalaHome]]
- [[Play 2.0 for Java developers | JavaHome]]

### Detailed topics

- [[The Build system | Build]]
- [[Working with public assets | Assets]]
- [[Managing database evolutions | Evolutions]]
- [[Configuration file syntax and features | Configuration]]
- [[Deploying your application | Production]]

### Additional documentation

- [Scala](http://docs.scala-lang.org/)
- [Akka](http://akka.io/docs/)
- [sbt](http://www.scala-sbt.org/learn.html)
- [Configuration](https://github.com/typesafehub/config)
- [Logback](http://logback.qos.ch/documentation.html)<|MERGE_RESOLUTION|>--- conflicted
+++ resolved
@@ -1,27 +1,24 @@
 ### Getting started
 
-- [[Installing Play 2.0 | Installing]]
+- [[Installing Play | Installing]]
 - [[Creating a new application | NewApplication]]
-- [[Anatomy of a Play 2.0 application | Anatomy]]
-- [[Using the Play 2.0 console | PlayConsole ]]
+- [[Anatomy of a Play application | Anatomy]]
+- [[Using the Play console | PlayConsole ]]
 - [[Setting-up your preferred IDE | IDE]]
 - [[Sample applications | Samples]]
-<<<<<<< HEAD
-=======
 - [Security policy](http://www.playframework.com/code/security)
->>>>>>> 72f46b19
 
-### Working with Play 2.0
+### Working with Play
 
-- [[Play 2.0 for Scala developers | ScalaHome]]
-- [[Play 2.0 for Java developers | JavaHome]]
+- [[Play for Scala developers | ScalaHome]]
+- [[Play for Java developers | JavaHome]]
 
 ### Detailed topics
 
 - [[The Build system | Build]]
 - [[Working with public assets | Assets]]
 - [[Managing database evolutions | Evolutions]]
-- [[Configuration file syntax and features | Configuration]]
+- [[Configuration | Configuration]]
 - [[Deploying your application | Production]]
 
 ### Additional documentation
