--- conflicted
+++ resolved
@@ -1,8 +1,4 @@
-<<<<<<< HEAD
-<!--- Copyright (C) 2009-2020 Lightbend Inc. <https://www.lightbend.com> -->
-=======
 <!--- Copyright (C) Lightbend Inc. <https://www.lightbend.com> -->
->>>>>>> e183b053
 # Learning from Play Examples
 
 [Lightbend Tech Hub](https://developer.lightbend.com/start/?group=play) offers downloadable Play examples for Java and Scala. Play has many features, so rather than pack them all into one project, we've organized many examples that each showcase a Play feature or demonstrate a common use case. The zip files include everything you need to build and run the examples, including a distribution of the sbt and Gradle. Refer to the `README.md` file in the top-level project directory to learn more about the example.
