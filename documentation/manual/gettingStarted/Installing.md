# Installing Play 2.0

## Prerequisites

To run the Play framework, you need [JDK 6 or later](http://www.oracle.com/technetwork/java/javase/downloads/index.html). 

> If you are using MacOS, Java is built-in. If you are using Linux, make sure to use either the Sun JDK or OpenJDK (and not gcj, which is the default Java command on many Linux distros). If you are using Windows, just download and install the latest JDK package.

> Note, Java 7 pre update 9 on MacOS has a bug that causes problems with futures and iteratees, including making large file uploads hang.  If using Java 7 on MacOS, make sure you are using the latest version.

Be sure to have the `java` and `javac` commands in the current path (you can check this by typing `java -version` and `javac -version` at the shell prompt). 

## Download the binary package

<<<<<<< HEAD
Download the [[Play 2.0 binary package | http://download.playframework.org/releases/]] (take the latest 2.0 RC) and extract the archive to a location where you have both read **and write** access. (Running `play` writes some files to directories within the archive, so don't install to `/opt`, `/usr/local` or anywhere else you’d need special permission to write to.)
=======
Download the latest [Play binary package](http://www.playframework.com/download) (take the latest official version) and extract the archive to a location where you have both read **and write** access. (Running `play` writes some files to directories within the archive, so don't install to `/opt`, `/usr/local` or anywhere else you’d need special permission to write to.)
>>>>>>> 72f46b19

## Add the play script to your PATH

For convenience, you should add the framework installation directory to your system PATH. On UNIX systems, this means doing something like:

```bash
export PATH=$PATH:/path/to/play20
```

On Windows you’ll need to set it in the global environment variables. This means update the PATH in the environment variables and don't use a path with spaces.

> If you’re on UNIX, make sure that the `play` script is executable (otherwise do a `chmod a+x play`).

## Check that the play command is available

From a shell, launch the `play help` command. 

```bash
$ play help
```

If everything is properly installed, you should see the basic help:

[[images/play.png]]

> **Next:** [[Creating a new application | NewApplication]]<|MERGE_RESOLUTION|>--- conflicted
+++ resolved
@@ -1,4 +1,4 @@
-# Installing Play 2.0
+# Installing Play
 
 ## Prerequisites
 
@@ -12,23 +12,21 @@
 
 ## Download the binary package
 
-<<<<<<< HEAD
-Download the [[Play 2.0 binary package | http://download.playframework.org/releases/]] (take the latest 2.0 RC) and extract the archive to a location where you have both read **and write** access. (Running `play` writes some files to directories within the archive, so don't install to `/opt`, `/usr/local` or anywhere else you’d need special permission to write to.)
-=======
 Download the latest [Play binary package](http://www.playframework.com/download) (take the latest official version) and extract the archive to a location where you have both read **and write** access. (Running `play` writes some files to directories within the archive, so don't install to `/opt`, `/usr/local` or anywhere else you’d need special permission to write to.)
->>>>>>> 72f46b19
 
 ## Add the play script to your PATH
 
 For convenience, you should add the framework installation directory to your system PATH. On UNIX systems, this means doing something like:
 
 ```bash
-export PATH=$PATH:/path/to/play20
+export PATH=$PATH:/relativePath/to/play
 ```
 
 On Windows you’ll need to set it in the global environment variables. This means update the PATH in the environment variables and don't use a path with spaces.
 
 > If you’re on UNIX, make sure that the `play` script is executable (otherwise do a `chmod a+x play`).
+
+> If you behind a proxy make sure to define it with `set HTTP_PROXY=http://<host>:<port>` on Windows or `export  HTTP_PROXY=http://<host>:<port>` on UNIX.
 
 ## Check that the play command is available
 
