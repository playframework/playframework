<!--- Copyright (C) 2009-2017 Lightbend Inc. <https://www.lightbend.com> -->
# Setting up your preferred IDE

Working with Play is easy. You don’t even need a sophisticated IDE, because Play compiles and refreshes the modifications you make to your source files automatically, so you can easily work using a simple text editor.

However, using a modern Java or Scala IDE provides cool productivity features like auto-completion, on-the-fly compilation, assisted refactoring and debugging.

## Eclipse

### Setup sbteclipse

Integration with Eclipse requires [sbteclipse](https://github.com/typesafehub/sbteclipse). Make sure to always use the [most recent available version](https://github.com/typesafehub/sbteclipse/releases).

```scala
addSbtPlugin("com.typesafe.sbteclipse" % "sbteclipse-plugin" % "5.2.2")
```

You must `compile` your project before running the `eclipse` command. You can force compilation to happen when the `eclipse` command is run by adding the following setting:

```scala
// Compile the project before generating Eclipse files, so that generated .scala or .class files for views and routes are present
EclipseKeys.preTasks := Seq(compile in Compile, compile in Test)
```

If you have Scala sources in your project, you will need to install [Scala IDE](http://scala-ide.org/).

If you do not want to install Scala IDE and have only Java sources in your project, then you can set the following:

```scala
EclipseKeys.projectFlavor := EclipseProjectFlavor.Java           // Java project. Don't expect Scala IDE
EclipseKeys.createSrc := EclipseCreateSrc.ValueSet(EclipseCreateSrc.ManagedClasses, EclipseCreateSrc.ManagedResources)  // Use .class files instead of generated .scala files for views and routes
```

### Generate configuration

Play provides a command to simplify [Eclipse](https://eclipse.org/) configuration. To transform a Play application into a working Eclipse project, use the `eclipse` command:

```bash
[my-first-app] $ eclipse
```

If you want to grab the available source jars (this will take longer and it's possible a few sources might be missing):

```bash
[my-first-app] $ eclipse with-source=true
```

> Note if you are using sub-projects with aggregate, you would need to set `skipParents` appropriately in `build.sbt`:

```scala
EclipseKeys.skipParents in ThisBuild := false
```

or from the [sbt shell](http://www.scala-sbt.org/0.13/docs/Howto-Interactive-Mode.html), type:

```bash
[my-first-app] $ eclipse skip-parents=false
```

You then need to import the application into your Workspace with the **File/Import/General/Existing project…** menu (compile your project first).

[[images/eclipse.png]]

To debug, start your application with `sbt -jvm-debug 9999 run` and in Eclipse right-click on the project and select **Debug As**, **Debug Configurations**. In the **Debug Configurations** dialog, right-click on **Remote Java Application** and select **New**. Change **Port** to 9999 and click **Apply**. From now on you can click on **Debug** to connect to the running application. Stopping the debugging session will not stop the server.

> **Tip**: You can run your application using `~run` to enable direct compilation on file change. This way scala template files are auto discovered when you create a new template in `view` and auto compiled when the file changes. If you use normal `run` then you have to hit `Refresh` on your browser each time.

If you make any important changes to your application, such as changing the classpath, use `eclipse` again to regenerate the configuration files.

> **Tip**: Do not commit Eclipse configuration files when you work in a team!

The generated configuration files contain absolute references to your framework installation. These are specific to your own installation. When you work in a team, each developer must keep his Eclipse configuration files private.

## IntelliJ IDEA

[Intellij IDEA](https://www.jetbrains.com/idea/) lets you quickly create a Play application without using a command prompt. You don't need to configure anything outside of the IDE, the SBT build tool takes care of downloading appropriate libraries, resolving dependencies and building the project.

Before you start creating a Play application in IntelliJ IDEA, make sure that the latest [Scala Plugin](https://www.jetbrains.com/idea/help/creating-and-running-your-scala-application.html) is installed and enabled in IntelliJ IDEA. Even if you don't develop in Scala, it will help with the template engine and also resolving dependencies.

To create a Play application:

1. Open ***New Project*** wizard, select ***Sbt*** under ***Scala*** section and click ***Next***.
2. Enter your project's information and click ***Finish***.

You can also import an existing Play project.

To import a Play project:

1. Open Project wizard, select ***Import Project***.
2. In the window that opens, select a project you want to import and click ***OK***.
3. On the next page of the wizard, select ***Import project from external model*** option, choose ***SBT project*** and click ***Next***.
4. On the next page of the wizard, select additional import options and click ***Finish***.

> **Tip**: you can download and import one of our [starter projects](https://playframework.com/download#starters) or either one of the [example projects](https://playframework.com/download#examples).

Check the project's structure, make sure all necessary dependencies are downloaded. You can use code assistance, navigation and on-the-fly code analysis features.

You can run the created application and view the result in the default browser `http://localhost:9000`. To run a Play application:

1. Create a new Run Configuration -- From the main menu, select Run -> Edit Configurations
2. Click on the + to add a new configuration
3. From the list of configurations, choose "SBT Task"
4. In the "tasks" input box, simply put "run"
5. Apply changes and select OK.
6. Now you can choose "Run" from the main Run menu and run your application

You can easily start a debugger session for a Play application using default Run/Debug Configuration settings.

For more detailed information, see the Play Framework 2.x tutorial at the following URL:

<https://www.jetbrains.com/idea/help/getting-started-with-play-2-x.html>

### Navigate from an error page to the source code

Using the `play.editor` configuration option, you can set up Play to add hyperlinks to an error page.  This will link to runtime exceptions thrown when Play is running development mode.

You can easily navigate from error pages to IntelliJ directly into the source code, by using IntelliJ's "remote file" REST API with the built in IntelliJ web server on port 63342.

Enable the following line in `application.conf` to provide hyperlinks:

```
play.editor="http://localhost:63342/api/file/?file=%s&line=%s"
```

You can also set play.editor from `build.sbt`:

```scala
fork := true // required for "sbt run" to pick up javaOptions

javaOptions += "-Dplay.editor=http://localhost:63342/api/file/?file=%s&line=%s"
```

or set the PLAY_EDITOR environment variable:

```
PLAY_EDITOR="http://localhost:63342/api/file/?file=%s&line=%s"
```

## Netbeans

### Generate Configuration

Play does not have native [Netbeans](https://netbeans.org/) project generation support at this time, but there is a Scala plugin for NetBeans which can help with both Scala language and SBT:

<https://github.com/dcaoyuan/nbscala>

There is also a SBT plugin to create Netbeans project definition:

<https://github.com/dcaoyuan/nbsbt>

## ENSIME

### Install ENSIME

Follow the installation instructions at <https://github.com/ensime/ensime-emacs>.

### Generate configuration

Edit your project/plugins.sbt file, and add the following line (you should first check <https://github.com/ensime/ensime-sbt> for the latest version of the plugin):

```scala
<<<<<<< HEAD
addSbtPlugin("org.ensime" % "sbt-ensime" % "2.0.1")
=======
addSbtPlugin("org.ensime" % "sbt-ensime" % "1.12.15")
>>>>>>> 42ffb6c3
```

Start SBT:

```bash
$ sbt
```

Enter 'ensimeConfig' at the [sbt shell](http://www.scala-sbt.org/0.13/docs/Howto-Interactive-Mode.html). The plugin should generate a .ensime file in the root of your Play project.

```bash
[[play-scala-seed] $ ensimeConfig
[info] ENSIME update.
...
[info] ENSIME processing root (play-scala-seed)
```

### Start ENSIME

From Emacs, execute M-x ensime and follow the on-screen instructions.

That's all there is to it. You should now get type-checking, completion, etc. for your Play project. Note, if you add new library dependencies to your play project, you'll need to re-run "ensimeConfig" and re-launch ENSIME.

### More Information

Check out the ENSIME README at <https://github.com/ensime/ensime-emacs>. If you have questions, post them in the ensime group at <https://groups.google.com/forum/?fromgroups=#!forum/ensime>.

## All Scala Plugins if needed

1. Eclipse Scala IDE: <http://scala-ide.org/>
2. NetBeans Scala Plugin: <https://github.com/dcaoyuan/nbscala>
3. IntelliJ IDEA Scala Plugin: <https://blog.jetbrains.com/scala/>
4. ENSIME - Scala IDE Mode for Emacs: <https://github.com/ensime/ensime-emacs><|MERGE_RESOLUTION|>--- conflicted
+++ resolved
@@ -159,11 +159,7 @@
 Edit your project/plugins.sbt file, and add the following line (you should first check <https://github.com/ensime/ensime-sbt> for the latest version of the plugin):
 
 ```scala
-<<<<<<< HEAD
 addSbtPlugin("org.ensime" % "sbt-ensime" % "2.0.1")
-=======
-addSbtPlugin("org.ensime" % "sbt-ensime" % "1.12.15")
->>>>>>> 42ffb6c3
 ```
 
 Start SBT:
