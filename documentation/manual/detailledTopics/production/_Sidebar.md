### Deploying your application

- [[Deploying your application | Production]]
- [[Creating a standalone version of your application | ProductionDist]]
- [[Additional configuration | ProductionConfiguration]]
<<<<<<< HEAD
=======
- [[Set-up a front-end HTTP server | HTTPServer]]
- [[Deploying to Clever Cloud | Deploying-CleverCloud]]
>>>>>>> 72f46b19
- [[Deploying to Heroku | ProductionHeroku]]
- [[Set-up a front-end HTTP server | HTTPServer]]

### Getting started

- [[Installing Play 2.0 | Installing]]
- [[Creating a new application | NewApplication]]
- [[Anatomy of a Play 2.0 application | Anatomy]]
- [[Using the Play 2.0 console | PlayConsole ]]
- [[Setting-up your preferred IDE | IDE]]
- [[Sample applications | Samples]]

### Working with Play 2.0

- [[Play 2.0 for Scala developers | ScalaHome]]
- [[Play 2.0 for Java developers | JavaHome]]

### Detailed topics

- [[The Build system | Build]]
- [[Working with public assets | Assets]]
- [[Managing database evolutions | Evolutions]]
- [[Configuration | Configuration]]
- [[Deploying your application | Production]]

### Additional documentations

- [Scala](http://docs.scala-lang.org/)
- [Akka](http://akka.io/docs/)
- [sbt](http://www.scala-sbt.org/learn.html)
- [Configuration](https://github.com/typesafehub/config)
- [Logback](http://logback.qos.ch/documentation.html)<|MERGE_RESOLUTION|>--- conflicted
+++ resolved
@@ -1,29 +1,26 @@
 ### Deploying your application
 
 - [[Deploying your application | Production]]
-- [[Creating a standalone version of your application | ProductionDist]]
+- [[Creating a standalone version | ProductionDist]]
 - [[Additional configuration | ProductionConfiguration]]
-<<<<<<< HEAD
-=======
 - [[Set-up a front-end HTTP server | HTTPServer]]
 - [[Deploying to Clever Cloud | Deploying-CleverCloud]]
->>>>>>> 72f46b19
 - [[Deploying to Heroku | ProductionHeroku]]
-- [[Set-up a front-end HTTP server | HTTPServer]]
+- [[Deploying to Cloudbees | Deploying-to-CloudBees]]
+- [[Deploying to Cloud Foundry | Deploying-CloudFoundry]]
 
 ### Getting started
 
-- [[Installing Play 2.0 | Installing]]
+- [[Installing Play | Installing]]
 - [[Creating a new application | NewApplication]]
-- [[Anatomy of a Play 2.0 application | Anatomy]]
-- [[Using the Play 2.0 console | PlayConsole ]]
+- [[Anatomy of a Play application | Anatomy]]
+- [[Using the Play console | PlayConsole ]]
 - [[Setting-up your preferred IDE | IDE]]
 - [[Sample applications | Samples]]
 
-### Working with Play 2.0
-
-- [[Play 2.0 for Scala developers | ScalaHome]]
-- [[Play 2.0 for Java developers | JavaHome]]
+### Working with Play 
+- [[Play for Scala developers | ScalaHome]]
+- [[Play for Java developers | JavaHome]]
 
 ### Detailed topics
 
