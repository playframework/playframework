# Additional configuration

When running an application in production mode you can override any configuration. This section covers the more common use cases.

All these additional configurations are specified using Java System properties and can be used directly if you are using one of the `start` script generated by Play.

## Specifying the HTTP server address and port

You can provide both HTTP port and address. The default is to listen on port `9000` at the `0.0.0.0` address (all addresses).

```
$ start -Dhttp.port=1234 -Dhttp.address=127.0.0.1
```

> Note that these configuration are only provided for the default embeded Netty server.

## Specifying additional JVM arguments

You can specify any JVM arguments to the `start` script. Otherwise the default JVM settings will be used:

```
$ start -Xms128M -Xmx512m -server
```

## Specifying alternative configuration file

The default is to load the `application.conf` file from the classpath. You can specify an alternative configuration file if needed:

### Using `-Dconfig.resource`

It will search for an alternative configuration file in the application classpath (you usually provide these alternative configuration files into your application `conf/` directory before packaging).

```
$ start -Dconfig.resource=prod.conf
```

### Using `-Dconfig.file`

You can also specify another local configuration file not packaged into the application artifacts:

```
$ start -Dconfig.file=/opt/conf/prod.conf
```

### Using `-Dconfig.url`

You can also specify a configuration file to be loaded from any URL:

```
$ start -Dconfig.url=http://conf.mycompany.com/conf/prod.conf
```

> Note that you can always reference the original configuration file in a new `prod.conf` file using the `include` directive, such as:
> 
> ```
> include "application.conf"
> 
> key.to.override=blah
> ```

## Overriding specific configuration keys

Sometimes you don't want to specify another complete configuration file, but just override a bunch of specific keys. You can do that by specifying then as Java System properties:

```
$ start -Dapplication.secret=verysecretkey -Ddb.default.password=toto
```

## Using environment variables

You can also reference environment variables from your `application.conf` file:

```
my.key = defaultvalue
my.key = ${?MY_KEY_ENV}
```

Here, the override field `my.key = ${?MY_KEY_ENV}` simply vanishes if there's no value for `MY_KEY_ENV`, but if you set an environment variable `MY_KEY_ENV` for example, it would be used.

## Changing the logback configuration file

<<<<<<< HEAD
=======
### Bundling a custom logback configuration file with your application

Create an alternative logback config file called `application-logger.xml` and copy that to `<app>/conf`

>>>>>>> 78a183f6
You can also specify another logback configuration file via a System property.

### Using `-Dlogger.resource`

Specify another loback configuration file to be loaded from the classpath:

```
$ start -Dlogger.resource=conf/prod-logger.xml
```

### Using `-Dlogger.file`

Specify another loback configuration file to be loaded from the file system:

```
$ start -Dlogger.file=/opt/prod/logger.xml
```

### Using `-Dlogger.url`

Specify another loback configuration file to be loaded from an URL:

```
$ start -Dlogger.url=http://conf.mycompany.com/logger.xml
```<|MERGE_RESOLUTION|>--- conflicted
+++ resolved
@@ -28,7 +28,7 @@
 
 ### Using `-Dconfig.resource`
 
-It will search for an alternative configuration file in the application classpath (you usually provide these alternative configuration files into your application `conf/` directory before packaging).
+It will search for an alternative configuration file in the application classpath (you usually provide these alternative configuration files into your application `conf/` directory before packaging). Play will look into `conf/` so you don't have to add `conf/`.
 
 ```
 $ start -Dconfig.resource=prod.conf
@@ -79,13 +79,10 @@
 
 ## Changing the logback configuration file
 
-<<<<<<< HEAD
-=======
 ### Bundling a custom logback configuration file with your application
 
 Create an alternative logback config file called `application-logger.xml` and copy that to `<app>/conf`
 
->>>>>>> 78a183f6
 You can also specify another logback configuration file via a System property.
 
 ### Using `-Dlogger.resource`
@@ -98,10 +95,10 @@
 
 ### Using `-Dlogger.file`
 
-Specify another loback configuration file to be loaded from the file system:
+Specify another logback configuration file to be loaded from the file system:
 
 ```
-$ start -Dlogger.file=/opt/prod/logger.xml
+$ start -Dlogger.file=/opt/prod/prod-logger.xml
 ```
 
 ### Using `-Dlogger.url`
@@ -110,4 +107,13 @@
 
 ```
 $ start -Dlogger.url=http://conf.mycompany.com/logger.xml
-```+```
+
+## Changing the path of RUNNING_PID
+
+It is possible to change the file path to the created RUNNING_PID file which contains the process id of the started application. Normally this file is placed in the root directory of your play project.
+
+```
+$ start -Dpidfile.path=instance1
+```
+This changes the directory relative to the root folder. You could also use absolute paths. With this option it is possible to start multiple play instances without colliding RUNNING_PID files (actually play won't start another instance). Don't forget to create the directory.