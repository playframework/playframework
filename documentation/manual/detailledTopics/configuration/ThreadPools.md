--- conflicted
+++ resolved
@@ -50,26 +50,7 @@
 
 The default thread pool can be configured using standard Akka configuration in `application.conf` under the `play` namespace.  Here is the default configuration:
 
-<<<<<<< HEAD
-```
-play {
-  akka {
-    event-handlers = ["akka.event.Logging$DefaultLogger", "akka.event.slf4j.Slf4jEventHandler"]
-    loglevel = WARNING
-    actor {
-      default-dispatcher = {
-        fork-join-executor {
-          parallelism-factor = 1.0
-          parallelism-max = 24
-        }
-      }
-    }
-  }
-}
-```
-=======
 @[default-config](code/ThreadPools.scala)
->>>>>>> 72f46b19
 
 This configuration instructs Akka to create one thread per available processor, with a maximum of 24 threads in the pool.  The full configuration options available to you can be found [here](http://doc.akka.io/docs/akka/2.1.0/general/configuration.html#Listing_of_the_Reference_Configuration).
 
@@ -79,15 +60,7 @@
 
 In certain circumstances, you may wish to dispatch work to other thread pools.  This may include CPU heavy work, or IO work, such as database access.  To do this, you should first create a thread pool, this can be done easily in Scala:
 
-<<<<<<< HEAD
-```scala
-object Contexts {
-  implicit val myExecutionContext: ExecutionContext = Akka.system.dispatchers.lookup("akka.actor.my-context")
-}
-```
-=======
 @[my-context-usage](code/ThreadPools.scala)
->>>>>>> 72f46b19
 
 In this case, we are using Akka to create the execution context, but you could also easily create your own execution contexts using Java executors, or the Scala fork join thread pool, for example.  To configure this Akka execution context, you can add the following configuration to your `application.conf`:
 
@@ -127,53 +100,11 @@
 
 In this case, you might create a number of different execution contexts for different types of operations, like this:
 
-<<<<<<< HEAD
-```scala
-object Contexts {
-  implicit val simpleDbLookups: ExecutionContext = Akka.system.dispatchers.lookup("akka.actor.simple-db-lookups")
-  implicit val expensiveDbLookups: ExecutionContext = Akka.system.dispatchers.lookup("akka.actor.expensive-db-lookups")
-  implicit val dbWriteOperations: ExecutionContext = Akka.system.dispatchers.lookup("akka.actor.db-write-operations")
-  implicit val expensiveCpuOperations: ExecutionContext = Akka.system.dispatchers.lookup("akka.actor.expensive-cpu-operations")
-}
-```
-
-These might then be configured like so:
-
-```
-play {
-  akka {
-    actor {
-      simple-db-lookups {
-        fork-join-executor {
-          parallelism-factor = 10.0
-        }
-      }
-      expensive-db-lookups {
-        fork-join-executor {
-          parallelism-max = 4
-        }
-      }
-      db-write-operations {
-        fork-join-executor {
-          parallelism-factor = 2.0
-        }
-      }
-      expensive-cpu-operations {
-        fork-join-executor {
-          parallelism-max = 2
-        }
-      }
-    }
-  }  
-}
-```
-=======
 @[many-specific-contexts](code/ThreadPools.scala)
 
 These might then be configured like so:
 
 @[many-specific-config](code/ThreadPools.scala)
->>>>>>> 72f46b19
 
 Then in your code, you would create futures and pass the relevant execution context for the type of work that future was doing.
 
