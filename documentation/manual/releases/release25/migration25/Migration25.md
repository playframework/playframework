--- conflicted
+++ resolved
@@ -1,8 +1,4 @@
-<<<<<<< HEAD
-<!--- Copyright (C) 2009-2020 Lightbend Inc. <https://www.lightbend.com> -->
-=======
 <!--- Copyright (C) Lightbend Inc. <https://www.lightbend.com> -->
->>>>>>> e183b053
 # Play 2.5 Migration Guide
 
 This is a guide for migrating from Play 2.4 to Play 2.5. If you need to migrate from an earlier version of Play then you must first follow the [[Play 2.4 Migration Guide|Migration24]].
