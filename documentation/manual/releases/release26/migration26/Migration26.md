<!--- Copyright (C) 2009-2017 Lightbend Inc. <https://www.lightbend.com> -->
# Play 2.6 Migration Guide

This is a guide for migrating from Play 2.5 to Play 2.6. If you need to migrate from an earlier version of Play then you must first follow the [[Play 2.5 Migration Guide|Migration25]].

## How to migrate

The following steps need to be taken to update your sbt build before you can load/run a Play project in sbt.

### Play upgrade

Update the Play version number in project/plugins.sbt to upgrade Play:

```scala
addSbtPlugin("com.typesafe.play" % "sbt-plugin" % "2.6.x")
```

Where the "x" in `2.6.x` is the minor version of Play you want to use, for instance `2.6.0`.

### sbt upgrade to 0.13.15

Although Play 2.6 will still work with sbt 0.13.11, we recommend upgrading to the latest sbt version, 0.13.15.  The 0.13.15 release of sbt has a number of [improvements and bug fixes](http://www.scala-sbt.org/0.13/docs/sbt-0.13-Tech-Previews.html#sbt+0.13.15) (see also the changes in [sbt 0.13.13](http://www.scala-sbt.org/0.13/docs/sbt-0.13-Tech-Previews.html#sbt+0.13.13)).

Update your `project/build.properties` so that it reads:

```
sbt.version=0.13.15
```

### Guice DI support moved to separate module

In Play 2.6, the core Play module no longer includes Guice. You will need to configure the Guice module by adding `guice` to your `libraryDependencies`:

```scala
libraryDependencies += guice
```

### OpenID support moved to separate module

In Play 2.6, the core Play module no longer includes the OpenID support in `play.api.libs.openid` (Scala) and `play.libs.openid` (Java). To use these packages add `openId` to your `libraryDependencies`:

```scala
libraryDependencies += openId
```

### Play JSON moved to separate project

Play JSON has been moved to a separate library hosted at https://github.com/playframework/play-json. Since Play JSON has no dependencies on the rest of Play, the main change is that the `json` value from `PlayImport` will no longer work in your SBT build. Instead, you'll have to specify the library manually:

```scala
libraryDependencies += "com.typesafe.play" %% "play-json" % "2.6.0"
```

Also, play-json has a separate release cycle from the core Play library, so the version no longer is in sync with the Play version.

### Play Iteratees moved to separate project

Play Iteratees has been moved to a separate library hosted at https://github.com/playframework/play-iteratees. Since Play Iteratees has no dependencies on the rest of Play, the main change is that the you'll have to specify the library manually:

```scala
libraryDependencies += "com.typesafe.play" %% "play-iteratees" % "2.6.1"
```

The project also has a sub project that integrates Iteratees with [Reactive Streams](http://www.reactive-streams.org/). You may need to add the following dependency as well:

```scala
libraryDependencies += "com.typesafe.play" %% "play-iteratees-reactive-streams" % "2.6.1"
```

> **Note**: The helper class `play.api.libs.streams.Streams` was moved to `play-iteratees-reactive-streams` and now is called `play.api.libs.iteratee.streams.IterateeStreams`. So you may need to add the Iteratees dependencies and also use the new class where necessary.

Finally, Play Iteratees has a separate versioning scheme, so the version no longer is in sync with the Play version.

<<<<<<< HEAD
## Akka HTTP as the default server engine
=======
## Akka HTTP server timeouts

Play 2.5.x does not have a request timeout configuration for [[Netty Server|NettyServer]], which was the default server backend. But Akka HTTP has timeouts for both idle connections and requests (see more details in [[Akka HTTP Settings|SettingsAkkaHttp]] documentation). [Akka HTTP docs](http://doc.akka.io/docs/akka-http/10.0.7/scala/http/common/timeouts.html#akka-http-timeouts) states that:

> Akka HTTP comes with a variety of built-in timeout mechanisms to protect your servers from malicious attacks or programming mistakes.

And you can see the default values for `akka.http.server.idle-timeout`, `akka.http.server.request-timeout` and `akka.http.server.bind-timeout` [here](http://doc.akka.io/docs/akka-http/current/scala/http/configuration.html). Play has [[its own configurations to define timeouts|SettingsAkkaHttp]], so if you start to see a number of `503 Service Unavailable`, you can change the configurations to values that are move reasonable to your application, for example:

```
play.server.akka.http.idleTimeout = 60s
play.server.akka.requestTimeout = 40s
```

## Scala `Mode` changes

Scala [`Mode`](api/scala/play/api/Mode.html) was refactored from an Enumeration to a hierarchy of case objects. Most of the Scala code won't change because of this refactoring. But, if you are accessing the Scala `Mode` values in your Java code, you will need to change it from:

```java
// Consider this Java code
play.api.Mode scalaMode = play.api.Mode.Test();
```

Must be rewritten to:

```java
// Consider this Java code
play.api.Mode scalaMode = play.Mode.TEST.asScala();
```

It is also easier to convert between Java and Scala modes:

```java
// In your Java code
play.api.Mode scalaMode = play.Mode.DEV.asScala();
```

Or in your Scala code:

```scala
play.Mode javaMode = play.api.Mode.Dev.asJava
```

Also, `play.api.Mode.Mode` is now deprecated and you should use `play.api.Mode` instead.

## `Writeable[JsValue]` changes

Previously, the default Scala `Writeable[JsValue]` allowed you to define an implicit `Codec`, which would allow you to write using a different charset. This could be a problem since `application/json` does not act like text-based content types. It only allows Unicode charsets (`UTF-8`, `UTF-16` and `UTF-32`) and does not define a `charset` parameter like many text-based content types.

Now, the default `Writeable[JsValue]` takes no implicit parameters and always writes to `UTF-8`. This covers the majority of cases, since most users want to use UTF-8 for JSON. It also allows us to easily use more efficient built-in methods for writing JSON to a byte array.

If you need the old behavior back, you can define a `Writeable` with an arbitrary codec using `play.api.http.Writeable.writeableOf_JsValue(codec, contentType)` for your desired Codec and Content-Type.

## Scala ActionBuilder and BodyParser changes

The Scala `ActionBuilder` trait has been modified to specify the type of the body as a type parameter, and add an abstract `parser` member as the default body parsers. You will need to modify your ActionBuilders and pass the body parser directly.
>>>>>>> 5b985bd4

Play now uses the [Akka-HTTP](http://doc.akka.io/docs/akka-http/current/scala.html) server engine as the default backend. If you need to change it back to Netty for some reason (for example, if you are using Netty's [native transports](http://netty.io/wiki/native-transports.html)), see how to do that in [[Netty Server|NettyServer]] documentation.

## Scala Controller changes

The idiomatic Play controller has in the past required global state. The main places that was needed was in the global `Action` object and `BodyParsers#parse` method.

We have provided several new controller classes with new ways of injecting that state, providing the same syntax:
 - `BaseController`: a trait with an abstract `ControllerComponents` that can be provided by an implementing class.
 - `AbstractController`: an abstract class extending `BaseController` with a `ControllerComponents` constructor parameter that can be injected using constructor injection.
 - `InjectedController`: a trait, extending `BaseController`, that obtains the `ControllerComponents` through method injection (calling a setControllerComponents method). If you are using a runtime DI framework like Guice, this is done automatically.

`ControllerComponents` is simply meant to bundle together components typically used in a controller. You may also wish to create your own base controller for your app by extending `ControllerHelpers` and injecting your own bundle of components. Play does not require your controllers to implement any particular trait.

Note that `BaseController` makes `Action` and `parse` refer to injected instances rather than the global objects, which is usually what you want to do.

Here's an example of code using `AbstractController`:

```scala
class FooController @Inject() (components: ControllerComponents)
    extends AbstractController(components) {

  // Action and parse now use the injected components
  def foo = Action(parse.json) {
    Ok
  }
}
```

and using `BaseController`:

```scala
class FooController @Inject() (val controllerComponents: ControllerComponents) extends BaseController {

  // Action and parse now use the injected components
  def foo = Action(parse.json) {
    Ok
  }
}
```

and `InjectedController`:

```scala
class FooController @Inject() () extends InjectedController {

  // Action and parse now use the injected components
  def foo = Action(parse.json) {
    Ok
  }
}
```

`InjectedController` gets its `ControllerComponents` by calling the `setControllerComponents` method, which is called automatically by JSR-330 compliant dependency injection. We do not recommend using `InjectedController` with compile-time injection. If you plan to extensively unit test your controllers manually, we also recommend avoiding `InjectedController` since it hides the dependency.

If you prefer to pass the individual dependencies manually, you can do that instead and extend `ControllerHelpers`, which has no dependencies or state. Here's an example:

```scala
class Controller @Inject() (
    action: DefaultActionBuilder,
    parse: PlayBodyParsers,
    messagesApi: MessagesApi
  ) extends ControllerHelpers {
  def index = action(parse.text) { request =>
    Ok(messagesApi.preferred(request)("hello.world"))
  }
}
```

## Scala ActionBuilder and BodyParser changes

The Scala `ActionBuilder` trait has been modified to specify the type of the body as a type parameter, and add an abstract `parser` member as the default body parsers. You will need to modify your ActionBuilders and pass the body parser directly.

The `Action` global object and `BodyParsers.parse` are now deprecated. They are replaced by injectable traits, `DefaultActionBuilder` and `PlayBodyParsers` respectively. If you are inside a controller, they are automatically provided by the new `BaseController` trait (see [the controller changes](#Scala-Controller-changes) above).

## Scala `Mode` changes

Scala [`Mode`](api/scala/play/api/Mode.html) was refactored from an Enumeration to a hierarchy of case objects. Most of the Scala code won't change because of this refactoring. But, if you are accessing the Scala `Mode` values in your Java code, you will need to change it from:

```java
play.api.Mode scalaMode = play.api.Mode.Test();
```

Must be rewritten to:

```java
play.api.Mode scalaMode = play.Mode.TEST.asScala();
```

It is also easier to convert between Java and Scala modes:

```java
play.api.Mode scalaMode = play.Mode.DEV.asScala();
```

Or in your Scala code:

```scala
play.Mode javaMode = play.api.Mode.Dev.asJava
```

Also, `play.api.Mode.Mode` is now deprecated and you should use `play.api.Mode` instead.

## `Writeable[JsValue]` changes

Previously, the default Scala `Writeable[JsValue]` allowed you to define an implicit `Codec`, which would allow you to write using a different charset. This could be a problem since `application/json` does not act like text-based content types. It only allows Unicode charsets (`UTF-8`, `UTF-16` and `UTF-32`) and does not define a `charset` parameter like many text-based content types.

Now, the default `Writeable[JsValue]` takes no implicit parameters and always writes to `UTF-8`. This covers the majority of cases, since most users want to use UTF-8 for JSON. It also allows us to easily use more efficient built-in methods for writing JSON to a byte array.

If you need the old behavior back, you can define a `Writeable` with an arbitrary codec using `play.api.http.Writeable.writeableOf_JsValue(codec, contentType)` for your desired Codec and Content-Type.

## Cookies

For Java users, we now recommend using `Cookie.builder` to create new cookies, for example:

```java
Cookie cookie = Cookie.builder("color", "blue")
  .withMaxAge(3600)
  .withSecure(true)
  .withHttpOnly(true)
  .withSameSite(SameSite.STRICT)
  .build();
```

This is more readable than a plain constructor call, and will be source-compatible if we add/remove cookie attributes in the future.

### SameSite attribute, enabled for session and flash

Cookies now can have an additional [`SameSite` attribute](http://httpwg.org/http-extensions/draft-ietf-httpbis-cookie-same-site.html), which can be used to prevent CSRF. There are three possible states:

 - No `SameSite`, meaning cookies will be sent for all requests to that domain.
 - `SameSite=Strict`, meaning the cookie will only be sent for same-site requests (coming from another page on the site) not cross-site requests
 - `SameSite=Lax`, meaning the cookie will be sent for cross-site requests as top-level navigation, but otherwise only for same-site requests. This will do the correct thing for most sites, but won't prevent certain types of attacks, such as those executed by launching popup windows.

In addition, we have moved the session and flash cookies to use `SameSite=Lax` by default. You can tweak this using configuration. For example:

```
play.http.session.sameSite = null // no same-site for session
play.http.flash.sameSite = "strict" // strict same-site for flash
```

> **Note**: this feature is currently [not supported by many browsers](http://caniuse.com/#feat=same-site-cookie-attribute), so you should not rely on it. Chrome and Opera are the only major browsers to support SameSite right now.

### __Host and __Secure prefixes

We've also added support for the [__Host and __Secure cookie name prefixes](https://tools.ietf.org/html/draft-ietf-httpbis-cookie-prefixes-00#section-3).

This will only affect you if you happen to be using these prefixes for cookie names. If you are, Play will warn when serializing and deserializing those cookies if the proper attributes are not set, then set them for you automatically. To remove the warning, either cease using those prefixes for your cookies, or be sure to set the attributes as follows:
 - Cookies named with `__Host-` should set `Path=/` and `Secure` attributes.
 - Cookies named with `__Secure-` should set the `Secure` attribute.

## Assets

### Binding Assets with compile-time DI

If you are using compile-time DI, you should mix in `controllers.AssetsComponents` and use that to obtain the `assets: Assets` controller instance:

```scala
class MyComponents(context: Context) extends BuiltInComponentsFromContext(context) with AssetsComponents {
  lazy val router = new Routes(httpErrorHandler, assets)
}
```

If you have an existing `lazy val assets: Assets` you can remove it.

### Assets configuration

Existing user-facing APIs have not changed, but we suggest moving over to the `AssetsFinder` API for finding assets and setting up your assets directories in configuration:

```
play.assets {
  path = "/public"
  urlPrefix = "/assets"
}
```

Then in routes you can do:

```
# prefix must match `play.assets.urlPrefix`
/assets/*file           controllers.Assets.at(file)
/versionedAssets/*file  controllers.Assets.versioned(file)
```

You no longer need to provide an assets path at the start of the argument list, since that's now read from configuration.

Then in your template you can use `AssetsFinder#path` to find the final path of the asset:

```scala
@(assets: AssetsFinder)

<img alt="hamburger" src="@assets.path("images/hamburger.jpg")">
```

You can still continue to use reverse routes with `Assets.versioned`, but some global state is required to convert the asset name you provide to the final asset name, which can be problematic if you want to run multiple applications at once.

## Form changes

Starting with Play 2.6 query string parameters will not be bound to a form instance anymore when using `.bindFromRequest()` in combination with `POST`, `PUT` or `PATCH` requests.

### Java Form Changes

The `.errors()` method of a `play.data.Form` instance is now deprecated. You should use `allErrors()` instead now which returns a simple `List<ValidationError>` instead of a `Map<String,List<ValidationError>>`. Where before Play 2.6 you called `.errors().get("key")` you can now simply call `.errors("key")`.

From now on a `validate` method implemented inside a form class (usually used for cross field validation) is part of a class-level constraint. Check out the [[Advanced validation|JavaForms#advanced-validation]] docs for further information on how to use such constraints.
Existing `validate` methods can easily be migrated by annotating the affected form classes with `@Validate` and, depending on the return type of the validate method, by implementing the `Validatable` interface with the applicable type argument (all defined in `play.data.validation.Constraints`):

| **Return type**                                                                    | **Interface to implement**
| -----------------------------------------------------------------------------------|-------------------------------------
| `String`                                                                           | `Validatable<String>`
| `ValidationError`                                                                  | `Validatable<ValidationError>`
| `List<ValidationError>`                                                            | `Validatable<List<ValidationError>>`
| `Map<String,List<ValidationError>>`<br>(not supported anymore; use `List` instead) | `Validatable<List<ValidationError>>`

For example an existing form like:

```java
public class MyForm {
    //...
    public String validate() {
        //...
    }
}
```

Has to be changed to:

```java
import play.data.validation.Constraints.Validate;
import play.data.validation.Constraints.Validatable;

@Validate
public class MyForm implements Validatable<String> {
    //...
    @Override
    public String validate() {
        //...
    }
}
```

> **Be aware**: The "old" `validate` method was invoked only after all other constraints were successful before. By default class-level constraints however are called simultaneously with any other constraint annotations - no matter if they passed or failed. To (also) define an order between the constraints you can now use [[constraint groups|JavaForms#defining-the-order-of-constraint-groups]].

## JPA Migration Notes

See [[JPA migration notes|JPAMigration26]].

## I18n Migration Notes

See [[I18N API Migration|MessagesMigration26]].

## Cache APIs Migration Notes

See [[Cache APIs Migration|CacheMigration26]].

## Java Configuration API Migration Notes

See [[Java Configuration Migration|JavaConfigMigration26]].

## Scala Configuration API

The Scala `play.api.Configuration` API now has new methods that allow loading any type using a `ConfigLoader`. These new methods expect configuration keys to exist in the configuration file. For example, the following old code:

```scala
val myConfig: String = configuration.getString("my.config.key").getOrElse("default")
```
should be changed to
```scala
val myConfig: String = configuration.get[String]("my.config.key")
```
and the value "default" should be set in configuration as `my.config.key = default`.

Alternatively, if custom logic is required in the code to obtain the default value, you can set the default to null in your config file (`my.config.key = null`), and read an `Option[T]`:
```scala
val myConfigOption: Option[String] = configuration.get[Option[String]]("my.config.key")
val myConfig: String = myConfigOption.getOrElse(computeDefaultValue())
```

Also, there are several methods in the old `Configuration` that return Java types, like `getBooleanList`. We recommend using the Scala version `get[Seq[Boolean]]` instead if possible. If that is not possible, you can access the `underlying` Config object and call `getBooleanList` from it.

The deprecation messages on the existing methods also explain how to migrate each method. See [[the Scala Configuration docs|ScalaConfig]] for more details on the proper use of `play.api.Configuration`.

## Play JSON API changes

### JSON array index lookup

If you are using the Scala play-json API, there was a small change in the way the `JsLookup` implicit class works. For example, if you have code like:

```scala
val bar = (jsarray(index) \ "bar").as[Bar]
```
where `index` is an array index and `jsarray` is a `JsArray`, now you should write:
```scala
val bar = (jsarray \ index \ "bar").as[Bar]
```

This was done to bring the behavior of indexing on `JsArray`s in line with that of other collections in Scala. Now the `jsarray(index)` method will return the value at the index, throwing an exception if it does not exist.

## Removed APIs

### Removed Crypto API

The Crypto API has removed the deprecated classes `play.api.libs.Crypto`, `play.libs.Crypto` and `AESCTRCrypter`.  The CSRF references to `Crypto` have been replaced by `CSRFTokenSigner`.  The session cookie references to `Crypto` have been replaced with `CookieSigner`.  Please see [[CryptoMigration25]] for more information.

### `Akka` deprecated methods removed

The deprecated static methods `play.libs.Akka.system` and `play.api.libs.concurrent.Akka.system` were removed.  Use dependency injection to get an instance of `ActorSystem` and access the actor system.

For Scala:

```scala
class MyComponent @Inject() (system: ActorSystem) {

}
```

And for Java:

```java
public class MyComponent {

    private final ActorSystem system;

    @Inject
    public MyComponent(ActorSystem system) {
        this.system = system;
    }
}
```

Also, Play 2.6.x now uses the Akka 2.5.x release series. Read Akka [migration guide from 2.4.x to 2.5.x](http://doc.akka.io/docs/akka/2.5/project/migration-guide-2.4.x-2.5.x.html) to see how to adapt your own code if necessary.

### Removed Yaml API

We removed `play.libs.Yaml` since there was no use of it inside of play anymore. If you still need support for the Play YAML integration you need to add `snakeyaml` in you `build.sbt`:

```scala
libraryDependencies += "org.yaml" % "snakeyaml" % "1.17"
```

And create the following Wrapper in your Code:

```java
public class Yaml {

    private final play.Environment environment;

    @Inject
    public Yaml(play.Environment environment) {
        this.environment = environment;
    }

    /**
     * Load a Yaml file from the classpath.
     */
    public Object load(String resourceName) {
        return load(
            environment.resourceAsStream(resourceName),
            environment.classLoader()
        );
    }

    /**
     * Load the specified InputStream as Yaml.
     *
     * @param classloader The classloader to use to instantiate Java objects.
     */
    public Object load(InputStream is, ClassLoader classloader) {
        org.yaml.snakeyaml.Yaml yaml = new org.yaml.snakeyaml.Yaml(new CustomClassLoaderConstructor(classloader));
        return yaml.load(is);
    }

}
```

Or in Scala:

```scala
class Yaml @Inject()(environment: play.api.Environment) {
  def load(resourceName: String) = {
    load(environment.resourceAsStream(resourceName), environment.classLoader)
  }

  def load(inputStream: InputStream, classLoader: ClassLoader) = {
    new org.yaml.snakeyaml.Yaml(new CustomClassLoaderConstructor(classloader)).load(inputStream)
  }
}
```

If you explicitly depend on an alternate DI library for Play, or have defined your own custom application loader, no changes should be required.

Libraries that provide Play DI support should define the `play.application.loader` configuration key. If no external DI library is provided, Play will refuse to start unless you point that to an `ApplicationLoader`.

### Removed deprecated `play.Routes`

The deprecated `play.Routes` class used to create a JavaScript router were removed. You now have to use the new Java or Scala helpers:

* [[Javascript Routing in Scala|ScalaJavascriptRouting]]
* [[Javascript Routing in Java|JavaJavascriptRouter]]

## Removed libraries

In order to make the default play distribution a bit smaller we removed some libraries. The following libraries are no longer dependencies in Play 2.6, so you will need to manually add them to your build if you use them.

### Joda-Time removal

We recommend using the `java.time` APIs, so we are removing joda-time support from the core of Play.

Play's Scala forms library had some Joda formats. If you don't wish to migrate, you can add the `jodaForms` module in your `build.sbt`:

```scala
libraryDependencies += jodaForms
```

And then import the corresponding object:

```scala
import play.api.data.JodaForms._
```

If you need Joda support in play-json, you can add the following dependency:

```scala
libraryDependencies += "com.typesafe.play" % "play-json-joda" % playJsonVersion
```

where `playJsonVersion` is the play-json version you wish to use. Play 2.6.x should be compatible with play-json 2.6.x. Note that play-json is now a separate project (described later).

```scala
import play.api.data.JodaWrites._
import play.api.data.JodaReads._
```

### Joda-Convert removal

Play had some internal uses of `joda-convert` if you used it in your project you need to add it to your `build.sbt`:

```scala
libraryDependencies += "org.joda" % "joda-convert" % "1.8.1"
```

### XercesImpl removal

For XML handling Play used the Xerces XML Library. Since modern JVM are using Xerces as a reference implementation we removed it. If your project relies on the external package you can simply add it to your `build.sbt`:

```scala
libraryDependencies += "xerces" % "xercesImpl" % "2.11.0"
```

### H2 removal

Prior versions of Play prepackaged the H2 database. But to make the core of Play smaller we removed it. If you make use of H2 you can add it to your `build.sbt`:

```scala
libraryDependencies += "com.h2database" % "h2" % "1.4.193"
```

If you only used it in your test you can also just use the `Test` scope:

```scala
libraryDependencies += "com.h2database" % "h2" % "1.4.193" % Test
```

The [[H2 Browser|Developing-with-the-H2-Database#H2-Browser]] will still work after you added the dependency.

### snakeyaml removal

Play removed `play.libs.Yaml` and therefore the dependency on `snakeyaml` was dropped. If you still use it add it to your `build.sbt`:

```scala
libraryDependencies += "org.yaml" % "snakeyaml" % "1.17"
```

See also [notes about the removal of Yaml API](#Removed-Yaml-API).

### Tomcat-servlet-api removal

Play removed the `tomcat-servlet-api` since it was of no use. If you still use it add it to your `build.sbt`:

```scala
libraryDependencies += "org.apache.tomcat" % "tomcat-servlet-api" % "8.0.33"
```

## Request attributes

All request objects now contain *attributes*. Request attributes are a replacement for request *tags*. Tags have now been deprecated and you should upgrade to attributes. Attributes are more powerful than tags; you can use attributes to store objects in requests, whereas tags only supported storing Strings.

### Request tags deprecation

Tags have been deprecated so you should start migrating from using tags to using attributes. Migration should be fairly straightforward.

The easiest migration path is to migrate from a tag to an attribute with a `String` type.

Java before:

```java
// Getting a tag from a Request or RequestHeader
String userName = req.tags().get("userName");
// Setting a tag on a Request or RequestHeader
req.tags().put("userName", newName);
// Setting a tag with a RequestBuilder
Request builtReq = requestBuilder.tag("userName", newName).build();
```

Java after:

```java
class Attrs {
  public static final TypedKey<String> USER_NAME = TypedKey.<String>create("userName");
}

// Getting an attribute from a Request or RequestHeader
String userName = req.attrs().get(Attrs.USER_NAME);
String userName = req.attrs().getOptional(Attrs.USER_NAME);
// Setting an attribute on a Request or RequestHeader
Request newReq = req.withTags(req.tags().put(Attrs.USER_NAME, newName));
// Setting an attribute with a RequestBuilder
Request builtReq = requestBuilder.attr(Attrs.USER_NAME, newName).build();
```

Scala before:

```scala
// Getting a tag from a Request or RequestHeader
val userName: String = req.tags("userName")
val optUserName: Option[String] = req.tags.get("userName")
// Setting a tag on a Request or RequestHeader
val newReq = req.copy(tags = req.tags.updated("userName", newName))
```

Scala after:

```scala
object Attrs {
  val UserName: TypedKey[String] = TypedKey("userName")
}
// Getting an attribute from a Request or RequestHeader
val userName: String = req.attrs(Attrs.UserName)
val optUserName: [String] = req.attrs.get(Attrs.UserName)
// Setting an attribute on a Request or RequestHeader
val newReq = req.addAttr(Attrs.UserName, newName)
```

However, if appropriate, we recommend you convert your `String` tags into attributes with non-`String` values. Converting your tags into non-`String` objects has several benefits. First, you will make your code more type-safe. This will increase your code's reliability and make it easier to understand. Second, the objects you store in attributes can contain multiple properties, allowing you to aggregate multiple tags into a single value. Third, converting tags into attributes means you don't need to encode and decode values from `String`s, which may increase performance.

```java
class Attrs {
  public static final TypedKey<User> USER = TypedKey.<User>create("user");
}
```

Scala after:

```scala
object Attrs {
  val UserName: TypedKey[User] = TypedKey("user")
}
```

### Calling `FakeRequest.withCookies` no longer updates the `Cookies` header

Request cookies are now stored in a request attribute. Previously they were stored in the request's `Cookie` header `String`. This required encoding and decoding the cookie to the header whenever the cookie changed.

Now that cookies are stored in request attributes updating the cookie will change the new cookie attribute but not the `Cookie` HTTP header. This will only affect your tests if you're relying on the fact that calling `withCookies` will update the header.

If you still need the old behavior you can still use `Cookies.encodeCookieHeader` to convert the `Cookie` objects into an HTTP header then store the header with `FakeRequest.withHeaders`.

### `play.api.mvc.Security.username` (Scala API), `session.username` changes

`play.api.mvc.Security.username` (Scala API), `session.username` config key and dependent actions helpers are deprecated. `Security.username` just retrieves the `session.username` key from configuration, which defined the session key used to get the username. It was removed since it required statics to work, and it's fairly easy to implement the same or similar behavior yourself.

You can read the username session key from configuration yourself using `configuration.get[String]("session.username")`.

If you're using the `Authenticated(String => EssentialAction)` method, you can easily create your own action to do something similar:

```scala
  def AuthenticatedWithUsername(action: String => EssentialAction) =
    WithAuthentication[String](_.session.get(UsernameKey))(action)
```

where `UsernameKey` represents the session key you want to use for the username.

### Request Security (Java API) username property is now an attribute

The Java Request object contains a `username` property which is set when the `Security.Authenticated` annotation is added to a Java action. In Play 2.6 the username property has been deprecated. The username property methods have been updated to store the username in the `Security.USERNAME` attribute. You should update your code to use the `Security.USERNAME` attribute directly. In a future version of Play we will remove the username property.

The reason for this change is that the username property was provided as a special case for the `Security.Authenticated` annotation. Now that we have attributes we don't need a special case anymore.

Existing Java code:

```java
// Set the username
Request reqWithUsername = req.withUsername("admin");
// Get the username
String username = req1.username();
// Set the username with a builder
Request reqWithUsername = new RequestBuilder().username("admin").build();
```

Updated Java code:

```java
import play.mvc.Security.USERNAME;

// Set the username
Request reqWithUsername = req.withAttr(USERNAME, "admin");
// Get the username
String username = req1.attr(USERNAME);
// Set the username with a builder
Request reqWithUsername = new RequestBuilder().putAttr(USERNAME, "admin").build();
```

### Router tags are now attributes

If you used any of the `Router.Tags.*` tags, you should change your code to use the new `Router.Attrs.HandlerDef` (Scala) or `Router.Attrs.HANDLER_DEF` (Java) attribute instead. The existing tags are still available, but are deprecated and will be removed in a future version of Play.

This new attribute contains a `HandlerDef` object with all the information that is currently in the tags. The current tags all correspond to a field in the `HandlerDef` object:

| Java tag name         | Scala tag name      | `HandlerDef` method |
|:----------------------|:--------------------|:--------------------|
| `ROUTE_PATTERN`       | `RoutePattern`      | `path`              |
| `ROUTE_VERB`          | `RouteVerb`         | `verb`              |
| `ROUTE_CONTROLLER`    | `RouteController`   | `controller`        |
| `ROUTE_ACTION_METHOD` | `RouteActionMethod` | `method`            |
| `ROUTE_COMMENTS`      | `RouteComments`     | `comments`          |

> **Note**: As part of this change the `HandlerDef` object has been moved from the `play.core.routing` internal package into the `play.api.routing` public API package.

## `play.api.libs.concurrent.Execution` is deprecated

The `play.api.libs.concurrent.Execution` class has been deprecated, as it was using global mutable state under the hood to pull the "current" application's ExecutionContext.

If you want to specify the implicit behavior that you had previously, then you should pass in the execution context implicitly in the constructor using [[dependency injection|ScalaDependencyInjection]]:

```scala
class MyController @Inject()(implicit ec: ExecutionContext) {

}
```

or from BuiltInComponents if you are using [[compile time dependency injection|ScalaCompileTimeDependencyInjection]]:

```scala
class MyComponentsFromContext(context: ApplicationLoader.Context)
  extends BuiltInComponentsFromContext(context) {
  val myComponent: MyComponent = new MyComponent(executionContext)
}
```

However, there are some good reasons why you may not want to import an execution context even in the general case.  In the general case, the application's execution context is good for rendering actions, and executing CPU-bound activities that do not involve blocking API calls or I/O activity.  If you are calling out to a database, or making network calls, then you may want to define your own custom execution context.

The recommended way to create a custom execution context is through `CustomExecutionContext`, which uses the Akka dispatcher system ([java](http://doc.akka.io/docs/akka/2.5/java/dispatchers.html) / [scala](http://doc.akka.io/docs/akka/2.5/scala/dispatchers.html))  so that executors can be defined through configuration.

To use your own execution context, extend the `CustomExecutionContext` abstract class with the full path to the dispatcher in the `application.conf` file:

```scala
import play.api.libs.concurrent.CustomExecutionContext

class MyExecutionContext @Inject()(actorSystem: ActorSystem)
 extends CustomExecutionContext(actorSystem, "my.dispatcher.name")
```

```java
import play.libs.concurrent.CustomExecutionContext;
class MyExecutionContext extends CustomExecutionContext {
   @Inject
   public MyExecutionContext(ActorSystem actorSystem) {
     super(actorSystem, "my.dispatcher.name");
   }
}
```

and then inject your custom execution context as appropriate:

```scala
class MyBlockingRepository @Inject()(implicit myExecutionContext: MyExecutionContext) {
   // do things with custom execution context
}
```

Please see [[ThreadPools]] page for more information on custom execution contexts.

## Changes to play.api.test Helpers

The following deprecated test helpers have been removed in 2.6.x:

* `play.api.test.FakeApplication` has been replaced by [`play.api.inject.guice.GuiceApplicationBuilder`](api/scala/play/api/inject/guice/GuiceApplicationBuilder.html).
* The `play.api.test.Helpers.route(request)` has been replaced with the `play.api.test.Helpers.routes(app, request)` method.
* The `play.api.test.Helpers.route(request, body)` has been replaced with the [`play.api.test.Helpers.routes(app, request, body)`](api/scala/play/api/test/Helpers$.html) method.

### Java API

* `play.test.FakeRequest` has been replaced by [`RequestBuilder`](api/java/play/mvc/Http.RequestBuilder.html)
* `play.test.FakeApplication` has been replaced with `play.inject.guice.GuiceApplicationBuilder`.  You can create a new `Application` from [`play.test.Helpers.fakeApplication`](api/java/play/inject/guice/GuiceApplicationBuilder.html).
* In `play.test.WithApplication`, the deprecated `provideFakeApplication` method has been removed -- the `provideApplication` method should be used.


## Changes to Template Helpers

The `requireJs` template helper in [`views/helper/requireJs.scala.html`](https://github.com/playframework/playframework/blob/master/framework/src/play/src/main/scala/views/helper/requireJs.scala.html) used `Play.maybeApplication` to access the configuration.

The `requireJs` template helper has an extra parameter `isProd` added to it that indicates whether the minified version of the helper should be used:

```
@requireJs(core = routes.Assets.at("javascripts/require.js").url, module = routes.Assets.at("javascripts/main").url, isProd = true)
```

## Changes to File Extension to MIME Type Mapping

The mapping of file extensions to MIME types has been moved to `reference.conf` so it is covered entirely through configuration, under `play.http.fileMimeTypes` setting.  Previously the list was hardcoded under `play.api.libs.MimeTypes`.

Note that `play.http.fileMimeTypes` configuration setting is defined using triple quotes as a single string -- this is because several file extensions have syntax that breaks HOCON, such as `c++`.

To append a custom MIME type, use [HOCON string value concatenation](https://github.com/typesafehub/config/blob/master/HOCON.md#string-value-concatenation):

```
play.http.fileMimeTypes = ${play.http.fileMimeTypes} """
  foo=text/bar
"""
```

There is a syntax that allows configurations defined as `mimetype.foo=text/bar` for additional MIME types.  This is deprecated, and you are encouraged to use the above configuration.

### Java API

There is a `Http.Context.current().fileMimeTypes()` method that is provided under the hood to `Results.sendFile` and other methods that look up content types from file extensions.  No migration is necessary.

### Scala API

The `play.api.libs.MimeTypes` class has been changed to `play.api.http.FileMimeTypes` interface, and the implementation has changed to `play.api.http.DefaultMimeTypes`.

All the results that send files or resources now take `FileMimeTypes` implicitly, i.e.

```scala
implicit val fileMimeTypes: FileMimeTypes = ...
Ok(file) // <-- takes implicit FileMimeTypes
```

An implicit instance of `FileMimeTypes` is provided by `BaseController` (and its subclass `AbstractController` and subtrait `InjectedController`) through the `ControllerComponents` class, to provide a convenient binding:

```scala
class SendFileController @Inject() (cc: ControllerComponents) extends AbstractController(cc) {

  def index() = Action { implicit request =>
     val file = readFile()
     Ok(file)  // <-- takes implicit FileMimeTypes
  }
}
```

You can also get a fully configured `FileMimeTypes` instance directly in a unit test:

```scala
val httpConfiguration = new HttpConfigurationProvider(Configuration.load(Environment.simple)).get
val fileMimeTypes = new DefaultFileMimeTypesProvider(httpConfiguration.fileMimeTypes).get
```

Or get a custom one:

```scala
val fileMimeTypes = new DefaultFileMimeTypesProvider(FileMimeTypesConfiguration(Map("foo" -> "text/bar"))).get
```

## Default Filters

Play now comes with a default set of enabled filters, defined through configuration.  If the property `play.http.filters` is null, then the default is now `play.api.http.EnabledFilters`, which loads up the filters defined by fully qualified class name in the `play.filters.enabled` configuration property.

In Play itself, `play.filters.enabled` is an empty list.  However, the filters library is automatically loaded in SBT as an AutoPlugin called `PlayFilters`, and will append the following values to the `play.filters.enabled` property:

* `play.filters.csrf.CSRFFilter`
* `play.filters.headers.SecurityHeadersFilter`
* `play.filters.hosts.AllowedHostsFilter`

This means that on new projects, CSRF protection ([[ScalaCsrf]] / [[JavaCsrf]]), [[SecurityHeaders]] and [[AllowedHostsFilter]] are all defined automatically.

To append to the defaults list, use the `+=`:

```
play.filters.enabled+=MyFilter
```

If you have defined your own filters by extending `play.api.http.DefaultHttpFilters`, then you can also combine `EnabledFilters` with your own list in code, so if you have previously defined projects, they still work as usual:

```scala
class Filters @Inject()(enabledFilters: EnabledFilters, corsFilter: CORSFilter)
  extends DefaultHttpFilters(enabledFilters.filters :+ corsFilter: _*)
```

### Testing Default Filters

Because there are several filters enabled, functional tests may need to change slightly to ensure that all the tests pass and requests are valid.  For example, a request that does not have a `Host` HTTP header set to `localhost` will not pass the AllowedHostsFilter and will return a 400 Forbidden response instead.

#### Testing with AllowedHostsFilter

Because the AllowedHostsFilter filter is added automatically, functional tests need to have the Host HTTP header added.

If you are using `FakeRequest` or `Helpers.fakeRequest`, then the `Host` HTTP header is added for you automatically.  If you are using `play.mvc.Http.RequestBuilder`, then you may need to add your own line to add the header manually:

```java
RequestBuilder request = new RequestBuilder()
        .method(GET)
        .header(HeaderNames.HOST, "localhost")
        .uri("/xx/Kiwi");
```

#### Testing with CSRFFilter

Because the CSRFFilter filter is added automatically, tests that render a Twirl template that includes `CSRF.formField`, i.e.

```scala
@(userForm: Form[UserData])(implicit request: RequestHeader, m: Messages)

<h1>user form</h1>

@request.flash.get("success").getOrElse("")

@helper.form(action = routes.UserController.userPost()) {
  @helper.CSRF.formField
  @helper.inputText(userForm("name"))
  @helper.inputText(userForm("age"))
  <input type="submit" value="submit"/>
}
```

must contain a CSRF token in the request.  In the Scala API, this is done by importing `play.api.test.CSRFTokenHelper._`, which enriches `play.api.test.FakeRequest` with the `withCSRFToken` method:

```scala
import play.api.test.CSRFTokenHelper._

class UserControllerSpec extends PlaySpec with GuiceOneAppPerTest {
  "UserController GET" should {

    "render the index page from the application" in {
      val controller = app.injector.instanceOf[UserController]
      val request = FakeRequest().withCSRFToken
      val result = controller.userGet().apply(request)

      status(result) mustBe OK
      contentType(result) mustBe Some("text/html")
    }
  }
}
```

In the Java API, this is done by calling `CSRFTokenHelper.addCSRFToken` on a `play.mvc.Http.RequestBuilder` instance:

```
requestBuilder = CSRFTokenHelper.addCSRFToken(requestBuilder);
```

### Disabling Default Filters

The simplest way to disable the default filters is to set the list of filters manually in `application.conf`:

```
play.filters.enabled=[]
```

This may be useful if you have functional tests that you do not want to go through the default filters.

If you want to remove all filter classes, you can disable it through the `disablePlugins` mechanism:

```
lazy val root = project.in(file(".")).enablePlugins(PlayScala).disablePlugins(PlayFilters)
```

or by replacing `EnabledFilters`:

```
play.http.filters=play.api.http.NoHttpFilters
```

If you are writing functional tests involving `GuiceApplicationBuilder` and you want to disable default filters, then you can disable all or some of the filters through configuration by using `configure`:

```scala
GuiceApplicationBuilder().configure("play.http.filters" -> "play.api.http.NoHttpFilters")
```

## Compile Time Default Filters

If you are using compile time dependency injection, then the default filters are resolved at compile time, rather than through runtime.

This means that the `BuiltInComponents` trait now contains an `httpFilters` method which is left abstract:

```scala
trait BuiltInComponents {

  /** A user defined list of filters that is appended to the default filters */
  def httpFilters: Seq[EssentialFilter]
}
```

The default list of filters is defined in `play.filters.HttpFiltersComponents`:

```scala
trait HttpFiltersComponents
     extends CSRFComponents
     with SecurityHeadersComponents
     with AllowedHostsComponents {

   def httpFilters: Seq[EssentialFilter] = Seq(csrfFilter, securityHeadersFilter, allowedHostsFilter)
}
```

In most cases you will want to mixin HttpFiltersComponents and append your own filters:

```scala
class MyComponents(context: ApplicationLoader.Context)
  extends BuiltInComponentsFromContext(context)
  with play.filters.HttpFiltersComponents {

  lazy val loggingFilter = new LoggingFilter()
  override def httpFilters = {
    super.httpFilters :+ loggingFilter
  }
}
```

If you want to filter elements out of the list, you can do the following:

```scala
class MyComponents(context: ApplicationLoader.Context)
  extends BuiltInComponentsFromContext(context)
  with play.filters.HttpFiltersComponents {
  override def httpFilters = {
    super.httpFilters.filterNot(_.getClass == classOf[CSRFFilter])
  }
}
```

### Disabling Compile Time Default Filters

To disable the default filters, mixin `play.api.NoHttpFiltersComponents`:

```scala
class MyComponents(context: ApplicationLoader.Context)
   extends BuiltInComponentsFromContext(context)
   with NoHttpFiltersComponents
   with AssetsComponents {

  lazy val homeController = new HomeController(controllerComponents)
  lazy val router = new Routes(httpErrorHandler, homeController, assets)
}
```

## JWT Support

Play's cookie encoding has been switched to use JSON Web Token (JWT) under the hood.  JWT comes with a number of advantages, notably automatic signing with HMAC-SHA-256, and support for automatic "not before" and "expires after" date checks which ensure the session cookie cannot be reused outside of a given time window.

More information is available under [[Configuring the Session Cookie|SettingsSession]] page.

### Fallback Cookie Support

Play's cookie encoding uses a "fallback" cookie encoding mechanism that reads in JWT encoded cookies, then attempts reading a URL encoded cookie if the JWT parsing fails, so you can safely migrate existing session cookies to JWT.  This functionality is in the `FallbackCookieDataCodec` trait and leveraged by `DefaultSessionCookieBaker` and `DefaultFlashCookieBaker`.

### Legacy Support

Using JWT encoded cookies should be seamless, but if you want, you can revert back to URL encoded cookie encoding by switching to `play.api.mvc.LegacyCookiesModule` in application.conf file:

```
play.modules.disabled+="play.api.mvc.CookiesModule"
play.modules.enabled+="play.api.mvc.LegacyCookiesModule"
```

### Custom CookieBakers

If you have custom cookies being used in Play, using the `CookieBaker[T]` trait, then you will need to specify what kind of encoding you want for your custom cookie baker.

The `encode` and `decode` methods that `Map[String, String]` to and from the format found in the browser have been extracted into `CookieDataCodec`.  There are three implementations: `FallbackCookieDataCodec`, `JWTCookieDataCodec`, or `UrlEncodedCookieDataCodec`, which respectively represent URL-encoded with an HMAC, or a JWT, or a "read signed or JWT, write JWT" codec.


and then provide a `JWTConfiguration` case class, using the `JWTConfigurationParser` with the path to your configuration, or use `JWTConfiguration()` for the defaults.


```scala
@Singleton
class UserInfoCookieBaker @Inject()(service: UserInfoService,
                                    val secretConfiguration: SecretConfiguration)
  extends CookieBaker[UserInfo] with JWTCookieDataCodec {

  override val COOKIE_NAME: String = "userInfo"

  override val isSigned = true

  override def emptyCookie: UserInfo = new UserInfo()

  override protected def serialize(userInfo: UserInfo): Map[String, String] = service.encrypt(userInfo)

  override protected def deserialize(data: Map[String, String]): UserInfo = service.decrypt(data)

  override val path: String = "/"

  override val jwtConfiguration: JWTConfiguration = JWTConfigurationParser()
}
```

## Deprecated Futures methods

The following `play.libs.concurrent.Futures` static methods have been deprecated:

* `timeout(A value, long amount, TimeUnit unit)`
* `timeout(final long delay, final TimeUnit unit)`
* `delayed(Supplier<A> supplier, long delay, TimeUnit unit, Executor executor)`

A dependency injected instance of `Futures` should be used instead:

```java
class MyClass {
    @Inject
    public MyClass(play.libs.concurrent.Futures futures) {
        this.futures = futures;
    }

    CompletionStage<Double> callWithOneSecondTimeout() {
        return futures.timeout(computePIAsynchronously(), Duration.ofSeconds(1));
    }
}
```

## Updated libraries

### Netty 4.1

Netty was upgraded to [version 4.1](http://netty.io/news/2016/05/26/4-1-0-Final.html). This was possible mainly because version 4.0 was shaded by [[play-ws migration to a standalone module|WSMigration26]]. So, if you are using [[Netty Server|NettyServer]] and some library that depends on Netty 4.0, we recommend that you try to upgrade to a newer version of the library, or you can start to use the [[Akka Server|AkkaHttpServer]].

And if you are, for some reason, directly using Netty classes, you should [adapt your code to this new version](http://netty.io/wiki/new-and-noteworthy-in-4.1.html).

### FluentLenium and Selenium

The FluentLenium library was updated to version 3.2.0 and Selenium was updated to version [3.3.1](https://seleniumhq.wordpress.com/2016/10/13/selenium-3-0-out-now/) (you may want to see the [changelog here](https://raw.githubusercontent.com/SeleniumHQ/selenium/master/java/CHANGELOG)). If you were using Selenium's WebDriver API before, there should not be anything to do. Please check [this](https://seleniumhq.wordpress.com/2016/10/04/selenium-3-is-coming/) announcement for further information.
If you were using the FluentLenium library you might have to change some syntax to get your tests working again. Please see FluentLenium's [Migration Guide](http://fluentlenium.org/migration/from-0.13.2-to-1.0-or-3.0/) for more details about how to adapt your code.

### HikariCP

HikariCP was updated and a new configuration was introduced: `initializationFailTimeout`. This new configuration should be used to replace `initializationFailFast` which is now deprecated. See [HikariCP changelog](https://github.com/brettwooldridge/HikariCP/blob/dev/CHANGES) and [documentation for `initializationFailTimeout`](https://github.com/brettwooldridge/HikariCP#infrequently-used) to better understand how to use this new configuration.

## Other Configuration changes

There are some configurations.  The old configuration paths will generally still work, but a deprecation warning will be output at runtime if you use them.  Here is a summary of the changed keys:

| Old key                       | New key                                 |
|-------------------------------|-----------------------------------------|
| `play.crypto.secret`          | `play.http.secret.key`                  |
| `play.crypto.provider`        | `play.http.secret.provider`             |
| `play.websocket.buffer.limit` | `play.server.websocket.frame.maxLength` |<|MERGE_RESOLUTION|>--- conflicted
+++ resolved
@@ -71,9 +71,10 @@
 
 Finally, Play Iteratees has a separate versioning scheme, so the version no longer is in sync with the Play version.
 
-<<<<<<< HEAD
 ## Akka HTTP as the default server engine
-=======
+
+Play now uses the [Akka-HTTP](http://doc.akka.io/docs/akka-http/current/scala.html) server engine as the default backend. If you need to change it back to Netty for some reason (for example, if you are using Netty's [native transports](http://netty.io/wiki/native-transports.html)), see how to do that in [[Netty Server|NettyServer]] documentation.
+
 ## Akka HTTP server timeouts
 
 Play 2.5.x does not have a request timeout configuration for [[Netty Server|NettyServer]], which was the default server backend. But Akka HTTP has timeouts for both idle connections and requests (see more details in [[Akka HTTP Settings|SettingsAkkaHttp]] documentation). [Akka HTTP docs](http://doc.akka.io/docs/akka-http/10.0.7/scala/http/common/timeouts.html#akka-http-timeouts) states that:
@@ -129,9 +130,6 @@
 ## Scala ActionBuilder and BodyParser changes
 
 The Scala `ActionBuilder` trait has been modified to specify the type of the body as a type parameter, and add an abstract `parser` member as the default body parsers. You will need to modify your ActionBuilders and pass the body parser directly.
->>>>>>> 5b985bd4
-
-Play now uses the [Akka-HTTP](http://doc.akka.io/docs/akka-http/current/scala.html) server engine as the default backend. If you need to change it back to Netty for some reason (for example, if you are using Netty's [native transports](http://netty.io/wiki/native-transports.html)), see how to do that in [[Netty Server|NettyServer]] documentation.
 
 ## Scala Controller changes
 
