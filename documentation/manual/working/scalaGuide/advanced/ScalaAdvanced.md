<<<<<<< HEAD
<!--- Copyright (C) 2009-2020 Lightbend Inc. <https://www.lightbend.com> -->
=======
<!--- Copyright (C) Lightbend Inc. <https://www.lightbend.com> -->
>>>>>>> e183b053
# Advanced topics for Scala

This section describes advanced techniques for writing Play applications in Scala.

@toc@<|MERGE_RESOLUTION|>--- conflicted
+++ resolved
@@ -1,8 +1,4 @@
-<<<<<<< HEAD
-<!--- Copyright (C) 2009-2020 Lightbend Inc. <https://www.lightbend.com> -->
-=======
 <!--- Copyright (C) Lightbend Inc. <https://www.lightbend.com> -->
->>>>>>> e183b053
 # Advanced topics for Scala
 
 This section describes advanced techniques for writing Play applications in Scala.
