--- conflicted
+++ resolved
@@ -1,8 +1,4 @@
-<<<<<<< HEAD
-<!--- Copyright (C) 2009-2020 Lightbend Inc. <https://www.lightbend.com> -->
-=======
 <!--- Copyright (C) Lightbend Inc. <https://www.lightbend.com> -->
->>>>>>> e183b053
 # Embedding a Netty server in your application
 
 While Play apps are most commonly used as their own container, you can also embed a Play server into your own existing application. This can be used in conjunction with the Twirl template compiler and Play routes compiler, but these are of course not necessary. A common use case is an application with only a few simple routes. To use Netty Server embedded, you will need the following dependency:
