--- conflicted
+++ resolved
@@ -1,8 +1,4 @@
-<<<<<<< HEAD
-<!--- Copyright (C) 2009-2020 Lightbend Inc. <https://www.lightbend.com> -->
-=======
 <!--- Copyright (C) Lightbend Inc. <https://www.lightbend.com> -->
->>>>>>> e183b053
 # Improving Compilation Times
 
 Compilation speed can be improved by following some guidelines that are also good engineering practice:
