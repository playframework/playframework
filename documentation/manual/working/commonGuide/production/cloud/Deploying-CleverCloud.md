<<<<<<< HEAD
<!--- Copyright (C) 2009-2020 Lightbend Inc. <https://www.lightbend.com> -->
=======
<!--- Copyright (C) Lightbend Inc. <https://www.lightbend.com> -->
>>>>>>> e183b053
# Deploying to Clever Cloud
[Clever Cloud](https://www.clever-cloud.com/en/) is a Platform as a Service solution. You can deploy on it Scala, Java, PHP, Python and Node.js applications. Its main particularity is that it supports **automatic vertical and horizontal scaling**.

Clever Cloud supports Play! 2 applications natively. The present guide explains how to deploy your application on Clever Cloud.

## Create a new application on Clever Cloud

Create your Play! application on Clever Cloud [dashboard](https://console.clever-cloud.com).

## Deploy your application

To deploy your application on Clever Cloud, just use git to push your code to the application remote repository.


```bash
$ git remote add <your-remote-name> <your-git-deployment-url>
$ git push <your-remote-name> master
```

**Important tip: do not forget to push to the remote master branch.**

If you work in a different branch, just use: 

```bash
$ git remote add <your-remote-name> <your-git-deployment-url>
$ git push <your-remote-name> <your-branch-name>:master
```

<br/>
Clever Cloud will run `sbt update stage` to prepare your application. On the first deployment, all dependencies will be downloaded, which takes a while to complete (but will be cached for future deployments).


## Check the deployment of your application

You can check the deployment of your application by visiting the ***logs*** section of your application in the dashboard.


## [Optional] Configure your application
You can custom your application with a `clevercloud/sbt.json` file.

The file must contain the following fields:

```javascript
{
    "deploy": {
        "goal": <string>
    }
}
```

That field can contain additional configuration like:

`"-Dconfig.resource=clevercloud.conf"`, `"-Dplay.version=2.0.4"` or `"-Dplay.evolutions.autoApply=true"`.

## Connecting to a database

Just go to the ***Services*** section in the Clever Cloud dashboard to add the database you need: MySQL, PostgreSQL or Couchbase.

As in every Play! 2 application, the only file you have to modify is your `conf/application.conf` file.

**Example: setup MySQL database**

```
db.default.url="jdbc:mysql://{yourcleverdbhost}/{dbname}"
db.default.driver=com.mysql.jdbc.Driver
db.default.username={yourcleveruser}
db.default.password={yourcleverpass}
```

## Further information
If you need further information, just check our complete [documentation](https://www.clever-cloud.com/doc/java/play-framework-2/).<|MERGE_RESOLUTION|>--- conflicted
+++ resolved
@@ -1,8 +1,4 @@
-<<<<<<< HEAD
-<!--- Copyright (C) 2009-2020 Lightbend Inc. <https://www.lightbend.com> -->
-=======
 <!--- Copyright (C) Lightbend Inc. <https://www.lightbend.com> -->
->>>>>>> e183b053
 # Deploying to Clever Cloud
 [Clever Cloud](https://www.clever-cloud.com/en/) is a Platform as a Service solution. You can deploy on it Scala, Java, PHP, Python and Node.js applications. Its main particularity is that it supports **automatic vertical and horizontal scaling**.
 
