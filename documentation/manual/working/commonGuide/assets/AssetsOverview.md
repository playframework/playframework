<<<<<<< HEAD
<!--- Copyright (C) 2009-2020 Lightbend Inc. <https://www.lightbend.com> -->
=======
<!--- Copyright (C) Lightbend Inc. <https://www.lightbend.com> -->
>>>>>>> e183b053
# Working with public assets

Serving a public resource in Play is the same as serving any other HTTP request. It uses the same routing as regular resources using the controller/action path to distribute CSS, JavaScript or image files to the client.

## The public/ folder

By convention public assets are stored in the `public` folder of your application. This folder can be organized the way that you prefer. We recommend the following organization:

```
public
 └ javascripts
 └ stylesheets
 └ images
```

If you follow this structure it will be simpler to get started, but nothing stops you to modifying it once you understand how it works.

## WebJars

[WebJars](https://www.webjars.org/) provide a convenient and conventional packaging mechanism that is a part of sbt. For example you can declare that you will be using the popular [Bootstrap library](https://getbootstrap.com/) simply by adding the following dependency in your build file:

```scala
libraryDependencies += "org.webjars" % "bootstrap" % "3.3.6"
```

WebJars are automatically extracted into a `lib` folder relative to your public assets for convenience. For example, if you declared a dependency on [RequireJs](https://requirejs.org/) then you can reference it from a view using a line like:

```html
<script data-main="@routes.Assets.at("javascripts/main.js")" type="text/javascript" src="@routes.Assets.at("lib/requirejs/require.js")"></script>
```

Note the `lib/requirejs/require.js` path. The `lib` folder denotes the extracted WebJar assets, the `requirejs` folder corresponds to the WebJar artifactId, and the `require.js` refers to the required asset at the root of the WebJar. To clarify, the `requirejs` webjar dependency is declared at your build file like:

```scala
libraryDependencies += "org.webjars" % "requirejs" % "2.2.0"
```

## How are public assets packaged?

During the build process, the contents of the `public` folder are processed and added to the application classpath.

When you package your application, all assets for the application, including all sub projects, are aggregated into a single jar, in `target/my-first-app-1.0.0-assets.jar`.  This jar is included in the distribution so that your Play application can serve them.  This jar can also be used to deploy the assets to a CDN or reverse proxy.

## The Assets controller

Play comes with a built-in controller to serve public assets. By default, this controller provides caching, ETag, gzip and compression support. There are two different styles that the Assets controller supports: the first is to use Play's configuration, and the second is to use pass the assets path directly to the controller.

### Binding the Assets components

If you are using runtime dependency injection, Play already provides bindings in the `AssetsModule`, which is loaded by default. (If you are not using assets, you can disable this module by adding the configuration `play.modules.disabled += controllers.AssetsModule`.). The bindings there make `Assets` class injectable.

If you are using components traits to do compile-time dependency injection, you should mix in `controllers.AssetsComponents`. Then the controller will be available as `assets: Assets`. You do not need to construct the controller yourself.

### Using assets with configuration

For the most common case where you only have one place where assets are centrally located, you can use configuration to specify the location:

```
play.assets {
  path = "/public"
  urlPrefix = "/assets"
}
```

And use the `Assets.at` method with one parameter:

```scala
Assets.at(file: String)
```

Then in routes:

@[assets-configured-path](code/configured.assets.routes)

### Passing the assets path directly

The `Assets` controller also defines an `at` action with two parameters:

```scala
Assets.at(path: String, file: String)
```

The `path` parameter must be fixed and defines the directory managed by the action. The `file` parameter is usually dynamically extracted from the request path.

Here is the typical mapping of the `Assets` controller in your `conf/routes` file:

@[assets-wildcard](code/common.assets.routes)

Note that we define the `*file` dynamic part that will match the `.*` regular expression. So for example, if you send this request to the server:

```
GET /assets/javascripts/jquery.js
```

The router will invoke the `Assets.at` action with the following parameters:

```
controllers.Assets.at("/public", "javascripts/jquery.js")
```

To route to a single static file, both the path and file have to be specified:

@[assets-single-static-file](code/common.assets.routes)

## Reverse routing for public assets

As for any controller mapped in the routes file, a reverse controller is created in `controllers.routes.Assets`. You use this to reverse the URL needed to fetch a public resource. For example, from a template:

```html
<script src="@routes.Assets.at("javascripts/jquery.js")"></script>
```

In `DEV` mode this will by default produce the following result:

```html
<script src="/assets/javascripts/jquery.js"></script>
```

If your app is not running in `DEV` mode **and** a `jquery.min.js` or `jquery-min.js` file exists then by default the minified file will be used instead:

```html
<script src="/assets/javascripts/jquery.min.js"></script>
```

This makes debugging of JavaScript files easier during development. Of course this not only works for JavaScript files but for any file extension.
If you don't want Play to automatically resolve the `.min.*` or `-min.*` files, regardless of the mode your application is running in, you can set `play.assets.checkForMinified = false` in your `application.conf` (or to `true` to always resolve the min file, even in `DEV` mode).

Note that we don’t specify the first `folder` parameter when we reverse the route. This is because our routes file defines a single mapping for the `Assets.at` action, where the `folder` parameter is fixed. So it doesn't need to be specified.

However, if you define two mappings for the `Assets.at` action, like this:

@[assets-two-mappings](code/common.assets.routes)

You will then need to specify both parameters when using the reverse router:

```html
<script src="@routes.Assets.at("/public/javascripts", "jquery.js")"></script>
<img src="@routes.Assets.at("/public/images", "logo.png")" />
```

## Reverse routing and fingerprinting for public assets

[sbt-web](https://github.com/sbt/sbt-web) brings the notion of a highly configurable asset pipeline to Play e.g. in your build file:

```scala
pipelineStages := Seq(rjs, digest, gzip)
```

The above will order the RequireJs optimizer ([sbt-rjs](https://github.com/sbt/sbt-rjs)), the digester ([sbt-digest](https://github.com/sbt/sbt-digest)) and then compression ([sbt-gzip](https://github.com/sbt/sbt-gzip)). Unlike many sbt tasks, these tasks will execute in the order declared, one after the other.

In essence asset fingerprinting permits your static assets to be served with aggressive caching instructions to a browser. This will result in an improved experience for your users given that subsequent visits to your site will result in less assets requiring to be downloaded. Rails also describes the benefits of [asset fingerprinting](https://guides.rubyonrails.org/asset_pipeline.html#what-is-fingerprinting-and-why-should-i-care-questionmark).

The above declaration of `pipelineStages` and the requisite `addSbtPlugin` declarations in your `plugins.sbt` for the plugins you require are your start point. You must then declare to Play what assets are to be versioned.

There are two ways obtain the real path of a fingerprinted asset. The first way uses static state and supports the same style as normal reverse routing. It does so by looking up assets metadata that's set by a running Play application. The second way is to use configuration and inject an AssetsFinder to find your asset.

### Using reverse routing and static state

If you plan to use the reverse router with static state, the following routes file entry declares that all assets are to be versioned:

```scala
GET  /assets/*file  controllers.Assets.versioned(path="/public", file: Asset)
```

> **Note:** Make sure you indicate that `file` is an asset by writing `file: Asset`.

You then use the reverse router, for example within a `scala.html` view:

```html
<link rel="stylesheet" href="@routes.Assets.versioned("assets/css/app.css")">
```

The downside of this approach is that it requires special logic that converts the `Asset` from the path you passed in to the final minified path with a digest. It's also more difficult to unit test, since there's no component you can mock to define the path.

### Using configuration and AssetsFinder

You can also define your paths in configuration, and inject an `AssetsFinder` into your controller to get the final path. In your configuration set up the assets `path` (the directory containing assets) and the `urlPrefix` (the prefix to the URL in your application):

```
play.assets {
  path = "/public"
  urlPrefix = "/assets"
}
```

In your routes file you can define a route as follows:

@[assets-configured-path-versioned](code/configured.assets.routes)

(you should not use the `: Asset` type annotation here)

Then you can pass an `AssetsFinder` to your template and use that to get the final path:

```html
@(assetsFinder: AssetsFinder)

<link rel="stylesheet" href="@assetsFinder.path("assets/css/app.css")">
```

The advantage to this approach is that it requires no static state to set up. That means you can unit test your controllers and templates without a running application by simply passing an instance of `AssetsFinder`. That makes it simple to mock for a unit test by simply implementing the abstract methods that return `String`s.

Using the `AssetsFinder` approach also makes it easy to run multiple self-contained applications at once in the same classloader, since it uses no static state. This can also be helpful for testing.

The `AssetsFinder` interface also works in cases where fingerprinting is not used. It returns the original asset if a fingerprinted and/or minified asset cannot be found.

## Etag support

The `Assets` controller automatically manages **ETag** HTTP Headers. The ETag value is generated from the digest (if `sbt-digest` is being used in the asset pipeline) or otherwise the resource name and the file’s last modification date. If the resource file is embedded into a file, the JAR file’s last modification date is used.

When a web browser makes a request specifying this **Etag** then the server can respond with **304 NotModified**.

## Gzip support

If a resource with the same name but using a `.gz` suffix is found then the `Assets` controller will also serve the latter and add the following HTTP header:

```
Content-Encoding: gzip
```

Including the `sbt-gzip` plugin in your build and declaring its position in the `pipelineStages` is all that is required to generate gzip files.

## Additional `Cache-Control` directive

Using Etag is usually enough for the purposes of caching. However if you want to specify a custom `Cache-Control` header for a particular resource, you can specify it in your `application.conf` file. For example:

```
# Assets configuration
# ~~~~~
play.assets.cache."/public/stylesheets/bootstrap.min.css"="max-age=3600"
```

You can also use partial paths to specify a custom `Cache-Control` for all the assets that are under that path, for example:

```
# Assets configuration
# ~~~~~
play.assets.cache."/public/stylesheets/"="max-age=100"
play.assets.cache."/public/javascripts/"="max-age=200"
```

And Play will use `max-age=200` for all assets under `/public/javascripts` (like `/public/javascripts/main.js`) and `max-age=100` to all assets under `/public/stylesheets` (like `/public/stylesheets/main.css`).

### How the additional directives are applied

Play sorts the `Cache-Control` directives lexicographically and later from more specific to less specific. For example, given the following configuration: 

```
# Assets configuration
# ~~~~~
play.assets.cache."/public/stylesheets/"="max-age=101"
play.assets.cache."/public/stylesheets/layout/"="max-age=102"
play.assets.cache."/public/stylesheets/app/"="max-age=103"
play.assets.cache."/public/stylesheets/layout/main.css"="max-age=103"

play.assets.cache."/public/javascripts/"="max-age=201"
play.assets.cache."/public/javascripts/app/"="max-age=202"
play.assets.cache."/public/javascripts/app/main.js"="max-age=203"
```

The directives will be sorted and applied in the following order:

```
play.assets.cache."/public/javascripts/app/main.js"="max-age=203"
play.assets.cache."/public/javascripts/app/"="max-age=202"
play.assets.cache."/public/javascripts/"="max-age=201"

play.assets.cache."/public/stylesheets/app/"="max-age=103"
play.assets.cache."/public/stylesheets/layout/main.css"="max-age=103"
play.assets.cache."/public/stylesheets/layout/"="max-age=102"
play.assets.cache."/public/stylesheets/"="max-age=101"
```

> **Note:** a configuration like `play.assets.cache."/public/stylesheets"="max-age=101"` will match both `public/stylesheets.css` and `public/stylesheets/main.css`, so you may want to add a trailing `/` to better differentiate directories, for example `play.assets.cache."/public/stylesheets/"="max-age=101"`.

## Managed assets

Starting with Play 2.3 managed assets are processed by [sbt-web](https://github.com/sbt/sbt-web#sbt-web) based plugins. Prior to 2.3 Play bundled managed asset processing in the form of CoffeeScript, LESS, JavaScript linting (ClosureCompiler) and RequireJS optimization. The following sections describe sbt-web and how the equivalent 2.2 functionality can be achieved. Note though that Play is not limited to this asset processing technology as many plugins should become available to sbt-web over time. Please check-in with the [sbt-web](https://github.com/sbt/sbt-web#sbt-web) project to learn more about what plugins are available.

Many plugins use sbt-web's [js-engine plugin](https://github.com/sbt/sbt-js-engine). js-engine is able to execute plugins written to the Node API either within the JVM via the excellent [Trireme](https://github.com/apigee/trireme#trireme) project, or directly on [Node.js](https://nodejs.org/) for superior performance. Note that these tools are used during the development cycle only and have no involvement during the runtime execution of your Play application. If you have Node.js installed then you are encouraged to declare the following environment variable. For Unix, if `SBT_OPTS` has been defined elsewhere then you can:

```bash
export SBT_OPTS="$SBT_OPTS -Dsbt.jse.engineType=Node"
```

The above declaration ensures that Node.js is used when executing any sbt-web plugin.

## Range requests support

`Assets` controller automatically supports part of [RFC 7233](https://tools.ietf.org/html/rfc7233) which defines how range requests and partial responses works. The `Assets` controller will delivery a `206 Partial Content` if a satisfiable `Range` header is present in the request. It will also returns a `Accept-Ranges: bytes` for all assets delivery.

> **Note:** Besides the fact that some parsing is done to better handle multiple ranges, `multipart/byteranges` is not fully supported yet.

You can also return `206 Partial Content` when delivering files without using the `Assets` controller:

### Scala version

@[range-request](code/assets/controllers/RangeRequestController.scala)

### Java version

@[range-request](code/assets/controllers/JavaRangeRequestController.java)

Both examples will delivery just part of the video file, according to the requested range.<|MERGE_RESOLUTION|>--- conflicted
+++ resolved
@@ -1,8 +1,4 @@
-<<<<<<< HEAD
-<!--- Copyright (C) 2009-2020 Lightbend Inc. <https://www.lightbend.com> -->
-=======
 <!--- Copyright (C) Lightbend Inc. <https://www.lightbend.com> -->
->>>>>>> e183b053
 # Working with public assets
 
 Serving a public resource in Play is the same as serving any other HTTP request. It uses the same routing as regular resources using the controller/action path to distribute CSS, JavaScript or image files to the client.
