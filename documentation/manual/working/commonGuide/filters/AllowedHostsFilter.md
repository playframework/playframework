--- conflicted
+++ resolved
@@ -1,8 +1,4 @@
-<<<<<<< HEAD
-<!--- Copyright (C) 2009-2020 Lightbend Inc. <https://www.lightbend.com> -->
-=======
 <!--- Copyright (C) Lightbend Inc. <https://www.lightbend.com> -->
->>>>>>> e183b053
 # Allowed hosts filter
 
 Play provides a filter that lets you configure which hosts can access your application. This is useful to prevent cache poisoning attacks. For a detailed description of how this attack works, see [this blog post](https://www.skeletonscribe.net/2013/05/practical-http-host-header-attacks.html). The filter introduces a whitelist of allowed hosts and sends a 400 (Bad Request) response to all requests with a host that do not match the whitelist.
