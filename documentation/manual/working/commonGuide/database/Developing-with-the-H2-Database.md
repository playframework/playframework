--- conflicted
+++ resolved
@@ -1,8 +1,4 @@
-<<<<<<< HEAD
-<!--- Copyright (C) 2009-2020 Lightbend Inc. <https://www.lightbend.com> -->
-=======
 <!--- Copyright (C) Lightbend Inc. <https://www.lightbend.com> -->
->>>>>>> e183b053
 # H2 database
 
 > **Note:** From Play 2.6.x onwards you actually need to include the H2 Dependency on your own. To do this you just need to add the following to your build.sbt:
