<<<<<<< HEAD
<!--- Copyright (C) 2009-2020 Lightbend Inc. <https://www.lightbend.com> -->
=======
<!--- Copyright (C) Lightbend Inc. <https://www.lightbend.com> -->
>>>>>>> e183b053
# Accessing an SQL database

> **NOTE**: JDBC is a blocking operation that will cause threads to wait.  You can negatively impact the performance of your Play application by running JDBC queries directly in your controller!  Please see the "Configuring a CustomExecutionContext" section.

## Configuring JDBC connection pools

Play provides a plugin for managing JDBC connection pools. You can configure as many databases as you need.

To enable the database plugin add the build dependencies:

Java
: @[jdbc-java-dependencies](code/database.sbt)

Scala
: @[jdbc-scala-dependencies](code/database.sbt)

## Configuring the JDBC Driver dependency

Play does not provide any database drivers. Consequently, to deploy in production you will have to add your database driver as an application dependency.

For example, if you use MySQL5, you need to add a [[dependency| SBTDependencies]] for the connector:

@[jdbc-driver-dependencies](code/database.sbt)

## Databases configuration

Then you must configure a connection pool in the `conf/application.conf` file. By convention, the default JDBC data source must be called `default` and the corresponding configuration properties are `db.default.driver` and `db.default.url`.

```properties
# Default database configuration
db.default.driver=org.h2.Driver
db.default.url="jdbc:h2:mem:play"
```

If something isn't properly configured, you will be notified directly in your browser:

[[images/dbError.png]]

You can also change the `default` name by setting `play.db.default`, for example:

```properties
play.db.default = "primary"

db.primary.driver=org.h2.Driver
db.primary.url="jdbc:h2:mem:play"
```

### How to configure several data sources

To configure several data sources:

```properties
# Orders database
db.orders.driver=org.h2.Driver
db.orders.url="jdbc:h2:mem:orders"

# Customers database
db.customers.driver=org.h2.Driver
db.customers.url="jdbc:h2:mem:customers"
```

### H2 database engine connection properties

In memory database:

```properties
# Default database configuration using H2 database engine in an in-memory mode
db.default.driver=org.h2.Driver
db.default.url="jdbc:h2:mem:play"
```

File based database:

```properties
# Default database configuration using H2 database engine in a persistent mode
db.default.driver=org.h2.Driver
db.default.url="jdbc:h2:/path/to/db-file"
```

The details of the H2 database URLs are found from [H2 Database Engine Cheat Sheet](http://www.h2database.com/html/cheatSheet.html).

### SQLite database engine connection properties

```properties
# Default database configuration using SQLite database engine
db.default.driver=org.sqlite.JDBC
db.default.url="jdbc:sqlite:/path/to/db-file"
```

### PostgreSQL database engine connection properties

```properties
# Default database configuration using PostgreSQL database engine
db.default.driver=org.postgresql.Driver
db.default.url="jdbc:postgresql://database.example.com/playdb"
```

### MySQL database engine connection properties

```properties
# Default database configuration using MySQL database engine
# Connect to playdb as playdbuser
db.default.driver=com.mysql.jdbc.Driver
db.default.url="jdbc:mysql://localhost/playdb"
db.default.username=playdbuser
db.default.password="a strong password"
```

### Exposing the datasource through JNDI

Some libraries expect to retrieve the `Datasource` reference from [JNDI](https://docs.oracle.com/javase/tutorial/jndi/overview/index.html). You can expose any Play managed datasource via JDNI by adding this configuration in `conf/application.conf`:

```properties
db.default.driver=org.h2.Driver
db.default.url="jdbc:h2:mem:play"
db.default.jndiName=DefaultDS
```

### How to configure SQL log statement

Not all connection pools offer (out of the box) a way to log SQL statements. HikariCP, per instance, suggests that you use the log capacities of your database vendor. From [HikariCP docs](https://github.com/brettwooldridge/HikariCP/tree/dev#log-statement-text--slow-query-logging):

> **Log Statement Text / Slow Query Logging**
>
> *Like Statement caching, most major database vendors support statement logging through properties of their own driver. This includes Oracle, MySQL, Derby, MSSQL, and others. Some even support slow query logging. We consider this a "development-time" feature. For those few databases that do not support it, jdbcdslog-exp is a good option. Great stuff during development and pre-Production.*

Because of that, Play uses [jdbcdslog-exp](https://github.com/jdbcdslog/jdbcdslog) to enable consistent SQL log statement support for supported pools. The SQL log statement can be configured by database, using `logSql` property:

```properties
# Default database configuration using PostgreSQL database engine
db.default.driver=org.postgresql.Driver
db.default.url="jdbc:postgresql://database.example.com/playdb"
db.default.logSql=true
```

After that, you can configure the jdbcdslog-exp [log level as explained in their manual](https://code.google.com/p/jdbcdslog/wiki/UserGuide#Setup_logging_engine). Basically, you need to configure your root logger to `INFO` and then decide what jdbcdslog-exp will log (connections, statements and result sets). Here is an example using `logback.xml` to configure the logs:

@[](code/logback-play-logSql.xml)

> **Warning**: Keep in mind that this is intended to be used just in development environments and you should not configure it in production, since there is a performance degradation and it will pollute your logs.

## Accessing the JDBC datasource

Play database packages provides access to the default datasource, primarily through the `Database` (see docs for [Java](api/java/play/db/Database.html) and [Scala](api/scala/play/api/db/Database.html)) class.

Java
: @[java-jdbc-database](code/jdatabase/JavaApplicationDatabase.java)

Scala
: @[scala-jdbc-database](code/sdatabase/ScalaApplicationDatabase.scala)

For a database other than the default:

Java
: @[java-jdbc-named-database](code/jdatabase/JavaNamedDatabase.java)

Scala
: @[scala-jdbc-named-database](code/sdatabase/ScalaNamedDatabase.scala)

In both cases, when using `withConnection`, the connection will be automatically closed at the end of the block.

## Obtaining a JDBC connection

You can retrieve a JDBC connection the same way:

Java
: @[java-jdbc-connection](code/jdatabase/JavaJdbcConnection.java)

Scala
: @[scala-jdbc-connection](code/sdatabase/ScalaJdbcConnection.scala)

It is important to note that resulting Connections are not automatically disposed at the end of the request cycle. In other words, you are responsible for calling their `close()` method somewhere in your code so that they can be immediately returned to the pool.

## Using a `CustomExecutionContext`

You should always use a custom execution context when using JDBC, to ensure that Play's rendering thread pool is completely focused on rendering results and using cores to their full extent.  You can use Play's `CustomExecutionContext` (see docs for [Java](api/java/play/libs/concurrent/CustomExecutionContext.html) and [Scala](api/scala/play/api/libs/concurrent/CustomExecutionContext.html)) class to configure a custom execution context dedicated to serving JDBC operations.  See [[JavaAsync]]/[[ScalaAsync]] and [[ThreadPools]] for more details.

All of the Play example templates on [Play's download page](https://playframework.com/download#examples) that use blocking APIs (i.e. Anorm, JPA) have been updated to use custom execution contexts where appropriate.  For example:

1. Scala: going to [playframework/play-scala-anorm-example/](https://github.com/playframework/play-samples/tree/2.8.x/play-scala-anorm-example) shows that the [CompanyRepository](https://github.com/playframework/play-samples/blob/2.8.x/play-scala-anorm-example/app/models/CompanyRepository.scala) class takes a `DatabaseExecutionContext` that wraps all the database operations.
1. Java: going to [playframework/play-java-jpa-example](https://github.com/playframework/play-samples/tree/2.8.x/play-java-jpa-example/) shows that the [JPAPersonRepository](https://github.com/playframework/play-samples/blob/2.8.x/play-java-jpa-example/app/models/JPAPersonRepository.java) class takes a `DatabaseExecutionContext` that wraps all the database operations.

For thread pool sizing involving JDBC connection pools, you want a fixed thread pool size matching the connection pool, using a thread pool executor.  Following the advice in [HikariCP's pool sizing page](https://github.com/brettwooldridge/HikariCP/wiki/About-Pool-Sizing), you should configure your JDBC connection pool to double the number of physical cores, plus the number of disk spindles, i.e. if you have a four core CPU and one disk, you have a total of 9 JDBC connections in the pool:

```HOCON
# db connections = ((physical_core_count * 2) + effective_spindle_count)
fixedConnectionPool = 9

database.dispatcher {
  executor = "thread-pool-executor"
  throughput = 1
  thread-pool-executor {
    fixed-pool-size = ${fixedConnectionPool}
  }
}
```

## Configuring the connection pool

Out of the box, Play uses [HikariCP](https://github.com/brettwooldridge/HikariCP) as the default database connection pool implementation. Also, you can use your own pool that implements `play.api.db.ConnectionPool` by specifying the fully-qualified class name:

```properties
play.db.pool=your.own.ConnectionPool
```

The full range of configuration options for connection pools can be found by inspecting the `play.db.prototype` property in Play's JDBC [`reference.conf`](resources/confs/play-jdbc/reference.conf).

## Testing

For information on testing with databases, including how to setup in-memory databases and, see :

- [[Java: Testing With Databases|JavaTestingWithDatabases]]
- [[Scala: Testing With Databases|ScalaTestingWithDatabases]]

## Enabling Play database evolutions

Read [[Evolutions]] to find out what Play database evolutions are useful for, and follow the instructions for using it.<|MERGE_RESOLUTION|>--- conflicted
+++ resolved
@@ -1,8 +1,4 @@
-<<<<<<< HEAD
-<!--- Copyright (C) 2009-2020 Lightbend Inc. <https://www.lightbend.com> -->
-=======
 <!--- Copyright (C) Lightbend Inc. <https://www.lightbend.com> -->
->>>>>>> e183b053
 # Accessing an SQL database
 
 > **NOTE**: JDBC is a blocking operation that will cause threads to wait.  You can negatively impact the performance of your Play application by running JDBC queries directly in your controller!  Please see the "Configuring a CustomExecutionContext" section.
