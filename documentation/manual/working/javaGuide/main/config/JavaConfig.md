<<<<<<< HEAD
<!--- Copyright (C) 2009-2020 Lightbend Inc. <https://www.lightbend.com> -->
=======
<!--- Copyright (C) Lightbend Inc. <https://www.lightbend.com> -->
>>>>>>> e183b053
# The Typesafe Config API

Play uses the [Typesafe config library](https://github.com/typesafehub/config) as the configuration library. If you're not familiar with Typesafe config, you may also want to read the documentation on [[configuration file syntax and features|ConfigFile]].

## Accessing the configuration

Typically, you'll obtain a `Config` object through [[Dependency Injection|JavaDependencyInjection]], or simply by passing an instance of `Config` to your component:

@[](code/javaguide/config/MyController.java)

## API documentation

Since Play just uses `Config` object, you can [see the javadoc for the class](https://static.javadoc.io/com.typesafe/config/1.3.1/com/typesafe/config/Config.html) to see what you can do and how to access configuration data.<|MERGE_RESOLUTION|>--- conflicted
+++ resolved
@@ -1,8 +1,4 @@
-<<<<<<< HEAD
-<!--- Copyright (C) 2009-2020 Lightbend Inc. <https://www.lightbend.com> -->
-=======
 <!--- Copyright (C) Lightbend Inc. <https://www.lightbend.com> -->
->>>>>>> e183b053
 # The Typesafe Config API
 
 Play uses the [Typesafe config library](https://github.com/typesafehub/config) as the configuration library. If you're not familiar with Typesafe config, you may also want to read the documentation on [[configuration file syntax and features|ConfigFile]].
