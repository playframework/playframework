<<<<<<< HEAD
<!--- Copyright (C) 2009-2020 Lightbend Inc. <https://www.lightbend.com> -->
=======
<!--- Copyright (C) Lightbend Inc. <https://www.lightbend.com> -->
>>>>>>> e183b053
# Handling errors

There are two main types of errors that an HTTP application can return - client errors and server errors.  Client errors indicate that the connecting client has done something wrong, server errors indicate that there is something wrong with the server.

Play will in many circumstances automatically detect client errors - these include errors such as malformed header values, unsupported content types, and requests for resources that can't be found.  Play will also in many circumstances automatically handle server errors - if your action code throws an exception, Play will catch this and generate a server error page to send to the client.

The interface through which Play handles these errors is [`HttpErrorHandler`](api/java/play/http/HttpErrorHandler.html).  It defines two methods, `onClientError`, and `onServerError`.

## Handling errors in a JSON API

By default, Play returns errors in a HTML format. 
For a JSON API, it's more consistent to return errors in JSON.

Play proposes an alternative `HttpErrorHandler` implementation, named [`JsonHttpErrorHandler`](api/java/play/http/JsonHttpErrorHandler.html), which will return errors formatted in JSON.

To use that `HttpErrorHandler` implementation, you should configure the `play.http.errorHandler` configuration property in `application.conf` like this:

    play.http.errorHandler = play.http.JsonHttpErrorHandler

## Using both HTML and JSON, and other content types

If your application uses a mixture of HTML and JSON, as is common in modern web apps, Play offers another error handler that delegates to either the HTML or JSON error handler based on the preferences specified in the client's `Accept` header. This can be specified with:

    play.http.errorHandler = play.http.HtmlOrJsonHttpErrorHandler

This is a suitable default choice of error handler for most applications.

Finally, if you want to support other content types for errors in addition to HTML and JSON, you can extend [`PreferredMediaTypeHttpErrorHandler`](api/java/play/http/PreferredMediaTypeHttpErrorHandler.html) and add error handlers for specific content types, then specify a custom error handler as described below.

## Supplying a custom error handler

If you're using [`BuiltInComponents`](api/java/play/BuiltInComponents.html) to construct your app, override the `httpRequestHandler` method to return an instance of your custom handler.

If you're using runtime dependency injection (e.g. Guice), the error handler can be dynamically loaded at runtime. The simplest way is to create a class in the root package called `ErrorHandler` that implements [`HttpErrorHandler`](api/java/play/http/HttpErrorHandler.html), for example:

@[root](code/javaguide/application/root/ErrorHandler.java)

If you don't want to place your error handler in the root package, or if you want to be able to configure different error handlers for different environments, you can do this by configuring the `play.http.errorHandler` configuration property in `application.conf`:

    play.http.errorHandler = "com.example.ErrorHandler"

## Extending the default error handler

Out of the box, Play's default error handler provides a lot of useful functionality.  For example, in dev mode, when a server error occurs, Play will attempt to locate and render the piece of code in your application that caused that exception, so that you can quickly see and identify the problem.  You may want to provide custom server errors in production, while still maintaining that functionality in development.  To facilitate this, Play provides a [`DefaultHttpErrorHandler`](api/java/play/http/DefaultHttpErrorHandler.html) that has some convenience methods that you can override so that you can mix in your custom logic with Play's existing behavior.

For example, to just provide a custom server error message in production, leaving the development error message untouched, and you also wanted to provide a specific forbidden error page:

@[default](code/javaguide/application/def/ErrorHandler.java)

Checkout the full API documentation for [`DefaultHttpErrorHandler`](api/java/play/http/DefaultHttpErrorHandler.html) to see what methods are available to override, and how you can take advantage of them.<|MERGE_RESOLUTION|>--- conflicted
+++ resolved
@@ -1,8 +1,4 @@
-<<<<<<< HEAD
-<!--- Copyright (C) 2009-2020 Lightbend Inc. <https://www.lightbend.com> -->
-=======
 <!--- Copyright (C) Lightbend Inc. <https://www.lightbend.com> -->
->>>>>>> e183b053
 # Handling errors
 
 There are two main types of errors that an HTTP application can return - client errors and server errors.  Client errors indicate that the connecting client has done something wrong, server errors indicate that there is something wrong with the server.
