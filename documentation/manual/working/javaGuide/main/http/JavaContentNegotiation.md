<<<<<<< HEAD
<!--- Copyright (C) 2009-2020 Lightbend Inc. <https://www.lightbend.com> -->
=======
<!--- Copyright (C) Lightbend Inc. <https://www.lightbend.com> -->
>>>>>>> e183b053
# Content negotiation

[Content negotiation](https://en.wikipedia.org/wiki/Content_negotiation) is a mechanism that makes it possible to serve different representation of a same resource (URI). It is useful *e.g.* for writing Web Services supporting several output formats (XML, JSON, etc.). Server-driven negotiation is essentially performed using the `Accept*` requests headers. You can find more information on content negotiation in the [HTTP specification](http://www.w3.org/Protocols/rfc2616/rfc2616-sec12.html).

## Language

You can get the list of acceptable languages for a request using the `play.mvc.Http.RequestHeader#acceptLanguages` method that retrieves them from the `Accept-Language` header and sorts them according to their quality value. Play uses it when calling [`play.i18n.MessagesApi#preferred(Http.RequestHeader)`](api/java/play/i18n/MessagesApi.html#preferred-play.mvc.Http.RequestHeader-) to determine the language of a request, so this method automatically use the best possible language (if supported by your application, otherwise your application’s default language is used).

## Content

Similarly, the `play.mvc.Http.RequestHeader#acceptedTypes` method gives the list of acceptable result’s MIME types for a request. It retrieves them from the `Accept` request header and sorts them according to their quality factor.

You can test if a given MIME type is acceptable for the current request using the `play.mvc.Http.RequestHeader#accepts` method:

@[negotiate-content](code/javaguide/http/JavaContentNegotiation.java)<|MERGE_RESOLUTION|>--- conflicted
+++ resolved
@@ -1,8 +1,4 @@
-<<<<<<< HEAD
-<!--- Copyright (C) 2009-2020 Lightbend Inc. <https://www.lightbend.com> -->
-=======
 <!--- Copyright (C) Lightbend Inc. <https://www.lightbend.com> -->
->>>>>>> e183b053
 # Content negotiation
 
 [Content negotiation](https://en.wikipedia.org/wiki/Content_negotiation) is a mechanism that makes it possible to serve different representation of a same resource (URI). It is useful *e.g.* for writing Web Services supporting several output formats (XML, JSON, etc.). Server-driven negotiation is essentially performed using the `Accept*` requests headers. You can find more information on content negotiation in the [HTTP specification](http://www.w3.org/Protocols/rfc2616/rfc2616-sec12.html).
