<<<<<<< HEAD
<!--- Copyright (C) 2009-2020 Lightbend Inc. <https://www.lightbend.com> -->
=======
<!--- Copyright (C) Lightbend Inc. <https://www.lightbend.com> -->
>>>>>>> e183b053
# Intercepting HTTP requests

Play's Java APIs provide two ways of intercepting action calls. The first is called `ActionCreator`, which provides a `createAction` method that is used to create the initial action used in action composition. It handles calling the actual method for your action, which allows you to intercept requests.

The second way is to implement your own `HttpRequestHandler`, which is the primary entry point for all HTTP requests in Play. This includes requests from both Java and Scala actions.

## Action creators

The [`ActionCreator`](api/java/play/http/ActionCreator.html) interface has two methods that can be implemented:

* `createAction`: Takes the request and the controller's action method associated with the passed request. The action can either be the first or the last action depending on the configuration setting `play.http.actionComposition.executeActionCreatorActionFirst`.
*  `wrapAction`: Takes the action to be run and allows for a final global interceptor to be added to the action. This method is deprecated since the same can be achieved using `createAction` and the above setting.

There is also a [`DefaultActionCreator`](api/java/play/http/ActionCreator.html) interface you can extend with default implementations.

> **Note:** If you are implementing a custom ActionCreator because you need to apply a cross cutting concern to an action before it is executed, creating a [[filter|JavaHttpFilters]] is a more idiomatic way of achieving the same.

A custom action creator can be supplied by creating a class in the root package called `ActionCreator` that implements `play.http.ActionCreator`, for example:

@[default](code/javaguide/ActionCreator.java)

If you don’t want to place this class in the root package, or if you want to be able to configure different action handlers for different environments, you can do this by configuring the `play.http.actionCreator` configuration property in `application.conf`:

    play.http.actionCreator = "com.example.MyActionCreator"

> **Note:** If you are also using [[action composition|JavaActionsComposition]] then the action returned by the ```createAction``` method is executed **after** the action composition ones by default. If you want to change this order set ```play.http.actionComposition.executeActionCreatorActionFirst = true``` in ```application.conf```.

## HTTP request handlers

Sometimes an application will have more advanced needs that aren't met by Play's abstractions. When this is the case, applications can provide custom implementations of Play's lowest level HTTP pipeline API, the [`HttpRequestHandler`](api/java/play/http/HttpRequestHandler.html).

Providing a custom `HttpRequestHandler` should be a last course of action. Most custom needs can be met through implementing a custom router or a [[filter|JavaHttpFilters]].

### Implementing a custom request handler

The `HttpRequestHandler` interface has one method to be implemented, `handlerForRequest`.  This takes the request to get a handler for, and returns a `HandlerForRequest` instance containing a `RequestHeader` and a `Handler`.

The reason why a request header is returned is so that information, such as routing information, can be added to the request. In this way, the router is able to tag requests with routing information, such as which route matched the request, which can be useful for monitoring or even for injecting cross cutting functionality.

A very simple request handler that simply delegates to a router might look like this:

@[simple](code/javaguide/http/SimpleHttpRequestHandler.java)

Note that we need to inject `JavaHandlerComponents` and call `handler.withComponents` for the Java handler. This is required for Java actions to work. This will also be handled for you automatically if you extend `DefaultHttpRequestHandler` and call `super.handlerForRequest()`.

Note that `HttpRequestHandler` currently has two legacy methods with default implementations that have since been moved to `ActionCreator`.

### Configuring the http request handler

If you're using [`BuiltInComponents`](api/java/play/BuiltInComponents.html) to construct your app, override the `httpRequestHandler` method to return an instance of your custom handler.

If you're using runtime dependency injection (e.g. Guice), the request handler can be dynamically loaded at runtime. The simplest way is to create a class in the root package called `RequestHandler` that implements `HttpRequestHandler`.

If you don’t want to place your request handler in the root package, or if you want to be able to configure different request handlers for different environments, you can do this by configuring the `play.http.requestHandler` configuration property in `application.conf`:

    play.http.requestHandler = "com.example.RequestHandler"<|MERGE_RESOLUTION|>--- conflicted
+++ resolved
@@ -1,8 +1,4 @@
-<<<<<<< HEAD
-<!--- Copyright (C) 2009-2020 Lightbend Inc. <https://www.lightbend.com> -->
-=======
 <!--- Copyright (C) Lightbend Inc. <https://www.lightbend.com> -->
->>>>>>> e183b053
 # Intercepting HTTP requests
 
 Play's Java APIs provide two ways of intercepting action calls. The first is called `ActionCreator`, which provides a `createAction` method that is used to create the initial action used in action composition. It handles calling the actual method for your action, which allows you to intercept requests.
