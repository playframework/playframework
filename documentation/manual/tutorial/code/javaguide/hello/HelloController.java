/*
 * Copyright (C) Lightbend Inc. <https://www.lightbend.com>
 */

package javaguide.hello;

import controllers.AssetsFinder;
import play.mvc.*;

import javax.inject.Inject;

public class HelloController extends Controller {

  private final AssetsFinder assetsFinder;

  @Inject
  public HelloController(AssetsFinder assetsFinder) {
    this.assetsFinder = assetsFinder;
  }

  // #hello-world-index-action
  public Result index() {
<<<<<<< HEAD
    // ###replace:     return ok(views.html.index.render("Your new application is ready.", assetsFinder));
    return ok(javaguide.hello.html.index.render("Your new application is ready.", assetsFinder));
=======
    // ###replace: return ok(views.html.index.render("Your app is ready.", assetsFinder));
    return ok(javaguide.hello.html.index.render("Your app is ready.", assetsFinder));
>>>>>>> 14ecd7df
  }
  // #hello-world-index-action

  // #hello-world-hello-action
  public Result hello() {
    // ###replace:     return ok(views.html.hello.render(assetsFinder));
    return ok(javaguide.hello.html.hello.render(assetsFinder));
  }
  // #hello-world-hello-action

  /*
  //#hello-world-hello-error-action
  public Result hello(String name) {
      return ok(views.html.hello.render(assetsFinder));
  }
  //#hello-world-hello-error-action
   */

  // #hello-world-hello-correct-action
  public Result hello(String name) {
    // ###replace:    return ok(views.html.hello.render(name, assetsFinder));
    return ok(javaguide.hello.html.helloName.render(name, assetsFinder));
  }
  // #hello-world-hello-correct-action
}<|MERGE_RESOLUTION|>--- conflicted
+++ resolved
@@ -20,13 +20,8 @@
 
   // #hello-world-index-action
   public Result index() {
-<<<<<<< HEAD
-    // ###replace:     return ok(views.html.index.render("Your new application is ready.", assetsFinder));
-    return ok(javaguide.hello.html.index.render("Your new application is ready.", assetsFinder));
-=======
     // ###replace: return ok(views.html.index.render("Your app is ready.", assetsFinder));
     return ok(javaguide.hello.html.index.render("Your app is ready.", assetsFinder));
->>>>>>> 14ecd7df
   }
   // #hello-world-index-action
 
