--- conflicted
+++ resolved
@@ -1,8 +1,4 @@
-<<<<<<< HEAD
-<!--- Copyright (C) 2009-2020 Lightbend Inc. <https://www.lightbend.com> -->
-=======
 <!--- Copyright (C) Lightbend Inc. <https://www.lightbend.com> -->
->>>>>>> e183b053
 # Play Tutorials
 
 Play's documentation shows the available features and how to use them, but the documentation will not show how to create an application from start to finish.  This is where tutorials and examples come in.
