--- conflicted
+++ resolved
@@ -1,9 +1,5 @@
 /*
-<<<<<<< HEAD
- * Copyright (C) 2009-2020 Lightbend Inc. <https://www.lightbend.com>
-=======
  * Copyright (C) Lightbend Inc. <https://www.lightbend.com>
->>>>>>> e183b053
  */
 
 package play.api.test
