package sbt

import Keys._
import PlayKeys._

trait PlaySettings {
  this: PlayCommands =>

  lazy val defaultJavaSettings = Seq[Setting[_]](

    templatesImport ++= Seq(
      "models._",
      "controllers._",

      "java.lang._",
      "java.util._",

      "scala.collection.JavaConversions._",
      "scala.collection.JavaConverters._",

      "play.api.i18n.Messages",

      "play.mvc._",
      "play.data._",
      "com.avaje.ebean._",

      "play.mvc.Http.Context.Implicit._",

      "views.%format%._"))

  lazy val defaultScalaSettings = Seq[Setting[_]](

    templatesImport ++= Seq(
      "models._",
      "controllers._",

      "play.api.i18n.Messages",

      "play.api.mvc._",
      "play.api.data._",

      "views.%format%._"))

  lazy val defaultSettings = Seq[Setting[_]](

    resolvers ++= Seq(
      Resolver.url("Play Repository", url("http://download.playframework.org/ivy-releases/"))(Resolver.ivyStylePatterns),
      "Typesafe Repository" at "http://repo.typesafe.com/typesafe/releases/"),

    target <<= baseDirectory / "target",

    sourceDirectory in Compile <<= baseDirectory / "app",
    sourceDirectory in Test <<= baseDirectory / "test",

    confDirectory <<= baseDirectory / "conf",

    scalaSource in Compile <<= baseDirectory / "app",
    scalaSource in Test <<= baseDirectory / "test",

    javaSource in Compile <<= baseDirectory / "app",
    javaSource in Test <<= baseDirectory / "test",

    distDirectory <<= baseDirectory / "dist",

    libraryDependencies += "play" %% "play" % play.core.PlayVersion.current,

    libraryDependencies += "play" %% "play-test" % play.core.PlayVersion.current % "test",

    testOptions in Test += Tests.Setup { loader =>
      loader.loadClass("play.api.Logger").getMethod("init", classOf[java.io.File]).invoke(null, new java.io.File("."))
    },

    testOptions in Test += Tests.Argument("sequential", "true"),

    testOptions in Test += Tests.Argument("junitxml", "console"),

    testListeners <<= (target, streams).map((t, s) => Seq(new eu.henkelmann.sbt.JUnitXmlTestsListener(t.getAbsolutePath, s.log))),

    parallelExecution in Test := false,

    sourceGenerators in Compile <+= (confDirectory, sourceManaged in Compile) map RouteFiles,

    // Adds config/routes to continious triggers
    watchSources <+= confDirectory map { _ / "routes" },

    sourceGenerators in Compile <+= (sourceDirectory in Compile, sourceManaged in Compile, templatesTypes, templatesImport) map ScalaTemplates,

    // Adds views template to continious triggers
<<<<<<< HEAD
    watchSources <++= baseDirectory map {path => ( (path / "app") ** "*.scala.*").get },
=======
    watchSources <++= baseDirectory map { path => ((path / "app" / "views") ** "*").get },
>>>>>>> 26b6d25a

    commands ++= Seq(playCommand, playRunCommand, playStartCommand, playHelpCommand, h2Command, classpathCommand, licenseCommand, computeDependenciesCommand),

    shellPrompt := playPrompt,

    copyResources in Compile <<= (copyResources in Compile, playCopyResources) map { (r, pr) => r ++ pr },

    mainClass in (Compile, run) := Some(classOf[play.core.server.NettyServer].getName),

    compile in (Compile) <<= PostCompile,

    dist <<= distTask,

    testResultReporter <<= testResultReporterTask,

    testResultReporterReset <<= testResultReporterResetTask,

    computeDependencies <<= computeDependenciesTask,

    playCommonClassloader <<= playCommonClassloaderTask,

    playCopyResources <<= playCopyResourcesTask,

    playCompileEverything <<= playCompileEverythingTask,

    playPackageEverything <<= playPackageEverythingTask,

    playReload <<= playReloadTask,

    playStage <<= playStageTask,

    playIntellij <<= playIntellijTask,

    cleanFiles <+= distDirectory,

    resourceGenerators in Compile <+= LessCompiler,

    resourceGenerators in Compile <+= CoffeescriptCompiler,

    resourceGenerators in Compile <+= JavascriptCompiler,

    minify := false,

    playResourceDirectories := Seq.empty[File],

    playResourceDirectories <+= baseDirectory / "conf",

    playResourceDirectories <+= baseDirectory / "public",

    playResourceDirectories <+= baseDirectory / "META-INF",

    templatesImport := Seq("play.api.templates._", "play.api.templates.PlayMagic._"),

    templatesTypes := {
      case "html" => ("play.api.templates.Html", "play.api.templates.HtmlFormat")
      case "txt" => ("play.api.templates.Txt", "play.api.templates.TxtFormat")
      case "xml" => ("play.api.templates.Xml", "play.api.templates.XmlFormat")
    })

}<|MERGE_RESOLUTION|>--- conflicted
+++ resolved
@@ -86,11 +86,7 @@
     sourceGenerators in Compile <+= (sourceDirectory in Compile, sourceManaged in Compile, templatesTypes, templatesImport) map ScalaTemplates,
 
     // Adds views template to continious triggers
-<<<<<<< HEAD
-    watchSources <++= baseDirectory map {path => ( (path / "app") ** "*.scala.*").get },
-=======
-    watchSources <++= baseDirectory map { path => ((path / "app" / "views") ** "*").get },
->>>>>>> 26b6d25a
+    watchSources <++= baseDirectory map { path => ( (path / "app") ** "*.scala.*").get },
 
     commands ++= Seq(playCommand, playRunCommand, playStartCommand, playHelpCommand, h2Command, classpathCommand, licenseCommand, computeDependenciesCommand),
 
