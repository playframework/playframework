--- conflicted
+++ resolved
@@ -32,12 +32,8 @@
                           val sslPort: Option[Int] = Helpers.testServerSSLPort) extends Around with Scope {
   implicit lazy val implicitApp = app
   implicit def implicitPort: Port = port
-<<<<<<< HEAD
-  def around[T](t: => T)(implicit evidence: (T) => Result) = Helpers.running(TestServer(port, app,sslPort))(t)
-=======
 
-  override def around[T: AsResult](t: => T): Result = Helpers.running(TestServer(port, app))(AsResult(t))
->>>>>>> 871f0e19
+  override def around[T: AsResult](t: => T): Result = Helpers.running(TestServer(port, app, sslPort))(AsResult(t))
 }
 
 /**
@@ -60,11 +56,7 @@
 
   override def around[T: AsResult](t: => T): Result = {
     try {
-<<<<<<< HEAD
-      Helpers.running(TestServer(port, app,sslPort))(t)
-=======
-      Helpers.running(TestServer(port, app))(AsResult(t))
->>>>>>> 871f0e19
+      Helpers.running(TestServer(port, app, sslPort))(AsResult(t))
     } finally {
       browser.quit()
     }
