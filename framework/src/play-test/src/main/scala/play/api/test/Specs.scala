--- conflicted
+++ resolved
@@ -30,14 +30,10 @@
 abstract class WithServer(val app: FakeApplication = FakeApplication(),
                           val port: Int = Helpers.testServerPort,
                           val sslPort: Option[Int] = Helpers.testServerSSLPort) extends Around with Scope {
-  implicit lazy val implicitApp = app
+  implicit def implicitApp = app
   implicit def implicitPort: Port = port
 
-<<<<<<< HEAD
-  override def around[T: AsResult](t: => T): Result = Helpers.running(TestServer(port, app, sslPort))(AsResult(t))
-=======
-  override def around[T: AsResult](t: => T): Result = Helpers.running(TestServer(port, app))(AsResult.effectively(t))
->>>>>>> 3bce3f18
+  override def around[T: AsResult](t: => T): Result = Helpers.running(TestServer(port, app, sslPort))(AsResult.effectively(t))
 }
 
 /**
@@ -60,11 +56,7 @@
 
   override def around[T: AsResult](t: => T): Result = {
     try {
-<<<<<<< HEAD
-      Helpers.running(TestServer(port, app, sslPort))(AsResult(t))
-=======
-      Helpers.running(TestServer(port, app))(AsResult.effectively(t))
->>>>>>> 3bce3f18
+      Helpers.running(TestServer(port, app, sslPort))(AsResult.effectively(t))
     } finally {
       browser.quit()
     }
