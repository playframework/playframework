--- conflicted
+++ resolved
@@ -30,13 +30,8 @@
 abstract class WithServer(val app: FakeApplication = FakeApplication(),
                           val port: Int = Helpers.testServerPort,
                           val sslPort: Option[Int] = Helpers.testServerSSLPort) extends Around with Scope {
-<<<<<<< HEAD
-  implicit def implicitApp = app
-  def around[T](t: => T)(implicit evidence: (T) => Result) = Helpers.running(TestServer(port, app, sslPort))(t)
-=======
   implicit lazy val implicitApp = app
   def around[T](t: => T)(implicit evidence: (T) => Result) = Helpers.running(TestServer(port, app,sslPort))(t)
->>>>>>> 5fa7bbd1
 }
 
 /**
@@ -48,18 +43,10 @@
  */
 abstract class WithBrowser[WEBDRIVER <: WebDriver](
         val webDriver: Class[WEBDRIVER] = Helpers.HTMLUNIT,
-<<<<<<< HEAD
-        val app: FakeApplication = FakeApplication(),
-        val port: Int = Helpers.testServerPort,
-        val sslPort: Option[Int] = Helpers.testServerSSLPort ) extends Around with Scope {
-
-  implicit def implicitApp = app
-=======
         implicit val app: FakeApplication = FakeApplication(),
         val port: Int = Helpers.testServerPort,
         val sslPort: Option[Int] = Helpers.testServerSSLPort ) extends Around with Scope {
   implicit lazy val implicitApp = app
->>>>>>> 5fa7bbd1
 
   lazy val browser: TestBrowser = TestBrowser.of(webDriver, Some("http://localhost:" + port))
   lazy val browserSecure: Option[TestBrowser] =
