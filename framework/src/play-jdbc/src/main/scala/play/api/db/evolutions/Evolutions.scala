--- conflicted
+++ resolved
@@ -195,23 +195,7 @@
 
     } catch {
       case e: InconsistentDatabase => throw e
-<<<<<<< HEAD
-      case NonFatal(_) => try {
-        execute(
-          """
-              create table play_evolutions (
-                  id int not null primary key, hash varchar(255) not null, 
-                  applied_at timestamp not null, 
-                  apply_script text, 
-                  revert_script text, 
-                  state varchar(255), 
-                  last_problem text
-              )
-          """)
-      } catch { case NonFatal(ex) => Logger.warn("play_evolutions table already existed") }
-=======
       case NonFatal(_) => createPlayEvolutionsTable()
->>>>>>> 72f46b19
     } finally {
       connection.close()
     }
@@ -327,29 +311,15 @@
     Option(application).filterNot(_.isEmpty).map {
       case application =>
         val database = databaseEvolutions(api, db)
-<<<<<<< HEAD
 
         val (nonConflictingDowns, dRest) = database.span(e => !application.headOption.exists(e.revision <= _.revision))
         val (nonConflictingUps, uRest) = application.span(e => !database.headOption.exists(_.revision >= e.revision))
 
-        val (conflictingDowns, conflictingUps) = dRest.zip(uRest).takeWhile {
-          case (down, up) => down.hash != up.hash
-        }.unzip
+        val (conflictingDowns, conflictingUps) = conflictings(dRest, uRest)
 
         val ups = (nonConflictingUps ++ conflictingUps).reverse.map(e => UpScript(e, e.sql_up))
         val downs = (nonConflictingDowns ++ conflictingDowns).map(e => DownScript(e, e.sql_down))
 
-=======
-
-        val (nonConflictingDowns, dRest) = database.span(e => !application.headOption.exists(e.revision <= _.revision))
-        val (nonConflictingUps, uRest) = application.span(e => !database.headOption.exists(_.revision >= e.revision))
-
-        val (conflictingDowns, conflictingUps) = conflictings(dRest, uRest)
-
-        val ups = (nonConflictingUps ++ conflictingUps).reverse.map(e => UpScript(e, e.sql_up))
-        val downs = (nonConflictingDowns ++ conflictingDowns).map(e => DownScript(e, e.sql_down))
-
->>>>>>> 72f46b19
         downs ++ ups
     }.getOrElse(Nil)
   }
@@ -490,17 +460,6 @@
       case (ds, db) => {
         withLock(ds) {
           val script = evolutionScript(dbApi, app.path, app.classloader, db)
-<<<<<<< HEAD
-          val hasDown = script.find(_.isInstanceOf[DownScript]).isDefined
-          if (!script.isEmpty) {
-            app.mode match {
-              case Mode.Test => Evolutions.applyScript(dbApi, db, script)
-              case Mode.Dev if app.configuration.getBoolean("applyEvolutions." + db).filter(_ == true).isDefined => Evolutions.applyScript(dbApi, db, script)
-              case Mode.Prod if !hasDown && app.configuration.getBoolean("applyEvolutions." + db).filter(_ == true).isDefined => Evolutions.applyScript(dbApi, db, script)
-              case Mode.Prod if hasDown &&
-                app.configuration.getBoolean("applyEvolutions." + db).filter(_ == true).isDefined &&
-                app.configuration.getBoolean("applyDownEvolutions." + db).filter(_ == true).isDefined => Evolutions.applyScript(dbApi, db, script)
-=======
           val hasDown = script.exists(_.isInstanceOf[DownScript])
 
           lazy val applyEvolutions = app.configuration.getBoolean("applyEvolutions." + db).getOrElse(false)
@@ -512,7 +471,6 @@
               case Mode.Dev if applyEvolutions => Evolutions.applyScript(dbApi, db, script)
               case Mode.Prod if !hasDown && applyEvolutions => Evolutions.applyScript(dbApi, db, script)
               case Mode.Prod if hasDown && applyEvolutions && applyDownEvolutions => Evolutions.applyScript(dbApi, db, script)
->>>>>>> 72f46b19
               case Mode.Prod if hasDown => {
                 Play.logger.warn("Your production database [" + db + "] needs evolutions, including downs! \n\n" + toHumanReadableScript(script))
                 Play.logger.warn("Run with -DapplyEvolutions." + db + "=true and -DapplyDownEvolutions." + db + "=true if you want to run them automatically, including downs (be careful, especially if your down evolutions drop existing data)")
@@ -591,13 +549,9 @@
 
     val applyEvolutions = """/@evolutions/apply/([a-zA-Z0-9_]+)""".r
     val resolveEvolutions = """/@evolutions/resolve/([a-zA-Z0-9_]+)/([0-9]+)""".r
-<<<<<<< HEAD
-        
-=======
 
     lazy val redirectUrl = request.queryString.get("redirect").filterNot(_.isEmpty).map(_(0)).getOrElse("/")
 
->>>>>>> 72f46b19
     request.path match {
 
       case applyEvolutions(db) => {
