/*
 * Copyright (C) 2009-2013 Typesafe Inc. <http://www.typesafe.com>
 */
package play.api.libs.ws.ning

import com.ning.http.client.{ Response => AHCResponse, Cookie => AHCCookie, ProxyServer => AHCProxyServer, _ }
import com.ning.http.client.Realm.{ RealmBuilder, AuthScheme }
import com.ning.http.util.AsyncHttpProviderUtils

import collection.immutable.TreeMap

import scala.concurrent.{ Future, Promise, ExecutionContext }

import java.io.File
import java.util.concurrent.atomic.AtomicReference

import play.api.libs.ws._
import play.api.libs.ws.ssl._

import play.api.http.{ Writeable, ContentTypeOf }
import play.api.libs.iteratee._
import play.api.{ Application, Play }
import play.core.utils.CaseInsensitiveOrdered
import play.api.libs.ws.DefaultWSResponseHeaders
import play.api.libs.iteratee.Input.El
import javax.net.ssl.SSLParameters
import org.slf4j.LoggerFactory
import play.api.libs.ws.ssl.debug._

/**
 * A WS client backed by a Ning AsyncHttpClient.
 *
 * If you need to debug Ning, set logger.com.ning.http.client=DEBUG in your application.conf file.
 *
 * @param config a client configuration object
 */
class NingWSClient(config: AsyncHttpClientConfig) extends WSClient {

  private val asyncHttpClient = new AsyncHttpClient(config)

  def underlying[T] = asyncHttpClient.asInstanceOf[T]

  private[libs] def executeRequest[T](request: Request, handler: AsyncHandler[T]): ListenableFuture[T] = asyncHttpClient.executeRequest(request, handler)

  def close() = asyncHttpClient.close()

  def url(url: String): WSRequestHolder = NingWSRequestHolder(this, url, Map(), Map(), None, None, None, None, None, None)
}

/**
 * A WS Request.
 */
case class NingWSRequest(client: NingWSClient,
  private val _method: String,
  private val _auth: Option[(String, String, WSAuthScheme)],
  private val _calc: Option[WSSignatureCalculator],
  builder: RequestBuilder)
    extends WSRequest {

  import scala.collection.JavaConverters._

  protected var body: Option[String] = None

  protected var calculator: Option[WSSignatureCalculator] = _calc

  protected var headers: Map[String, Seq[String]] = Map()

  protected var _url: String = null

  //this will do a java mutable set hence the {} response
  _auth.map(data => auth(data._1, data._2, authScheme(data._3))).getOrElse({})

  /**
   * Return the current headers of the request being constructed
   */
  def allHeaders: Map[String, Seq[String]] = {
    mapAsScalaMapConverter(builder.build().getHeaders).asScala.map(e => e._1 -> e._2.asScala.toSeq).toMap
  }

  /**
   * Return the current query string parameters
   */
  def queryString: Map[String, Seq[String]] = {
    val request = builder.build()
    val params = request.getParams
    require(params != null)
    mapAsScalaMapConverter(params).asScala.map {
      e =>
        e._1 -> e._2.asScala.toSeq
    }.toMap
  }

  /**
   * Retrieve an HTTP header.
   */
  def header(name: String): Option[String] = headers.get(name).flatMap(_.headOption)

  /**
   * The HTTP method.
   */
  def method: String = _method

  /**
   * The URL
   */
  def url: String = _url

  def getStringData: String = body.getOrElse("")

  /**
   * Set an HTTP header.
   */
  @scala.deprecated("This will be a protected method, please use WSRequestHolder", "2.3.0")
  override def setHeader(name: String, value: String): NingWSRequest = {
    headers = headers + (name -> List(value))
    this.copy(builder = builder.setHeader(name, value))
  }

  /**
   * Add an HTTP header (used for headers with multiple values).
   */
  @scala.deprecated("This will be a protected method, please use WSRequestHolder", "2.3.0")
  override def addHeader(name: String, value: String): NingWSRequest = {
    headers = headers + (name -> (headers.get(name).getOrElse(List()) :+ value))
    this.copy(builder = builder.addHeader(name, value))
  }

  /**
   * Defines the request headers.
   */
  @scala.deprecated("This will be a protected method, please use WSRequestHolder", "2.3.0")
  def setHeaders(hdrs: FluentCaseInsensitiveStringsMap): NingWSRequest = {
    headers = ningHeadersToMap(hdrs)
    this.copy(builder = builder.setHeaders(hdrs))
  }

  /**
   * Defines the request headers.
   */
  @scala.deprecated("This will be a protected method, please use WSRequestHolder", "2.3.0")
  def setHeaders(hdrs: java.util.Map[String, java.util.Collection[String]]): NingWSRequest = {
    headers = ningHeadersToMap(hdrs)
    this.copy(builder = builder.setHeaders(hdrs))
  }

  /**
   * Defines the request headers.
   */
  @scala.deprecated("This will be a protected method, please use WSRequestHolder", "2.3.0")
  def setHeaders(hdrs: Map[String, Seq[String]]): NingWSRequest = {
    headers = hdrs
    // roll up the builders using two foldlefts...
    val newBuilder = hdrs.foldLeft(builder) {
      (b, header) =>
        header._2.foldLeft(b) {
          (b2, value) =>
            b2.addHeader(header._1, value)
        }
    }
    this.copy(builder = newBuilder)
  }

  /**
   * Defines the query string.
   */
  @scala.deprecated("This will be a protected method, please use WSRequestHolder", "2.3.0")
  def setQueryString(queryString: Map[String, Seq[String]]): NingWSRequest = {
    val newBuilder = queryString.foldLeft(builder) {
      (b, entry) =>
        val (key, values) = entry
        values.foldLeft(b) {
          (b2, value) =>
            b2.addQueryParameter(key, value)
        }
    }
    this.copy(builder = newBuilder)
  }

  /**
   * Defines the URL.
   */
  @scala.deprecated("This will be a protected method, please use WSRequestHolder", "2.3.0")
  def setUrl(url: String): NingWSRequest = {
    _url = url
    this.copy(builder = builder.setUrl(url))
  }

  @scala.deprecated("This will be a protected method, please use WSRequestHolder", "2.3.0")
  def setPerRequestConfig(config: PerRequestConfig): NingWSRequest = {
    this.copy(builder = builder.setPerRequestConfig(config))
  }

  @scala.deprecated("This will be a protected method, please use WSRequestHolder", "2.3.0")
  def setFollowRedirects(followRedirects: Boolean): NingWSRequest = {
    this.copy(builder = builder.setFollowRedirects(followRedirects))
  }

  @scala.deprecated("This will be a protected method, please use WSRequestHolder", "2.3.0")
  def setVirtualHost(virtualHost: String): NingWSRequest = {
    this.copy(builder = builder.setVirtualHost(virtualHost))
  }

  @scala.deprecated("This will be a protected method, please use WSRequestHolder", "2.3.0")
  def setProxyServer(proxyServer: AHCProxyServer): NingWSRequest = {
    this.copy(builder = builder.setProxyServer(proxyServer))
  }

  @scala.deprecated("This will be a protected method, please use WSRequestHolder", "2.3.0")
  def setBody(s: String): NingWSRequest = {
    this.body = Some(s)
    this.copy(builder = builder.setBody(s))
  }

  @scala.deprecated("This will be a protected method, please use WSRequestHolder", "2.3.0")
  def setBody(bodyGenerator: BodyGenerator): NingWSRequest = {
    this.copy(builder = builder.setBody(bodyGenerator))
  }

  @scala.deprecated("This will be a protected method, please use WSRequestHolder", "2.3.0")
  def setBody(byteArray: Array[Byte]): NingWSRequest = {
    this.copy(builder = builder.setBody(byteArray))
  }

  @scala.deprecated("This will be a protected method, please use WSRequestHolder", "2.3.0")
  def build: com.ning.http.client.Request = {
    builder.build()
  }

  private def authScheme(scheme: WSAuthScheme): AuthScheme = scheme match {
    case WSAuthScheme.DIGEST => AuthScheme.DIGEST
    case WSAuthScheme.BASIC => AuthScheme.BASIC
    case WSAuthScheme.NTLM => AuthScheme.NTLM
    case WSAuthScheme.SPNEGO => AuthScheme.SPNEGO
    case WSAuthScheme.KERBEROS => AuthScheme.KERBEROS
    case WSAuthScheme.NONE => AuthScheme.NONE
    case _ => throw new RuntimeException("Unknown scheme " + scheme)
  }

  /**
   * Add http auth headers. Defaults to HTTP Basic.
   */
  private def auth(username: String, password: String, scheme: AuthScheme = AuthScheme.BASIC): WSRequest = {
    this.copy(builder = builder.setRealm((new RealmBuilder)
      .setScheme(scheme)
      .setPrincipal(username)
      .setPassword(password)
      .setUsePreemptiveAuth(true)
      .build()))
  }

  private def ningHeadersToMap(headers: java.util.Map[String, java.util.Collection[String]]) =
    mapAsScalaMapConverter(headers).asScala.map(e => e._1 -> e._2.asScala.toSeq).toMap

  private def ningHeadersToMap(headers: FluentCaseInsensitiveStringsMap) = {
    val res = mapAsScalaMapConverter(headers).asScala.map(e => e._1 -> e._2.asScala.toSeq).toMap
    //todo: wrap the case insensitive ning map instead of creating a new one (unless perhaps immutabilty is important)
    TreeMap(res.toSeq: _*)(CaseInsensitiveOrdered)
  }

  private[libs] def execute: Future[NingWSResponse] = {
    import com.ning.http.client.AsyncCompletionHandler
    var result = Promise[NingWSResponse]()
    calculator.map(_.sign(this))
    client.executeRequest(builder.build(), new AsyncCompletionHandler[AHCResponse]() {
      override def onCompleted(response: AHCResponse) = {
        result.success(NingWSResponse(response))
        response
      }

      override def onThrowable(t: Throwable) = {
        result.failure(t)
      }
    })
    result.future
  }

  private[libs] def executeStream[A](consumer: WSResponseHeaders => Iteratee[Array[Byte], A])(implicit ec: ExecutionContext): Future[Iteratee[Array[Byte], A]] = {
    import com.ning.http.client.AsyncHandler
    var doneOrError = false
    calculator.map(_.sign(this))

    var statusCode = 0
    val iterateeP = Promise[Iteratee[Array[Byte], A]]()
    var iteratee: Iteratee[Array[Byte], A] = null

    client.executeRequest(builder.build(), new AsyncHandler[Unit]() {

      import com.ning.http.client.AsyncHandler.STATE

      override def onStatusReceived(status: HttpResponseStatus) = {
        statusCode = status.getStatusCode()
        STATE.CONTINUE
      }

      override def onHeadersReceived(h: HttpResponseHeaders) = {
        val headers = h.getHeaders()
        iteratee = consumer(DefaultWSResponseHeaders(statusCode, ningHeadersToMap(headers)))
        STATE.CONTINUE
      }

      override def onBodyPartReceived(bodyPart: HttpResponseBodyPart) = {
        if (!doneOrError) {
          iteratee = iteratee.pureFlatFold {
            case Step.Done(a, e) => {
              doneOrError = true
              val it = Done(a, e)
              iterateeP.success(it)
              it
            }

            case Step.Cont(k) => {
              k(El(bodyPart.getBodyPartBytes()))
            }

            case Step.Error(e, input) => {
              doneOrError = true
              val it = Error(e, input)
              iterateeP.success(it)
              it
            }
          }
          STATE.CONTINUE
        } else {
          iteratee = null
          // Must close underlying connection, otherwise async http client will drain the stream
          bodyPart.markUnderlyingConnectionAsClosed()
          STATE.ABORT
        }
      }

      override def onCompleted() = {
        Option(iteratee).map(iterateeP.success)
      }

      override def onThrowable(t: Throwable) = {
        iterateeP.failure(t)
      }
    })
    iterateeP.future
  }

}

/**
 * A WS Request builder.
 */
case class NingWSRequestHolder(client: NingWSClient,
    url: String,
    headers: Map[String, Seq[String]],
    queryString: Map[String, Seq[String]],
    calc: Option[WSSignatureCalculator],
    auth: Option[(String, String, WSAuthScheme)],
    followRedirects: Option[Boolean],
    requestTimeout: Option[Int],
    virtualHost: Option[String],
    proxyServer: Option[WSProxyServer]) extends WSRequestHolder {

  /**
   * sets the signature calculator for the request
   * @param calc
   */
  def sign(calc: WSSignatureCalculator): WSRequestHolder = this.copy(calc = Some(calc))

  /**
   * sets the authentication realm
   */
  def withAuth(username: String, password: String, scheme: WSAuthScheme): WSRequestHolder =
    this.copy(auth = Some((username, password, scheme)))

  /**
   * adds any number of HTTP headers
   * @param hdrs
   */
  def withHeaders(hdrs: (String, String)*): WSRequestHolder = {
    val headers = hdrs.foldLeft(this.headers)((m, hdr) =>
      if (m.contains(hdr._1)) m.updated(hdr._1, m(hdr._1) :+ hdr._2)
      else m + (hdr._1 -> Seq(hdr._2))
    )
    this.copy(headers = headers)
  }

  /**
   * adds any number of query string parameters to the
   */
  def withQueryString(parameters: (String, String)*): WSRequestHolder =
    this.copy(queryString = parameters.foldLeft(queryString) {
      case (m, (k, v)) => m + (k -> (v +: m.get(k).getOrElse(Nil)))
    })

  /**
   * Sets whether redirects (301, 302) should be followed automatically
   */
  def withFollowRedirects(follow: Boolean): WSRequestHolder =
    this.copy(followRedirects = Some(follow))

  @scala.deprecated("use withRequestTimeout instead", "2.1.0")
  def withTimeout(timeout: Int): WSRequestHolder =
    this.withRequestTimeout(timeout)

  /**
   * Sets the maximum time in millisecond you accept the request to take.
   * Warning: a stream consumption will be interrupted when this time is reached.
   */
  def withRequestTimeout(timeout: Int): WSRequestHolder =
    this.copy(requestTimeout = Some(timeout))

  def withVirtualHost(vh: String): WSRequestHolder = {
    this.copy(virtualHost = Some(vh))
  }

  def withProxyServer(proxyServer: WSProxyServer): WSRequestHolder = {
    this.copy(proxyServer = Some(proxyServer))
  }

  /**
   * performs a get with supplied body
   */

  def get(): Future[NingWSResponse] = prepare("GET").execute

  /**
   * performs a get with supplied body
   * @param consumer that's handling the response
   */
  def get[A](consumer: WSResponseHeaders => Iteratee[Array[Byte], A])(implicit ec: ExecutionContext): Future[Iteratee[Array[Byte], A]] =
    prepare("GET").executeStream(consumer)

  /**
   * Perform a PATCH on the request asynchronously.
   */
  def patch[T](body: T)(implicit wrt: Writeable[T], ct: ContentTypeOf[T]): Future[NingWSResponse] = prepare("PATCH", body).execute

  /**
   * Perform a PATCH on the request asynchronously.
   * Request body won't be chunked
   */
  def patch(body: File): Future[NingWSResponse] = prepare("PATCH", body).execute

  /**
   * performs a POST with supplied body
   * @param consumer that's handling the response
   */
  def patchAndRetrieveStream[A, T](body: T)(consumer: WSResponseHeaders => Iteratee[Array[Byte], A])(implicit wrt: Writeable[T], ct: ContentTypeOf[T], ec: ExecutionContext): Future[Iteratee[Array[Byte], A]] = prepare("PATCH", body).executeStream(consumer)

  /**
   * Perform a POST on the request asynchronously.
   */
  def post[T](body: T)(implicit wrt: Writeable[T], ct: ContentTypeOf[T]): Future[NingWSResponse] = prepare("POST", body).execute

  /**
   * Perform a POST on the request asynchronously.
   * Request body won't be chunked
   */
  def post(body: File): Future[NingWSResponse] = prepare("POST", body).execute

  /**
   * performs a POST with supplied body
   * @param consumer that's handling the response
   */
  def postAndRetrieveStream[A, T](body: T)(consumer: WSResponseHeaders => Iteratee[Array[Byte], A])(implicit wrt: Writeable[T], ct: ContentTypeOf[T], ec: ExecutionContext): Future[Iteratee[Array[Byte], A]] = prepare("POST", body).executeStream(consumer)

  /**
   * Perform a PUT on the request asynchronously.
   */
  def put[T](body: T)(implicit wrt: Writeable[T], ct: ContentTypeOf[T]): Future[NingWSResponse] = prepare("PUT", body).execute

  /**
   * Perform a PUT on the request asynchronously.
   * Request body won't be chunked
   */
  def put(body: File): Future[NingWSResponse] = prepare("PUT", body).execute

  /**
   * performs a PUT with supplied body
   * @param consumer that's handling the response
   */
  def putAndRetrieveStream[A, T](body: T)(consumer: WSResponseHeaders => Iteratee[Array[Byte], A])(implicit wrt: Writeable[T], ct: ContentTypeOf[T], ec: ExecutionContext): Future[Iteratee[Array[Byte], A]] = prepare("PUT", body).executeStream(consumer)

  /**
   * Perform a DELETE on the request asynchronously.
   */
  def delete(): Future[NingWSResponse] = prepare("DELETE").execute

  /**
   * Perform a HEAD on the request asynchronously.
   */
  def head(): Future[NingWSResponse] = prepare("HEAD").execute

  /**
   * Perform a OPTIONS on the request asynchronously.
   */
  def options(): Future[NingWSResponse] = prepare("OPTIONS").execute

  /**
   * Execute an arbitrary method on the request asynchronously.
   *
   * @param method The method to execute
   */
  def execute(method: String): Future[WSResponse] = prepare(method).execute

  private[play] def prepare(method: String): NingWSRequest = {
    val request: NingWSRequest = new NingWSRequest(client, method, auth, calc, new RequestBuilder(method)).setUrl(url)
      .setHeaders(headers)
      .setQueryString(queryString)
    followRedirects.map(request.setFollowRedirects)
    requestTimeout.map {
      t: Int =>
        val config = new PerRequestConfig()
        config.setRequestTimeoutInMs(t)
        request.setPerRequestConfig(config)
    }

    virtualHost.map {
      v =>
        request.setVirtualHost(v)
    }

    prepareProxy(request)

    request
  }

  private[play] def prepareProxy(request: NingWSRequest) {
    proxyServer.map {
      p =>
        import com.ning.http.client.ProxyServer.Protocol
        val protocol: Protocol = p.protocol.getOrElse("http").toLowerCase match {
          case "http" => Protocol.HTTP
          case "https" => Protocol.HTTPS
          case "kerberos" => Protocol.KERBEROS
          case "ntlm" => Protocol.NTLM
          case "spnego" => Protocol.SPNEGO
          case _ => scala.sys.error("Unrecognized protocol!")
        }

        val proxyServer = new AHCProxyServer(
          protocol,
          p.host,
          p.port,
          p.principal.getOrElse(null),
          p.password.getOrElse(null))

        p.encoding.map {
          e =>
            proxyServer.setEncoding(e)
        }

        p.nonProxyHosts.map {
          nonProxyHosts =>
            nonProxyHosts.foreach {
              nonProxyHost =>
                proxyServer.addNonProxyHost(nonProxyHost)
            }
        }

        p.ntlmDomain.map {
          ntlm =>
            proxyServer.setNtlmDomain(ntlm)
        }

        request.setProxyServer(proxyServer)
    }
  }

  private[play] def prepare(method: String, body: File): NingWSRequest = {
    import com.ning.http.client.generators.FileBodyGenerator

    val bodyGenerator = new FileBodyGenerator(body)

    val request = new NingWSRequest(client, method, auth, calc, new RequestBuilder(method)).setUrl(url)
      .setHeaders(headers)
      .setQueryString(queryString)
      .setBody(bodyGenerator)
    followRedirects.map(request.setFollowRedirects)
    requestTimeout.map {
      t: Int =>
        val config = new PerRequestConfig()
        config.setRequestTimeoutInMs(t)
        request.setPerRequestConfig(config)
    }
    virtualHost.map {
      v =>
        request.setVirtualHost(v)
    }

    prepareProxy(request)

    request
  }

  private[play] def prepare[T](method: String, body: T)(implicit wrt: Writeable[T], ct: ContentTypeOf[T]): NingWSRequest = {
    val request = new NingWSRequest(client, method, auth, calc, new RequestBuilder(method)).setUrl(url)
      .setHeaders(Map("Content-Type" -> Seq(ct.mimeType.getOrElse("text/plain"))) ++ headers)
      .setQueryString(queryString)
      .setBody(wrt.transform(body))
    followRedirects.map(request.setFollowRedirects)
    requestTimeout.map {
      t: Int =>
        val config = new PerRequestConfig()
        config.setRequestTimeoutInMs(t)
        request.setPerRequestConfig(config)
    }
    virtualHost.map {
      v =>
        request.setVirtualHost(v)
    }
    prepareProxy(request)

    request
  }
}

/**
 * WSPlugin implementation hook.
 */
class NingWSPlugin(app: Application) extends WSPlugin {

  @volatile var loaded = false

  override lazy val enabled = true

  private val config = new DefaultWSConfigParser(app.configuration).parse()

  private lazy val ningAPI = new NingWSAPI(app, config)

  override def onStart() {
    loaded = true
  }

  override def onStop() {
    if (loaded) {
      ningAPI.resetClient()
      loaded = false
    }
  }

  def api = ningAPI

}

class NingWSAPI(app: Application, clientConfig: WSClientConfig) extends WSAPI {

  private val clientHolder: AtomicReference[Option[NingWSClient]] = new AtomicReference(None)

  private[play] def newClient(): NingWSClient = {
<<<<<<< HEAD
    val playConfig = app.configuration
    val asyncHttpConfig = new AsyncHttpClientConfig.Builder()
      .setConnectionTimeoutInMs(playConfig.getMilliseconds("ws.timeout.connection").getOrElse(120000L).toInt)
      .setIdleConnectionTimeoutInMs(playConfig.getMilliseconds("ws.timeout.idle").getOrElse(120000L).toInt)
      .setRequestTimeoutInMs(playConfig.getMilliseconds("ws.timeout.request").getOrElse(120000L).toInt)
      .setFollowRedirects(playConfig.getBoolean("ws.followRedirects").getOrElse(true))
      .setUseProxyProperties(playConfig.getBoolean("ws.useProxyProperties").getOrElse(true))
      .setCompressionEnabled(playConfig.getBoolean("ws.compressionEnabled").getOrElse(false))

    playConfig.getString("ws.useragent").map {
      useragent =>
        asyncHttpConfig.setUserAgent(useragent)
    }
    if (!playConfig.getBoolean("ws.acceptAnyCertificate").getOrElse(false)) {
      asyncHttpConfig.setSSLContext(SSLContext.getDefault)
    }
    new NingWSClient(asyncHttpConfig.build())
=======
    val asyncClientConfig = buildAsyncClientConfig(clientConfig)

    new SystemConfiguration().configure(clientConfig)
    clientConfig.ssl.map { _.debug.map(new DebugConfiguration().configure) }

    new NingWSClient(asyncClientConfig)
>>>>>>> 30ae8679
  }

  def client: NingWSClient = {
    clientHolder.get.getOrElse({
      // A critical section of code. Only one caller has the opportunity of creating a default client.
      synchronized {
        clientHolder.get match {
          case None =>
            val client = newClient()
            clientHolder.set(Some(client))
            client

          case Some(client) => client
        }
      }
    })
  }

  def url(url: String) = client.url(url)

  /**
   * resets the underlying AsyncHttpClient
   */
  private[play] def resetClient(): Unit = {
    clientHolder.getAndSet(None).map(oldClient => oldClient.close())
  }

  private[play] def buildAsyncClientConfig(wsClientConfig: WSClientConfig): AsyncHttpClientConfig = {
    new NingAsyncHttpClientConfigBuilder(wsClientConfig).build()
  }
}

/**
 * The Ning implementation of a WS cookie.
 */
private class NingWSCookie(ahcCookie: AHCCookie) extends WSCookie {

  private def noneIfEmpty(value: String): Option[String] = {
    if (value.isEmpty) None else Some(value)
  }

  /**
   * The underlying cookie object for the client.
   */
  def underlying[T] = ahcCookie.asInstanceOf[T]

  /**
   * The domain.
   */
  def domain: String = ahcCookie.getDomain

  /**
   * The cookie name.
   */
  def name: Option[String] = noneIfEmpty(ahcCookie.getName)

  /**
   * The cookie value.
   */
  def value: Option[String] = noneIfEmpty(ahcCookie.getValue)

  /**
   * The path.
   */
  def path: String = ahcCookie.getPath

  /**
   * The maximum age.
   */
  def maxAge: Int = ahcCookie.getMaxAge

  /**
   * If the cookie is secure.
   */
  def secure: Boolean = ahcCookie.isSecure

  /**
   * The cookie version.
   */
  def version: Int = ahcCookie.getVersion

  /*
   * Cookie ports should not be used; cookies for a given host are shared across
   * all the ports on that host.
   */

  override def toString: String = ahcCookie.toString
}

/**
 * A WS HTTP response.
 */
case class NingWSResponse(ahcResponse: AHCResponse) extends WSResponse {

  import scala.xml._
  import play.api.libs.json._

  /**
   * Get the underlying response object.
   */
  @deprecated("Use underlying", "2.3.0")
  def getAHCResponse = ahcResponse

  /**
   * @return The underlying response object.
   */
  def underlying[T] = ahcResponse.asInstanceOf[T]

  /**
   * The response status code.
   */
  def status: Int = ahcResponse.getStatusCode

  /**
   * The response status message.
   */
  def statusText: String = ahcResponse.getStatusText

  /**
   * Get a response header.
   */
  def header(key: String): Option[String] = Option(ahcResponse.getHeader(key))

  /**
   * Get all the cookies.
   */
  def cookies: Seq[WSCookie] = {
    import scala.collection.JavaConverters._
    ahcResponse.getCookies.asScala.map(new NingWSCookie(_))
  }

  /**
   * Get only one cookie, using the cookie name.
   */
  def cookie(name: String): Option[WSCookie] = cookies.find(_.name == Option(name))

  /**
   * The response body as String.
   */
  lazy val body: String = {
    // RFC-2616#3.7.1 states that any text/* mime type should default to ISO-8859-1 charset if not
    // explicitly set, while Plays default encoding is UTF-8.  So, use UTF-8 if charset is not explicitly
    // set and content type is not text/*, otherwise default to ISO-8859-1
    val contentType = Option(ahcResponse.getContentType).getOrElse("application/octet-stream")
    val charset = Option(AsyncHttpProviderUtils.parseCharset(contentType)).getOrElse {
      if (contentType.startsWith("text/"))
        AsyncHttpProviderUtils.DEFAULT_CHARSET
      else
        "utf-8"
    }
    ahcResponse.getResponseBody(charset)
  }

  /**
   * The response body as Xml.
   */
  lazy val xml: Elem = Play.XML.loadString(body)

  /**
   * The response body as Json.
   */
  lazy val json: JsValue = Json.parse(ahcResponse.getResponseBodyAsBytes)

}<|MERGE_RESOLUTION|>--- conflicted
+++ resolved
@@ -643,32 +643,12 @@
   private val clientHolder: AtomicReference[Option[NingWSClient]] = new AtomicReference(None)
 
   private[play] def newClient(): NingWSClient = {
-<<<<<<< HEAD
-    val playConfig = app.configuration
-    val asyncHttpConfig = new AsyncHttpClientConfig.Builder()
-      .setConnectionTimeoutInMs(playConfig.getMilliseconds("ws.timeout.connection").getOrElse(120000L).toInt)
-      .setIdleConnectionTimeoutInMs(playConfig.getMilliseconds("ws.timeout.idle").getOrElse(120000L).toInt)
-      .setRequestTimeoutInMs(playConfig.getMilliseconds("ws.timeout.request").getOrElse(120000L).toInt)
-      .setFollowRedirects(playConfig.getBoolean("ws.followRedirects").getOrElse(true))
-      .setUseProxyProperties(playConfig.getBoolean("ws.useProxyProperties").getOrElse(true))
-      .setCompressionEnabled(playConfig.getBoolean("ws.compressionEnabled").getOrElse(false))
-
-    playConfig.getString("ws.useragent").map {
-      useragent =>
-        asyncHttpConfig.setUserAgent(useragent)
-    }
-    if (!playConfig.getBoolean("ws.acceptAnyCertificate").getOrElse(false)) {
-      asyncHttpConfig.setSSLContext(SSLContext.getDefault)
-    }
-    new NingWSClient(asyncHttpConfig.build())
-=======
     val asyncClientConfig = buildAsyncClientConfig(clientConfig)
 
     new SystemConfiguration().configure(clientConfig)
     clientConfig.ssl.map { _.debug.map(new DebugConfiguration().configure) }
 
     new NingWSClient(asyncClientConfig)
->>>>>>> 30ae8679
   }
 
   def client: NingWSClient = {
