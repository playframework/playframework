--- conflicted
+++ resolved
@@ -127,8 +127,7 @@
     "throw an error if no include file specified" in parseError("-> /s")
   }
 
-<<<<<<< HEAD
-"route file compiler" should {
+  "route file compiler" should {
 
     def withTempDir[T](block: File => T) = {
       val tmp = File.createTempFile("RoutesCompilerSpec", "")
@@ -147,58 +146,7 @@
       }
     }
 
-    "generate routes classes for route definitions that pass the checks" in withTempDir { tmp =>
-      val file = new File(this.getClass.getClassLoader.getResource("generating.routes").toURI)
-      RoutesCompiler.compile(file, tmp, Seq.empty)
-=======
-  "route file compiler" should {
-
-    val tmp = new File("src/routes-compiler/target")
-
-    def removeGenerated(routesName: String): Unit = {
-      val generated = new File(tmp, "/%s/routes_routing.scala".format(routesName))
-      if (generated.exists()) generated.delete()
-    }
-
-    def removeRoutesJava(): Unit = {
-      val generated = new File(tmp, "/controllers/routes.java")
-      if (generated.exists()) generated.delete()
-    }
-
-    "generate routes classes for route definitions that pass the checks" in {
-      removeGenerated("generating")
-      removeRoutesJava()
-
-      val f = new File("src/routes-compiler/src/test/resources/generating.routes")
-      RoutesCompiler.compile(f, tmp, Seq.empty)
->>>>>>> 910716f2
-
-      val generatedRoutes = new File(tmp, "generating/routes_routing.scala")
-      generatedRoutes.exists() must beTrue
-
-      val generatedReverseRoutes = new File(tmp, "generating/routes_reverseRouting.scala")
-      generatedReverseRoutes.exists() must beTrue
-
-      val generatedJavaRoutes = new File(tmp, "controllers/routes.java")
-      val contents = scala.io.Source.fromFile(generatedJavaRoutes).getLines().mkString("")
-      contents.contains("public static class ref") must beTrue
-
-    }
-
-    "not generate reverse ref routing if its disabled" in {
-      removeGenerated("generating")
-      removeRoutesJava()
-
-      val f = new File("src/routes-compiler/src/test/resources/generating.routes")
-      RoutesCompiler.compile(f, tmp, Seq.empty, generateReverseRouter = true, generateRefReverseRouter = false)
-
-      val generatedJavaRoutes = new File(tmp, "controllers/routes.java")
-      val contents = scala.io.Source.fromFile(generatedJavaRoutes).getLines().mkString("")
-      contents.contains("public static class ref") must beFalse
-    }
-
     "not generate reverse ref routing if its disabled" in withTempDir { tmp =>
-
       val f = new File(this.getClass.getClassLoader.getResource("generating.routes").toURI)
       RoutesCompiler.compile(f, tmp, Seq.empty, generateReverseRouter = true, generateRefReverseRouter = false)
 
@@ -207,6 +155,16 @@
       contents.contains("public static class ref") must beFalse
     }
 
+    "generate routes classes for route definitions that pass the checks" in withTempDir { tmp =>
+      val file = new File(this.getClass.getClassLoader.getResource("generating.routes").toURI)
+      RoutesCompiler.compile(file, tmp, Seq.empty)
+
+      val generatedRoutes = new File(tmp, "generating/routes_routing.scala")
+      generatedRoutes.exists() must beTrue
+
+      val generatedReverseRoutes = new File(tmp, "generating/routes_reverseRouting.scala")
+      generatedReverseRoutes.exists() must beTrue
+    }
 
     "check if there are no routes using overloaded handler methods" in withTempDir { tmp =>
       val file = new File(this.getClass.getClassLoader.getResource("duplicateHandlers.routes").toURI)
