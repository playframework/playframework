--- conflicted
+++ resolved
@@ -16,15 +16,9 @@
       (json \ "name").as[String],
       (json \ "friends").asOpt[List[User]].getOrElse(List()))
     def writes(u: User): JsValue = JsObject(List(
-<<<<<<< HEAD
-      JsField("id" , JsNumber(u.id)),
-      JsField("name" , JsString(u.name)),
-      JsField("friends" , JsArray(u.friends.map(fr => JsObject(List(JsField("id", JsNumber(fr.id)), JsField("name", JsString(fr.name)))))))))
-=======
       "id" -> JsNumber(u.id),
       "name" -> JsString(u.name),
       "friends" -> JsArray(u.friends.map(fr => JsObject(List("id" -> JsNumber(fr.id), "name" -> JsString(fr.name)))))))
->>>>>>> 69f98d17
   }
 
   case class Car(id: Long, models: Map[String, String])
@@ -58,11 +52,7 @@
       (json \ "body").as[String],
       (json \ "created_at").asOpt[Date])
     def writes(p: Post): JsValue = JsObject(List(
-<<<<<<< HEAD
-      JsField("body" , JsString(p.body)))) // Don't care about creating created_at or not here
-=======
       "body" -> JsString(p.body))) // Don't care about creating created_at or not here
->>>>>>> 69f98d17
   }
 
 
@@ -101,15 +91,6 @@
     }
     "Can parse recursive object" in {
       val recursiveJson = """{"foo": {"foo":["bar"]}, "bar": {"foo":["bar"]}}"""
-<<<<<<< HEAD
-      val expectedJson = JsObject(List[JsField](
-        JsField("foo" , JsObject(List[JsField](
-          JsField("foo" , JsArray(List[JsValue](JsString("bar"))))
-          ))),
-        JsField("bar" , JsObject(List[JsField](
-          JsField("foo" , JsArray(List[JsValue](JsString("bar"))))
-          )))
-=======
       val expectedJson = JsObject(List(
         "foo" -> JsObject(List(
           "foo" -> JsArray(List[JsValue](JsString("bar")))
@@ -117,7 +98,6 @@
         "bar" -> JsObject(List(
           "foo" -> JsArray(List[JsValue](JsString("bar")))
           ))
->>>>>>> 69f98d17
         ))
       val resultJson = Json.parse(recursiveJson)
       resultJson must equalTo(expectedJson)
@@ -126,11 +106,7 @@
     "Can parse null values in Object" in {
       val postJson = """{"foo": null}"""
       val parsedJson = Json.parse(postJson)
-<<<<<<< HEAD
-      val expectedJson = JsObject(List[JsField](JsField("foo" , JsNull)))
-=======
       val expectedJson = JsObject(List("foo" -> JsNull))
->>>>>>> 69f98d17
       parsedJson must equalTo(expectedJson)
     }
     "Can parse null values in Array" in {
