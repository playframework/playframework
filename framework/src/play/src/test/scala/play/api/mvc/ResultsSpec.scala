package play.api.mvc

import org.specs2.mutable._
import org.specs2.specification.Scope
import org.specs2.execute.{Result => SpecsResult,AsResult}
import play.api.libs.iteratee.{Iteratee, Enumerator}
import scala.concurrent.Await
import scala.concurrent.duration.Duration
import java.util.concurrent.TimeUnit
import scala.concurrent.ExecutionContext.Implicits._

object ResultsSpec extends Specification {

  import play.api.mvc.Results._

  sequential

  "SimpleResult" should {

    "have status" in {
      val SimpleResult(ResponseHeader(status, _), _, _) = Ok("hello")
      status must be_==(200)
    }

    "support Content-Type overriding" in {
      val SimpleResult(ResponseHeader(_, headers), _, _) = Ok("hello").as("text/html")
      headers must havePair("Content-Type" -> "text/html")
    }

    "support headers manipulaton" in {
      val SimpleResult(ResponseHeader(_, headers), _, _) =
        Ok("hello").as("text/html").withHeaders("Set-Cookie" -> "yes", "X-YOP" -> "1", "X-YOP" -> "2")

      headers.size must be_==(3)
      headers must havePair("Content-Type" -> "text/html")
      headers must havePair("Set-Cookie" -> "yes")
      headers must havePair("X-YOP" -> "2")
    }

    "support cookies helper" in {
      val setCookieHeader = Cookies.encode(Seq(Cookie("session", "items"), Cookie("preferences", "blue")))

      val decodedCookies = Cookies.decode(setCookieHeader).map(c => c.name -> c).toMap
      decodedCookies.size must be_==(2)
      decodedCookies("session").value must be_==("items")
      decodedCookies("preferences").value must be_==("blue")

      val newCookieHeader = Cookies.merge(setCookieHeader, Seq(Cookie("lang", "fr"), Cookie("session", "items2")))

      val newDecodedCookies = Cookies.decode(newCookieHeader).map(c => c.name -> c).toMap
      newDecodedCookies.size must be_==(3)
      newDecodedCookies("session").value must be_==("items2")
      newDecodedCookies("preferences").value must be_==("blue")
      newDecodedCookies("lang").value must be_==("fr")

      val SimpleResult(ResponseHeader(_, headers), _, _) =
        Ok("hello").as("text/html")
          .withCookies(Cookie("session", "items"), Cookie("preferences", "blue"))
          .withCookies(Cookie("lang", "fr"), Cookie("session", "items2"))
          .discardingCookies(DiscardingCookie("logged"))

      val setCookies = Cookies.decode(headers("Set-Cookie")).map(c => c.name -> c).toMap
      setCookies.size must be_==(4)
      setCookies("session").value must be_==("items2")
      setCookies("session").maxAge must beNone
      setCookies("preferences").value must be_==("blue")
      setCookies("lang").value must be_==("fr")
      setCookies("logged").maxAge must beSome
<<<<<<< HEAD
      setCookies("logged").maxAge.get must be_<=(1)
=======
      setCookies("logged").maxAge.get must be_<=(-86000)
>>>>>>> 72f46b19
    }


    "allow discarding a cookie by deprecated names method" in {
      Cookies.decode(Ok.discardingCookies("blah").header.headers("Set-Cookie")).head.name must_== "blah"
    }

    "allow discarding multiple cookies by deprecated names method" in {
      val cookies = Cookies.decode(Ok.discardingCookies("foo", "bar").header.headers("Set-Cookie")).map(_.name)
      cookies must contain("foo", "bar").only
    }

    "support session helper" in new WithApplication {

      Session.decode("  ").isEmpty must be_==(true)

      val data = Map("user" -> "kiki", "bad:key" -> "yop", "langs" -> "fr:en:de")
      val encodedSession = Session.encode(data)
      val decodedSession = Session.decode(encodedSession)

      decodedSession.size must be_==(2)
      decodedSession must havePair("user" -> "kiki")
      decodedSession must havePair("langs" -> "fr:en:de")
      val SimpleResult(ResponseHeader(_, headers), _, _) =
        Ok("hello").as("text/html")
          .withSession("user" -> "kiki", "langs" -> "fr:en:de")
          .withCookies(Cookie("session", "items"), Cookie("preferences", "blue"))
          .discardingCookies(DiscardingCookie("logged"))
          .withSession("user" -> "kiki", "langs" -> "fr:en:de")
          .withCookies(Cookie("lang", "fr"), Cookie("session", "items2"))

      val setCookies = Cookies.decode(headers("Set-Cookie")).map(c => c.name -> c).toMap
      setCookies.size must be_==(5)
      setCookies("session").value must be_==("items2")
      setCookies("preferences").value must be_==("blue")
      setCookies("lang").value must be_==("fr")
      setCookies("logged").maxAge must beSome
<<<<<<< HEAD
      setCookies("logged").maxAge.get must be_<=(1)
=======
      setCookies("logged").maxAge.get must be_<=(-86000)
>>>>>>> 72f46b19
      val playSession = Session.decodeFromCookie(setCookies.get(Session.COOKIE_NAME))
      playSession.data.size must be_==(2)
      playSession.data must havePair("user" -> "kiki")
      playSession.data must havePair("langs" -> "fr:en:de")
    }

    "ignore session cookies that have been tampered with" in new WithApplication {
      val data = Map("user" -> "alice")
      val encodedSession = Session.encode(data)
      // Change a value in the session
      val maliciousSession = encodedSession.replaceFirst("user%3Aalice", "user%3Amallory")
      val decodedSession = Session.decode(maliciousSession)
      decodedSession must beEmpty
    }

    "support a custom application context" in {
      "set session on right path" in new WithFooPath {
        Cookies.decode(Ok.withSession("user" -> "alice").header.headers("Set-Cookie")).head.path must_== "/foo"
      }

      "discard session on right path" in new WithFooPath {
        Cookies.decode(Ok.withNewSession.header.headers("Set-Cookie")).head.path must_== "/foo"
      }

      "set flash on right path" in new WithFooPath {
        Cookies.decode(Ok.flashing("user" -> "alice").header.headers("Set-Cookie")).head.path must_== "/foo"
      }

      // flash cookie is discarded in PlayDefaultUpstreamHandler
    }

    "support a custom session domain" in {
      "set session on right domain" in new WithFooDomain {
        Cookies.decode(Ok.withSession("user" -> "alice").header.headers("Set-Cookie")).head.domain must beSome(".foo.com")
      }

      "discard session on right domain" in new WithFooDomain {
        Cookies.decode(Ok.withNewSession.header.headers("Set-Cookie")).head.domain must beSome(".foo.com")
      }
    }

    "support a secure session" in {
      "set session as secure" in new WithSecureSession {
        Cookies.decode(Ok.withSession("user" -> "alice").header.headers("Set-Cookie")).head.secure must_== true
      }

      "discard session as secure" in new WithSecureSession {
        Cookies.decode(Ok.withNewSession.header.headers("Set-Cookie")).head.secure must_== true
      }
    }

  }

  abstract class WithFooPath extends WithApplication("application.context" -> "/foo")

  abstract class WithFooDomain extends WithApplication("session.domain" -> ".foo.com")

  abstract class WithSecureSession extends WithApplication("session.secure" -> true)

  abstract class WithApplication(config: (String, Any)*) extends Around with Scope {
    import play.api._

    implicit lazy val app: Application = FakeApplication(Map("application.secret" -> "pass") ++ config.toMap)

    override def around[T: AsResult](t: => T): SpecsResult = {
      Play.start(app)
      try {
        AsResult(t)
      } finally {
        Play.stop()
      }
    }
  }

  "chunking enumeratee" should {
    "chunk a stream" in {
      consume(enumerator("a", "bc", "def") &> chunk) must containTheSameElementsAs(Seq(
        "1\r\na\r\n",
        "2\r\nbc\r\n",
        "3\r\ndef\r\n",
        "0\r\n\r\n"
      ))
    }

    "support trailers" in {
      consume(enumerator("a", "bc", "def") &> chunk(Some(
        Iteratee.consume[Array[Byte]]().map(data => Seq("Full-Data" -> new String(data)))
      ))) must containTheSameElementsAs(Seq(
        "1\r\na\r\n",
        "2\r\nbc\r\n",
        "3\r\ndef\r\n",
        "0\r\nFull-Data: abcdef\r\n\r\n"
      ))
    }

  }

  "dechunking enumeratee" should {
    "dechunk a chunked stream" in {
      consume(enumerator("a", "bc", "def") &> chunk &> dechunk) must containTheSameElementsAs(Seq(
        "a", "bc", "def"
      ))
    }
    "dechunk an empty stream" in {
      consume(enumerator("0\r\n\r\n") &> dechunk) must containTheSameElementsAs(Seq())
    }
    "dechunk a stream with trailers" in {
      consume(enumerator("a", "bc", "def") &> chunk(Some(
        Iteratee.consume[Array[Byte]]().map(data => Seq("Full-Data" -> new String(data)))
      )) &> dechunk) must containTheSameElementsAs(Seq(
        "a", "bc", "def"
      ))
    }
    "dechunk a stream that is not split at chunks" in {
      consume(enumerator("1\r\na\r\n2\r\nbc\r\n3\r\ndef\r\n0\r\n\r\n") &> dechunk) must containTheSameElementsAs(Seq(
        "a", "bc", "def"
      ))
    }
    "dechunk a stream that is split at different places to the chunks" in {
      consume(enumerator(
        "1\r\na",
        "\r\n2\r\nbc\r\n3\r\nd",
        "ef\r\n0\r\n\r",
        "\n"
      ) &> dechunk) must containTheSameElementsAs(Seq(
        "a", "bc", "def"
      ))
    }
  }

  def enumerator(elems: String*) = Enumerator.enumerate(elems.map(_.getBytes))
  def consume(enumerator: Enumerator[Array[Byte]]) = Await.result(
    enumerator |>>> Iteratee.getChunks[Array[Byte]],
    Duration(5, TimeUnit.SECONDS)
  ).map(new String(_))

}<|MERGE_RESOLUTION|>--- conflicted
+++ resolved
@@ -66,11 +66,7 @@
       setCookies("preferences").value must be_==("blue")
       setCookies("lang").value must be_==("fr")
       setCookies("logged").maxAge must beSome
-<<<<<<< HEAD
-      setCookies("logged").maxAge.get must be_<=(1)
-=======
       setCookies("logged").maxAge.get must be_<=(-86000)
->>>>>>> 72f46b19
     }
 
 
@@ -108,11 +104,7 @@
       setCookies("preferences").value must be_==("blue")
       setCookies("lang").value must be_==("fr")
       setCookies("logged").maxAge must beSome
-<<<<<<< HEAD
-      setCookies("logged").maxAge.get must be_<=(1)
-=======
       setCookies("logged").maxAge.get must be_<=(-86000)
->>>>>>> 72f46b19
       val playSession = Session.decodeFromCookie(setCookies.get(Session.COOKIE_NAME))
       playSession.data.size must be_==(2)
       playSession.data must havePair("user" -> "kiki")
