package play.api.mvc

import java.util.UUID
import org.specs2.mutable._

object BindersSpec extends Specification {

  val uuid = UUID.randomUUID

  "UUID path binder" should {
    val subject = implicitly[PathBindable[UUID]]

    "Unbind UUID as string" in {
      subject.unbind("key", uuid) must be_==(uuid.toString)
    }
    "Bind parameter to UUID" in {
      subject.bind("key", uuid.toString) must be_==(Right(uuid))
    }
    "Fail on unparseable UUID" in {
      subject.bind("key", "bad-uuid") must be_==(Left("Cannot parse parameter key as UUID: Invalid UUID string: bad-uuid"))
    }
  }

  "UUID query string binder" should {
    val subject = implicitly[QueryStringBindable[UUID]]

    "Unbind UUID as string" in {
      subject.unbind("key", uuid) must be_==("key=" + uuid.toString)
    }
    "Bind parameter to UUID" in {
      subject.bind("key", Map("key" -> Seq(uuid.toString))) must be_==(Some(Right(uuid)))
    }
    "Fail on unparseable UUID" in {
      subject.bind("key", Map("key" -> Seq("bad-uuid"))) must be_==(Some(Left("Cannot parse parameter key as UUID: Invalid UUID string: bad-uuid")))
    }
  }

  "URL Path string binder" should {
    val subject = implicitly[PathBindable[String]]
    val pathString = "/path/to/some%20file"
<<<<<<< HEAD
=======
    val pathStringBinded = "/path/to/some file"
>>>>>>> 72f46b19

    "Unbind Path string as string" in {
      subject.unbind("key", pathString) must equalTo(pathString)
    }
    "Bind Path string as string without any decoding" in {
      subject.bind("key", pathString) must equalTo(Right(pathString))
    }
  }
}<|MERGE_RESOLUTION|>--- conflicted
+++ resolved
@@ -38,10 +38,7 @@
   "URL Path string binder" should {
     val subject = implicitly[PathBindable[String]]
     val pathString = "/path/to/some%20file"
-<<<<<<< HEAD
-=======
     val pathStringBinded = "/path/to/some file"
->>>>>>> 72f46b19
 
     "Unbind Path string as string" in {
       subject.unbind("key", pathString) must equalTo(pathString)
