--- conflicted
+++ resolved
@@ -175,7 +175,6 @@
  */
 trait Status {
 
-<<<<<<< HEAD
   final val CONTINUE = 100
   final val SWITCHING_PROTOCOLS = 101
 
@@ -220,9 +219,9 @@
   final val LOCKED = 423
   final val FAILED_DEPENDENCY = 424
   final val UPGRADE_REQUIRED = 426
+  final val PRECONDITION_REQUIRED = 428
   final val TOO_MANY_REQUESTS = 429
   final val REQUEST_HEADER_FIELDS_TOO_LARGE = 431
-
   @deprecated("Use TOO_MANY_REQUESTS instead", "2.6.0")
   final val TOO_MANY_REQUEST = TOO_MANY_REQUESTS
 
@@ -233,66 +232,7 @@
   final val GATEWAY_TIMEOUT = 504
   final val HTTP_VERSION_NOT_SUPPORTED = 505
   final val INSUFFICIENT_STORAGE = 507
-=======
-  val CONTINUE = 100
-  val SWITCHING_PROTOCOLS = 101
-
-  val OK = 200
-  val CREATED = 201
-  val ACCEPTED = 202
-  val NON_AUTHORITATIVE_INFORMATION = 203
-  val NO_CONTENT = 204
-  val RESET_CONTENT = 205
-  val PARTIAL_CONTENT = 206
-  val MULTI_STATUS = 207
-
-  val MULTIPLE_CHOICES = 300
-  val MOVED_PERMANENTLY = 301
-  val FOUND = 302
-  val SEE_OTHER = 303
-  val NOT_MODIFIED = 304
-  val USE_PROXY = 305
-  val TEMPORARY_REDIRECT = 307
-  val PERMANENT_REDIRECT = 308
-
-  val BAD_REQUEST = 400
-  val UNAUTHORIZED = 401
-  val PAYMENT_REQUIRED = 402
-  val FORBIDDEN = 403
-  val NOT_FOUND = 404
-  val METHOD_NOT_ALLOWED = 405
-  val NOT_ACCEPTABLE = 406
-  val PROXY_AUTHENTICATION_REQUIRED = 407
-  val REQUEST_TIMEOUT = 408
-  val CONFLICT = 409
-  val GONE = 410
-  val LENGTH_REQUIRED = 411
-  val PRECONDITION_FAILED = 412
-  val REQUEST_ENTITY_TOO_LARGE = 413
-  val REQUEST_URI_TOO_LONG = 414
-  val UNSUPPORTED_MEDIA_TYPE = 415
-  val REQUESTED_RANGE_NOT_SATISFIABLE = 416
-  val EXPECTATION_FAILED = 417
-  val IM_A_TEAPOT = 418
-  val UNPROCESSABLE_ENTITY = 422
-  val LOCKED = 423
-  val FAILED_DEPENDENCY = 424
-  val UPGRADE_REQUIRED = 426
-  val PRECONDITION_REQUIRED = 428
-  val TOO_MANY_REQUESTS = 429
-  val REQUEST_HEADER_FIELDS_TOO_LARGE = 431
-  @deprecated("Use TOO_MANY_REQUESTS instead", "2.6.0")
-  val TOO_MANY_REQUEST = TOO_MANY_REQUESTS
-
-  val INTERNAL_SERVER_ERROR = 500
-  val NOT_IMPLEMENTED = 501
-  val BAD_GATEWAY = 502
-  val SERVICE_UNAVAILABLE = 503
-  val GATEWAY_TIMEOUT = 504
-  val HTTP_VERSION_NOT_SUPPORTED = 505
-  val INSUFFICIENT_STORAGE = 507
-  val NETWORK_AUTHENTICATION_REQUIRED = 511
->>>>>>> 32151d72
+  final val NETWORK_AUTHENTICATION_REQUIRED = 511
 }
 
 /** Defines all standard HTTP headers. */
@@ -401,7 +341,6 @@
   final val CONTENT_SECURITY_POLICY = "Content-Security-Policy"
   final val CONTENT_SECURITY_POLICY_REPORT_ONLY: String = "Content-Security-Policy-Report-Only"
   final val X_CONTENT_SECURITY_POLICY_NONCE_HEADER: String = "X-Content-Security-Policy-Nonce"
-
 }
 
 /**
