package controllers

import play.api._
import play.api.mvc._
import play.api.libs._
import play.api.libs.iteratee._

import Play.current

import java.io._
import java.net.JarURLConnection
import scalax.io.{ Resource }
import org.joda.time.format.{DateTimeFormatter, DateTimeFormat}
import org.joda.time.DateTimeZone
import collection.JavaConverters._

/**
 * Controller that serves static resources.
 *
 * Resources are searched in the classpath.
 *
 * It handles Last-Modified and ETag header automatically.
 * If a gzipped version of a resource is found (Same resource name with the .gz suffix), it is served instead.
 *
 * You can set a custom Cache directive for a particular resource if needed. For example in your application.conf file:
 *
 * {{{
 * "assets.cache./public/images/logo.png" = "max-age=3600"
 * }}}
 *
 * You can use this controller in any application, just by declaring the appropriate route. For example:
 * {{{
 * GET     /assets/\uFEFF*file               controllers.Assets.at(path="/public", file)
 * }}}
 */
object Assets extends Controller {

  private val timeZoneCode = "GMT"

  //Dateformatter is immutable and threadsafe
  private val df: DateTimeFormatter = 
    DateTimeFormat.forPattern("EEE, dd MMM yyyy HH:mm:ss '"+timeZoneCode+"'").withLocale(java.util.Locale.ENGLISH).withZone(DateTimeZone.forID(timeZoneCode))
  
  //Dateformatter is immutable and threadsafe
  private val dfp: DateTimeFormatter = 
    DateTimeFormat.forPattern("EEE, dd MMM yyyy HH:mm:ss").withLocale(java.util.Locale.ENGLISH).withZone(DateTimeZone.forID(timeZoneCode))
  
  private val parsableTimezoneCode = " "+timeZoneCode

  /**
   * Generates an `Action` that serves a static resource.
   *
   * @param path the root folder for searching the static resource files, such as `"/public"`
   * @param file the file part extracted from the URL
   */
  def at(path: String, file: String): Action[AnyContent] = Action { request =>
    // -- LastModified handling

      
    def parseDate(date: String): Option[java.util.Date] = try {
      //jodatime does not parse timezones, so we handle that manually
      val d = dfp.parseDateTime(date.replace(parsableTimezoneCode,"")).toDate
      Some(d)
    } catch {
      case _: Exception => None
    }

    val resourceName = Option(path + "/" + file).map(name => if (name.startsWith("/")) name else ("/" + name)).get

    if (new File(resourceName).isDirectory || !new File(resourceName).getCanonicalPath.startsWith(new File(path).getCanonicalPath)) {
      NotFound
    } else {

      val resource = {
        Play.resource(resourceName + ".gz").map(_ -> true)
          .filter(_ => request.headers.get(ACCEPT_ENCODING).map(_.split(',').exists(_ == "gzip" && Play.isProd)).getOrElse(false))
          .orElse(Play.resource(resourceName).map(_ -> false))
      }

      resource.map {

        case (url, _) if new File(url.getFile).isDirectory => NotFound

        case (url, isGzipped) => {

          lazy val (length, resourceData) = {
            val stream = url.openStream()
            try {
              (stream.available, Enumerator.fromStream(stream))
            } catch {
              case _ => (0, Enumerator[Array[Byte]]())
            }
          }

          if(length == 0) {
            NotFound
          } else {
            request.headers.get(IF_NONE_MATCH).flatMap { ifNoneMatch => 
              etagFor(url).filter(_ == ifNoneMatch)
            }.map (_ => NotModified).getOrElse {
<<<<<<< HEAD
              request.headers.get(IF_MODIFIED_SINCE).flatMap { ifModifiedSince =>
                lastModifiedFor(url).filterNot(lastModified => dateFormatter.parse(lastModified).after(dateFormatter.parse(ifModifiedSince)))
=======
              request.headers.get(IF_MODIFIED_SINCE).flatMap(parseDate).flatMap { ifModifiedSince =>
                lastModifiedFor(url).flatMap(parseDate).filterNot(lastModified => lastModified.after(ifModifiedSince))
>>>>>>> 1f1013b4
              }.map (_ => NotModified).getOrElse {

                // Prepare a streamed response
                val response = SimpleResult(
                  header = ResponseHeader(OK, Map(
                    CONTENT_LENGTH -> length.toString,
                    CONTENT_TYPE -> MimeTypes.forFileName(file).getOrElse(BINARY)
                  )),
                  resourceData
                )

                // Is Gzipped?
                val gzippedResponse = if (isGzipped) {
                  response.withHeaders(CONTENT_ENCODING -> "gzip")
                } else {
                  response
                }

                // Add Etag if we are able to compute it
                val taggedResponse = etagFor(url).map(etag => gzippedResponse.withHeaders(ETAG -> etag)).getOrElse(gzippedResponse)
<<<<<<< HEAD
                val lastModifiedResponse = lastModifiedFor(url).map(lastModified => taggedResponse.withHeaders(LAST_MODIFIED -> lastModified, DATE -> dateFormatter.format(new java.util.Date))).getOrElse(taggedResponse)
=======
                val lastModifiedResponse = lastModifiedFor(url).map(lastModified => taggedResponse.withHeaders(LAST_MODIFIED -> lastModified, DATE -> df.print({new java.util.Date}.getTime))).getOrElse(taggedResponse)
>>>>>>> 1f1013b4

                // Add Cache directive if configured
                val cachedResponse = lastModifiedResponse.withHeaders(CACHE_CONTROL -> {
                  Play.configuration.getString("\"assets.cache." + resourceName + "\"").getOrElse(Play.mode match {
                    case Mode.Prod => Play.configuration.getString("assets.defaultCache").getOrElse("max-age=3600")
                    case _ => "no-cache"
                  })
                })

                cachedResponse

              }:Result

            }

          }

        }

      }.getOrElse(NotFound)

    }

  }

  private val lastModifieds = (new java.util.concurrent.ConcurrentHashMap[String, String]()).asScala

  private def lastModifiedFor(resource: java.net.URL): Option[String] = {
    lastModifieds.get(resource.toExternalForm).filter(_ => Play.isProd).orElse {
      val maybeLastModified = resource.getProtocol match {
<<<<<<< HEAD
        case "file" => Some(dateFormatter.format(new java.util.Date(new java.io.File(resource.getPath).lastModified)))
=======
        case "file" => Some(df.print({new java.util.Date(new java.io.File(resource.getPath).lastModified).getTime}))
>>>>>>> 1f1013b4
        case "jar" => {
            resource.getPath.split('!').drop(1).headOption.flatMap { fileNameInJar =>
              Option(resource.openConnection)
               .collect { case c: JarURLConnection => c }
               .flatMap(c => Option(c.getJarFile.getJarEntry(fileNameInJar.drop(1))))
               .map(_.getTime)
               .filterNot(_ == 0)
<<<<<<< HEAD
               .map(lastModified => dateFormatter.format(new java.util.Date(lastModified))) 
=======
               .map(lastModified => df.print({new java.util.Date(lastModified)}.getTime)) 
>>>>>>> 1f1013b4
            }
        }
        case _ => None
      }
      maybeLastModified.foreach(lastModifieds.put(resource.toExternalForm, _))
      maybeLastModified
    }
  }

  // -- ETags handling

  private val etags = (new java.util.concurrent.ConcurrentHashMap[String, String]()).asScala

  private def etagFor(resource: java.net.URL): Option[String] = {
    etags.get(resource.toExternalForm).filter(_ => Play.isProd).orElse {
      val maybeEtag = lastModifiedFor(resource).map(_ + " -> " + resource.toExternalForm).map("\""+Codecs.sha1(_)+"\"")
      maybeEtag.foreach(etags.put(resource.toExternalForm, _))
      maybeEtag
    }
  }

}<|MERGE_RESOLUTION|>--- conflicted
+++ resolved
@@ -98,13 +98,8 @@
             request.headers.get(IF_NONE_MATCH).flatMap { ifNoneMatch => 
               etagFor(url).filter(_ == ifNoneMatch)
             }.map (_ => NotModified).getOrElse {
-<<<<<<< HEAD
-              request.headers.get(IF_MODIFIED_SINCE).flatMap { ifModifiedSince =>
-                lastModifiedFor(url).filterNot(lastModified => dateFormatter.parse(lastModified).after(dateFormatter.parse(ifModifiedSince)))
-=======
               request.headers.get(IF_MODIFIED_SINCE).flatMap(parseDate).flatMap { ifModifiedSince =>
                 lastModifiedFor(url).flatMap(parseDate).filterNot(lastModified => lastModified.after(ifModifiedSince))
->>>>>>> 1f1013b4
               }.map (_ => NotModified).getOrElse {
 
                 // Prepare a streamed response
@@ -125,11 +120,7 @@
 
                 // Add Etag if we are able to compute it
                 val taggedResponse = etagFor(url).map(etag => gzippedResponse.withHeaders(ETAG -> etag)).getOrElse(gzippedResponse)
-<<<<<<< HEAD
-                val lastModifiedResponse = lastModifiedFor(url).map(lastModified => taggedResponse.withHeaders(LAST_MODIFIED -> lastModified, DATE -> dateFormatter.format(new java.util.Date))).getOrElse(taggedResponse)
-=======
                 val lastModifiedResponse = lastModifiedFor(url).map(lastModified => taggedResponse.withHeaders(LAST_MODIFIED -> lastModified, DATE -> df.print({new java.util.Date}.getTime))).getOrElse(taggedResponse)
->>>>>>> 1f1013b4
 
                 // Add Cache directive if configured
                 val cachedResponse = lastModifiedResponse.withHeaders(CACHE_CONTROL -> {
@@ -160,11 +151,7 @@
   private def lastModifiedFor(resource: java.net.URL): Option[String] = {
     lastModifieds.get(resource.toExternalForm).filter(_ => Play.isProd).orElse {
       val maybeLastModified = resource.getProtocol match {
-<<<<<<< HEAD
-        case "file" => Some(dateFormatter.format(new java.util.Date(new java.io.File(resource.getPath).lastModified)))
-=======
         case "file" => Some(df.print({new java.util.Date(new java.io.File(resource.getPath).lastModified).getTime}))
->>>>>>> 1f1013b4
         case "jar" => {
             resource.getPath.split('!').drop(1).headOption.flatMap { fileNameInJar =>
               Option(resource.openConnection)
@@ -172,11 +159,7 @@
                .flatMap(c => Option(c.getJarFile.getJarEntry(fileNameInJar.drop(1))))
                .map(_.getTime)
                .filterNot(_ == 0)
-<<<<<<< HEAD
-               .map(lastModified => dateFormatter.format(new java.util.Date(lastModified))) 
-=======
                .map(lastModified => df.print({new java.util.Date(lastModified)}.getTime)) 
->>>>>>> 1f1013b4
             }
         }
         case _ => None
