--- conflicted
+++ resolved
@@ -1,21 +1,16 @@
 package play.api.mvc {
 
   import play.api._
-<<<<<<< HEAD
-  import play.api.libs.Crypto
-
-  import scala.annotation._
-  import java.security.cert.Certificate
-  import scala.concurrent.Future
-=======
   import play.api.http.{MediaRange, HeaderNames}
   import play.api.i18n.Lang
   import play.api.libs.iteratee._
   import play.api.libs.Crypto
 
   import scala.annotation._
+  import java.security.cert.Certificate
+  import scala.concurrent.Future
+
 import util.control.NonFatal
->>>>>>> e5217b2f
 
 /**
    * The HTTP request header. Note that it doesn’t contain the request body yet.
