package play.api.mvc {

  import play.api._
  import play.api.http.{ MediaType, MediaRange, HeaderNames }
  import play.api.i18n.Lang
  import play.api.libs.iteratee._
  import play.api.libs.Crypto

  import scala.annotation._
<<<<<<< HEAD
  import java.security.cert.Certificate
  import scala.concurrent.Future

import util.control.NonFatal
=======
  import scala.util.control.NonFatal
  import java.net.{ URLDecoder, URLEncoder }
>>>>>>> 3bce3f18

  /**
   * The HTTP request header. Note that it doesn’t contain the request body yet.
   */
  @implicitNotFound("Cannot find any HTTP Request Header here")
  trait RequestHeader {

    /**
     * The request ID.
     */
    def id: Long

    /**
     * The request Tags.
     */
    def tags: Map[String, String]

    /**
     * The complete request URI, containing both path and query string.
     */
    def uri: String

    /**
     * The URI path.
     */
    def path: String

    /**
     * The HTTP method.
     */
    def method: String

    /**
     * The HTTP version.
     */
    def version: String

    /**
     * The parsed query string.
     */
    def queryString: Map[String, Seq[String]]

    /**
     * The HTTP headers.
     */
    def headers: Headers

    /**
     * Request a client certificate from the user.
     *
     * Calling this method will request the user to select an X509 Certificate from their key chain if they have one,
     * or return a cached certificate chain if the user has already selected one during the current TLS session.
     * Since requesting something of the user could take a lot of time, this is returned immediately as a Future.
     * The first element of the Certificate is the user's Certificate, the other elements of the chain if any, are the
     * certificates that were used to sign the first one (which is the usual Certificate Authority based approach).
     *
     * For example:
     * {{{
     * import play.api.libs.concurrent._
     * def index = Action { req =>
     *   Async {
     *     //timeouts should be set as transport specific options as explained in Netty's ChannelFuture
     *     //if done that way, then timeouts will break the connection anyway.
     *     req.certs().extend1 {
     *       case Redeemed(certs) => Ok("your certs are: \n\n "+certs )
     *       case Thrown(e) => InternalServerError("received error: \n"+e )
     *     }
     *   }
     * }
     * }}}
     *
     * @param required Whether a certificate is required or is optional.  If required, the server will close the SSL
     *                 connection if the client doesn't provide a certificate.  Note that until this bug is fixed:
     *                 https://bugs.openjdk.java.net/show_bug.cgi?id=100281, it is recommended that you always use
     *                 required, since in some circumstances (varies from browser to browser) Java won't request a
     *                 certificate at all, which will result in this method always returning no certificate.
     * @return a Promise of the Certificate Chain, whose first element identifies the user. The promise will
     *         contain an Error if something went wrong (eg: the request is not made on an httpS connection)
     */
    def certs(required:Boolean): Future[Seq[Certificate]]

    /**
     * The client IP address.
     *
     * If the `X-Forwarded-For` header is present, then this method will return the value in that header
     * if either the local address is 127.0.0.1, or if `trustxforwarded` is configured to be true in the
     * application configuration file.
     */
    def remoteAddress: String

    // -- Computed

    /**
     * Helper method to access a queryString parameter.
     */
    def getQueryString(key: String): Option[String] = queryString.get(key).flatMap(_.headOption)

    /**
     * The HTTP host (domain, optionally port)
     */
    lazy val host: String = headers.get(HeaderNames.HOST).getOrElse("")

    /**
     * The HTTP domain
     */
    lazy val domain: String = host.split(':').head

    /**
     * The Request Langs extracted from the Accept-Language header and sorted by preference (preferred first).
     */
    lazy val acceptLanguages: Seq[play.api.i18n.Lang] = {
      val langs = acceptHeader(HeaderNames.ACCEPT_LANGUAGE).map(item => (item._1, Lang.get(item._2)))
      langs.sortWith((a, b) => a._1 > b._1).map(_._2).flatten
    }

    /**
     * @return The media types list of the request’s Accept header, not sorted in any particular order.
     */
    @deprecated("Use acceptedTypes instead", "2.1")
    lazy val accept: Seq[String] = {
      for {
        acceptHeader <- headers.get(HeaderNames.ACCEPT).toSeq
        value <- acceptHeader.split(',')
        contentType <- value.split(';').headOption
      } yield contentType
    }

    /**
     * @return The media types list of the request’s Accept header, sorted by preference (preferred first).
     */
    lazy val acceptedTypes: Seq[play.api.http.MediaRange] = {
      headers.get(HeaderNames.ACCEPT).toSeq.flatMap(MediaRange.parse.apply)
    }

    /**
     * @return The items of an Accept* header, with their q-value.
     */
    private def acceptHeader(headerName: String): Seq[(Double, String)] = {
      for {
        header <- headers.get(headerName).toSeq
        value0 <- header.split(',')
        value = value0.trim
      } yield {
        RequestHeader.qPattern.findFirstMatchIn(value) match {
          case Some(m) => (m.group(1).toDouble, m.before.toString)
          case None => (1.0, value) // “The default value is q=1.”
        }
      }
    }

    /**
     * Check if this request accepts a given media type.
     * @return true if `mimeType` matches the Accept header, otherwise false
     */
    def accepts(mimeType: String): Boolean = {
      acceptedTypes.isEmpty || acceptedTypes.find(_.accepts(mimeType)).isDefined
    }

    /**
     * The HTTP cookies.
     */
    lazy val cookies: Cookies = Cookies(headers.get(play.api.http.HeaderNames.COOKIE))

    /**
     * Parses the `Session` cookie and returns the `Session` data.
     */
    lazy val session: Session = Session.decodeFromCookie(cookies.get(Session.COOKIE_NAME))

    /**
     * Parses the `Flash` cookie and returns the `Flash` data.
     */
    lazy val flash: Flash = Flash.decodeFromCookie(cookies.get(Flash.COOKIE_NAME))

    /**
     * Returns the raw query string.
     */
    lazy val rawQueryString: String = uri.split('?').drop(1).mkString("?")

    /**
     * The media type of this request.  Same as contentType, except returns a fully parsed media type with parameters.
     */
    lazy val mediaType: Option[MediaType] = headers.get(HeaderNames.CONTENT_TYPE).flatMap(MediaType.parse.apply)

    /**
     * Returns the value of the Content-Type header (without the parameters (eg charset))
     */
    lazy val contentType: Option[String] = mediaType.map(mt => mt.mediaType + "/" + mt.mediaSubType)

    /**
     * Returns the charset of the request for text-based body
     */
    lazy val charset: Option[String] = for {
      mt <- mediaType
      param <- mt.parameters.find(_._1.equalsIgnoreCase("charset"))
      charset <- param._2
    } yield charset

    /**
     * Copy the request.
     */
    def copy(
      id: Long = this.id,
      tags: Map[String, String] = this.tags,
      uri: String = this.uri,
      path: String = this.path,
      method: String = this.method,
      version: String = this.version,
      queryString: Map[String, Seq[String]] = this.queryString,
      headers: Headers = this.headers,
      remoteAddress: String = this.remoteAddress,
      certs: Boolean => Future[Seq[Certificate]] = this.certs
    ): RequestHeader = {
      val (_id, _tags, _uri, _path, _method, _version, _queryString, _headers, _remoteAddress, _certs) = (id, tags, uri, path, method, version, queryString, headers, remoteAddress, certs)
      new RequestHeader {
        val id = _id
        val tags = _tags
        val uri = _uri
        val path = _path
        val method = _method
        val version = _version
        val queryString = _queryString
        val headers = _headers
        val remoteAddress = _remoteAddress
        def certs(required:Boolean) = _certs(required)
      }
    }

    override def toString = {
      method + " " + uri
    }

  }

  object RequestHeader {
    // “The first "q" parameter (if any) separates the media-range parameter(s) from the accept-params.”
    val qPattern = ";\\s*q=([0-9.]+)".r
  }

  /**
   * The complete HTTP request.
   *
   * @tparam A the body content type.
   */
  @implicitNotFound("Cannot find any HTTP Request here")
  trait Request[+A] extends RequestHeader {
    self =>

    /**
     * The body content.
     */
    def body: A

    /**
     * Transform the request body.
     */
    def map[B](f: A => B): Request[B] = new Request[B] {
      def id = self.id
      def tags = self.tags
      def uri = self.uri
      def path = self.path
      def method = self.method
      def version = self.version
      def certs(required:Boolean) = self.certs(required)
      def queryString = self.queryString
      def headers = self.headers
      def remoteAddress = self.remoteAddress
      lazy val body = f(self.body)
    }

  }

  object Request {

    def apply[A](rh: RequestHeader, a: A) = new Request[A] {
      def id = rh.id
      def tags = rh.tags
      def uri = rh.uri
      def path = rh.path
      def method = rh.method
      def version = rh.version
      def queryString = rh.queryString
      def headers = rh.headers
      def certs(required:Boolean) = rh.certs(required)
      lazy val remoteAddress = rh.remoteAddress
      def username = None
      val body = a
    }
  }

  /**
   * Wrap an existing request. Useful to extend a request.
   */
  class WrappedRequest[A](request: Request[A]) extends Request[A] {
    def id = request.id
    def tags = request.tags
    def body = request.body
    def headers = request.headers
    def queryString = request.queryString
    def certs(required:Boolean) = request.certs(required)
    def path = request.path
    def uri = request.uri
    def method = request.method
    def version = request.version
    def remoteAddress = request.remoteAddress
  }

  /**
   * Defines a `Call`, which describes an HTTP request and can be used to create links or fill redirect data.
   *
   * These values are usually generated by the reverse router.
   *
   * @param method the request HTTP method
   * @param url the request URL
   */
  case class Call(method: String, url: String) extends play.mvc.Call {

    /**
     * Transform this call to an absolute URL.
     */
    def absoluteURL(secure: Boolean = false)(implicit request: RequestHeader) = {
      "http" + (if (secure) "s" else "") + "://" + request.host + this.url
    }

    /**
     * Transform this call to an WebSocket URL.
     */
    def webSocketURL(secure: Boolean = false)(implicit request: RequestHeader) = {
      "ws" + (if (secure) "s" else "") + "://" + request.host + this.url
    }

    override def toString = url

  }

  /**
   * The HTTP headers set.
   */
  trait Headers {

    /**
     * Optionally returns the first header value associated with a key.
     */
    def get(key: String): Option[String] = getAll(key).headOption

    /**
     * Retrieves the first header value which is associated with the given key.
     */
    def apply(key: String): String = get(key).getOrElse(scala.sys.error("Header doesn't exist"))

    /**
     * Retrieve all header values associated with the given key.
     */
    def getAll(key: String): Seq[String] = {
      data.find({ case (k, v) => k.equalsIgnoreCase(key) }).map(_._2).getOrElse(Nil)
    }

    /**
     * Retrieve all header keys
     */
    def keys: Set[String] = {
      Set.empty ++ data.map(_._1)
    }

    /**
     * Transform the Headers to a Map
     */
    lazy val toMap: Map[String, Seq[String]] = {
      import collection.immutable.TreeMap
      import play.core.utils.CaseInsensitiveOrdered
      TreeMap(data: _*)(CaseInsensitiveOrdered)
    }

    /**
     * The internal data structure here is a sequence of header to sequence of value pairs. Multiple
     * headers with the same name are not expected in the sequence. Instead the same header with multiple values
     * in the order that they appear in the http header is expected.
     */
    protected val data: Seq[(String, Seq[String])]

    /**
     * Transform the Headers to a Map by ignoring multiple values.
     */
    def toSimpleMap: Map[String, String] = {
      val simpleSeq = data.map({ case (k, v) => (k, v.headOption.getOrElse("")) })
      Map.empty ++ simpleSeq
    }

    override def toString = data.toString

  }

  /**
   * Trait that should be extended by the Cookie helpers.
   */
  trait CookieBaker[T <: AnyRef] {

    /**
     * The cookie name.
     */
    def COOKIE_NAME: String

    /**
     * Default cookie, returned in case of error or if missing in the HTTP headers.
     */
    def emptyCookie: T

    /**
     * `true` if the Cookie is signed. Defaults to false.
     */
    def isSigned: Boolean = false

    /**
     * `true` if the Cookie should have the httpOnly flag, disabling access from Javascript. Defaults to true.
     */
    def httpOnly = true

    /**
     * The cookie expiration date in seconds, `None` for a transient cookie
     */
    def maxAge: Option[Int] = None

    /**
     * The cookie domain. Defaults to None.
     */
    def domain: Option[String] = None

    /**
     * `true` if the Cookie should have the secure flag, restricting usage to https. Defaults to false.
     */
    def secure = false

    /**
     *  The cookie path.
     */
    def path = "/"

    /**
     * Encodes the data as a `String`.
     */
    def encode(data: Map[String, String]): String = {
      val encoded = data.map {
        case (k, v) => URLEncoder.encode(k, "UTF-8") + "=" + URLEncoder.encode(v, "UTF-8")
      }.mkString("&")
      if (isSigned)
        Crypto.sign(encoded) + "-" + encoded
      else
        encoded
    }

    /**
     * Decodes from an encoded `String`.
     */
    def decode(data: String): Map[String, String] = {

      def urldecode(data: String) = {
        data
          .split("&")
          .map(_.split("=", 2))
          .map(p => URLDecoder.decode(p(0), "UTF-8") -> URLDecoder.decode(p(1), "UTF-8"))
          .toMap
      }

      // Do not change this unless you understand the security issues behind timing attacks.
      // This method intentionally runs in constant time if the two strings have the same length.
      // If it didn't, it would be vulnerable to a timing attack.
      def safeEquals(a: String, b: String) = {
        if (a.length != b.length) {
          false
        } else {
          var equal = 0
          for (i <- Array.range(0, a.length)) {
            equal |= a(i) ^ b(i)
          }
          equal == 0
        }
      }

      try {
        if (isSigned) {
          val splitted = data.split("-", 2)
          val message = splitted.tail.mkString("-")
          if (safeEquals(splitted(0), Crypto.sign(message)))
            urldecode(message)
          else
            Map.empty[String, String]
        } else urldecode(data)
      } catch {
        // fail gracefully is the session cookie is corrupted
        case NonFatal(_) => Map.empty[String, String]
      }
    }

    /**
     * Encodes the data as a `Cookie`.
     */
    def encodeAsCookie(data: T): Cookie = {
      val cookie = encode(serialize(data))
      Cookie(COOKIE_NAME, cookie, maxAge, path, domain, secure, httpOnly)
    }

    /**
     * Decodes the data from a `Cookie`.
     */
    def decodeFromCookie(cookie: Option[Cookie]): T = {
      cookie.filter(_.name == COOKIE_NAME).map(c => deserialize(decode(c.value))).getOrElse(emptyCookie)
    }

    def discard = DiscardingCookie(COOKIE_NAME, path, domain, secure)

    /**
     * Builds the cookie object from the given data map.
     *
     * @param data the data map to build the cookie object
     * @return a new cookie object
     */
    protected def deserialize(data: Map[String, String]): T

    /**
     * Converts the given cookie object into a data map.
     *
     * @param cookie the cookie object to serialize into a map
     * @return a new `Map` storing the key-value pairs for the given cookie
     */
    protected def serialize(cookie: T): Map[String, String]

  }

  /**
   * HTTP Session.
   *
   * Session data are encoded into an HTTP cookie, and can only contain simple `String` values.
   */
  case class Session(data: Map[String, String] = Map.empty[String, String]) {

    /**
     * Optionally returns the session value associated with a key.
     */
    def get(key: String) = data.get(key)

    /**
     * Returns `true` if this session is empty.
     */
    def isEmpty: Boolean = data.isEmpty

    /**
     * Adds a value to the session, and returns a new session.
     *
     * For example:
     * {{{
     * session + ("username" -> "bob")
     * }}}
     *
     * @param kv the key-value pair to add
     * @return the modified session
     */
    def +(kv: (String, String)) = {
      require(kv._2 != null, "Cookie values cannot be null")
      copy(data + kv)
    }

    /**
     * Removes any value from the session.
     *
     * For example:
     * {{{
     * session - "username"
     * }}}
     *
     * @param key the key to remove
     * @return the modified session
     */
    def -(key: String) = copy(data - key)

    /**
     * Retrieves the session value which is associated with the given key.
     */
    def apply(key: String) = data(key)

  }

  /**
   * Helper utilities to manage the Session cookie.
   */
  object Session extends CookieBaker[Session] {
    val COOKIE_NAME = Play.maybeApplication.flatMap(_.configuration.getString("session.cookieName")).getOrElse("PLAY_SESSION")
    val emptyCookie = new Session
    override val isSigned = true
    override def secure = Play.maybeApplication.flatMap(_.configuration.getBoolean("session.secure")).getOrElse(false)
    override val maxAge = Play.maybeApplication.flatMap(_.configuration.getInt("session.maxAge"))
    override val httpOnly = Play.maybeApplication.flatMap(_.configuration.getBoolean("session.httpOnly")).getOrElse(true)
    override def path = Play.maybeApplication.flatMap(_.configuration.getString("application.context")).getOrElse("/")
    override def domain = Play.maybeApplication.flatMap(_.configuration.getString("session.domain"))

    def deserialize(data: Map[String, String]) = new Session(data)

    def serialize(session: Session) = session.data
  }

  /**
   * HTTP Flash scope.
   *
   * Flash data are encoded into an HTTP cookie, and can only contain simple `String` values.
   */
  case class Flash(data: Map[String, String] = Map.empty[String, String]) {

    /**
     * Optionally returns the flash value associated with a key.
     */
    def get(key: String) = data.get(key)

    /**
     * Returns `true` if this flash scope is empty.
     */
    def isEmpty: Boolean = data.isEmpty

    /**
     * Adds a value to the flash scope, and returns a new flash scope.
     *
     * For example:
     * {{{
     * flash + ("success" -> "Done!")
     * }}}
     *
     * @param kv the key-value pair to add
     * @return the modified flash scope
     */
    def +(kv: (String, String)) = {
      require(kv._2 != null, "Cookie values cannot be null")
      copy(data + kv)
    }

    /**
     * Removes a value from the flash scope.
     *
     * For example:
     * {{{
     * flash - "success"
     * }}}
     *
     * @param key the key to remove
     * @return the modified flash scope
     */
    def -(key: String) = copy(data - key)

    /**
     * Retrieves the flash value that is associated with the given key.
     */
    def apply(key: String) = data(key)

  }

  /**
   * Helper utilities to manage the Flash cookie.
   */
  object Flash extends CookieBaker[Flash] {

    val COOKIE_NAME = Play.maybeApplication.flatMap(_.configuration.getString("flash.cookieName")).getOrElse("PLAY_FLASH")
    override def path = Play.maybeApplication.flatMap(_.configuration.getString("application.context")).getOrElse("/")

    val emptyCookie = new Flash

    def deserialize(data: Map[String, String]) = new Flash(data)

    def serialize(flash: Flash) = flash.data

  }

  /**
   * An HTTP cookie.
   *
   * @param name the cookie name
   * @param value the cookie value
   * @param maxAge the cookie expiration date in seconds, `None` for a transient cookie, or a value less than 0 to expire a cookie now
   * @param path the cookie path, defaulting to the root path `/`
   * @param domain the cookie domain
   * @param secure whether this cookie is secured, sent only for HTTPS requests
   * @param httpOnly whether this cookie is HTTP only, i.e. not accessible from client-side JavaScipt code
   */
  case class Cookie(name: String, value: String, maxAge: Option[Int] = None, path: String = "/", domain: Option[String] = None, secure: Boolean = false, httpOnly: Boolean = true)

  /**
   * A cookie to be discarded.  This contains only the data necessary for discarding a cookie.
   *
   * @param name the name of the cookie to discard
   * @param path the path of the cookie, defaults to the root path
   * @param domain the cookie domain
   * @param secure whether this cookie is secured
   */
  case class DiscardingCookie(name: String, path: String = "/", domain: Option[String] = None, secure: Boolean = false) {
    def toCookie = Cookie(name, "", Some(-86400), path, domain, secure)
  }

  /**
   * The HTTP cookies set.
   */
  trait Cookies extends Traversable[Cookie] {

    /**
     * Optionally returns the cookie associated with a key.
     */
    def get(name: String): Option[Cookie]

    /**
     * Retrieves the cookie that is associated with the given key.
     */
    def apply(name: String): Cookie = get(name).getOrElse(scala.sys.error("Cookie doesn't exist"))

  }

  /**
   * Helper utilities to encode Cookies.
   */
  object Cookies {

    import scala.collection.JavaConverters._

    // We use netty here but just as an API to handle cookies encoding
    import org.jboss.netty.handler.codec.http.{ CookieEncoder, CookieDecoder, DefaultCookie }

    /**
     * Extract cookies from the Set-Cookie header.
     */
    def apply(header: Option[String]) = new Cookies {

      lazy val cookies: Map[String, Cookie] = header.map(Cookies.decode(_)).getOrElse(Seq.empty).groupBy(_.name).mapValues(_.head)

      def get(name: String) = cookies.get(name)
      override def toString = cookies.toString

      def foreach[U](f: (Cookie) => U) {
        cookies.values.foreach(f)
      }
    }

    /**
     * Encodes cookies as a proper HTTP header.
     *
     * @param cookies the Cookies to encode
     * @return a valid Set-Cookie header value
     */
    def encode(cookies: Seq[Cookie]): String = {
      val encoder = new CookieEncoder(true)
      val newCookies = cookies.map { c =>
        encoder.addCookie {
          val nc = new DefaultCookie(c.name, c.value)
          nc.setMaxAge(c.maxAge.getOrElse(Integer.MIN_VALUE))
          nc.setPath(c.path)
          c.domain.map(nc.setDomain(_))
          nc.setSecure(c.secure)
          nc.setHttpOnly(c.httpOnly)
          nc
        }
        encoder.encode()
      }
      newCookies.mkString("; ")
    }

    /**
     * Decodes a Set-Cookie header value as a proper cookie set.
     *
     * @param cookieHeader the Set-Cookie header value
     * @return decoded cookies
     */
    def decode(cookieHeader: String): Seq[Cookie] = {
      new CookieDecoder().decode(cookieHeader).asScala.map { c =>
        Cookie(c.getName, c.getValue, if (c.getMaxAge == Integer.MIN_VALUE) None else Some(c.getMaxAge), Option(c.getPath).getOrElse("/"), Option(c.getDomain), c.isSecure, c.isHttpOnly)
      }.toSeq
    }

    /**
     * Merges an existing Set-Cookie header with new cookie values
     *
     * @param cookieHeader the existing Set-Cookie header value
     * @param cookies the new cookies to encode
     * @return a valid Set-Cookie header value
     */
    def merge(cookieHeader: String, cookies: Seq[Cookie]): String = {
      encode(cookies ++ decode(cookieHeader))
    }

  }

}<|MERGE_RESOLUTION|>--- conflicted
+++ resolved
@@ -7,15 +7,11 @@
   import play.api.libs.Crypto
 
   import scala.annotation._
-<<<<<<< HEAD
+  import scala.concurrent.Future
   import java.security.cert.Certificate
-  import scala.concurrent.Future
-
-import util.control.NonFatal
-=======
   import scala.util.control.NonFatal
   import java.net.{ URLDecoder, URLEncoder }
->>>>>>> 3bce3f18
+
 
   /**
    * The HTTP request header. Note that it doesn’t contain the request body yet.
