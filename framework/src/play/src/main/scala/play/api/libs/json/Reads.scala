--- conflicted
+++ resolved
@@ -89,11 +89,7 @@
 
   implicit def mapReads[V](implicit fmtv: Reads[V]): Reads[collection.immutable.Map[String, V]] = new Reads[collection.immutable.Map[String, V]] {
     def reads(json: JsValue) = json match {
-<<<<<<< HEAD
-      case JsObject(m) => collection.immutable.Map() ++ m.map { case JsField(k, v) => (fromJson[K](JsString(k))(fmtk), fromJson[V](v)(fmtv)) }
-=======
       case JsObject(m) => m.map { case (k, v) => (k -> fromJson[V](v)(fmtv)) }.toMap
->>>>>>> 69f98d17
       case _ => throw new RuntimeException("Map expected")
     }
   }
