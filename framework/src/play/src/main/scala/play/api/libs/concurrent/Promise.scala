--- conflicted
+++ resolved
@@ -261,14 +261,9 @@
     p
   }
 
-<<<<<<< HEAD
   def sequence[A](in: Option[Promise[A]]): Promise[Option[A]] = in.map { p => p.map{ v => Some(v)}}.getOrElse { Promise.pure(None)}
   
   def sequence[A, M[_] <: Traversable[_]](in: M[Promise[A]])(implicit cbf: CanBuildFrom[M[Promise[A]], A, M[A]]): Promise[M[A]] = { 
     in.foldLeft(Promise.pure(cbf(in)): Promise[Builder[A, M[A]]])((fr, fa) => for (r <- fr; a <- fa.asInstanceOf[Promise[A]]) yield (r += a)).map(_.result)
-=======
-  def sequence[A](promises: Seq[Promise[A]]): Promise[Seq[A]] = {
-    promises.foldLeft(Promise.pure(Seq[A]()))((s, p) => s.flatMap(s => p.map(a => s :+ a)))
->>>>>>> 011969b5
-  }
-}
+  }
+}
