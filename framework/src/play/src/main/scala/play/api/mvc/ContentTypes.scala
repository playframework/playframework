package play.api.mvc

import scala.language.reflectiveCalls

import java.io._

import scala.concurrent.{ ExecutionContext, Future }
import scala.xml._

import play.api._
import play.api.libs.json._
import play.api.libs.iteratee._
import play.api.libs.iteratee.Input._
import play.api.libs.iteratee.Parsing._
import play.api.libs.Files.{ TemporaryFile }

import Results._
import MultipartFormData._

import play.core.Execution.Implicits.internalContext

/**
 * A request body that adapts automatically according the request Content-Type.
 */
sealed trait AnyContent {

  /**
   * application/form-url-encoded
   */
  def asFormUrlEncoded: Option[Map[String, Seq[String]]] = this match {
    case AnyContentAsFormUrlEncoded(data) => Some(data)
    case _ => None
  }

  /**
   * text/plain
   */
  def asText: Option[String] = this match {
    case AnyContentAsText(txt) => Some(txt)
    case _ => None
  }

  /**
   * application/xml
   */
  def asXml: Option[NodeSeq] = this match {
    case AnyContentAsXml(xml) => Some(xml)
    case _ => None
  }

  /**
   * text/json or application/json
   */
  def asJson: Option[JsValue] = this match {
    case AnyContentAsJson(json) => Some(json)
    case _ => None
  }

  /**
   * multipart/form-data
   */
  def asMultipartFormData: Option[MultipartFormData[TemporaryFile]] = this match {
    case AnyContentAsMultipartFormData(mfd) => Some(mfd)
    case _ => None
  }

  /**
   * Used when no Content-Type matches
   */
  def asRaw: Option[RawBuffer] = this match {
    case AnyContentAsRaw(raw) => Some(raw)
    case _ => None
  }

}

/**
 * AnyContent - Empty request body
 */
case object AnyContentAsEmpty extends AnyContent

/**
 * AnyContent - Text body
 */
case class AnyContentAsText(txt: String) extends AnyContent

/**
 * AnyContent - Form url encoded body
 */
case class AnyContentAsFormUrlEncoded(data: Map[String, Seq[String]]) extends AnyContent

/**
 * AnyContent - Raw body (give access to the raw data as bytes).
 */
case class AnyContentAsRaw(raw: RawBuffer) extends AnyContent

/**
 * AnyContent - XML body
 */
case class AnyContentAsXml(xml: NodeSeq) extends AnyContent

/**
 * AnyContent - Json body
 */
case class AnyContentAsJson(json: JsValue) extends AnyContent

/**
 * AnyContent - Multipart form data body
 */
case class AnyContentAsMultipartFormData(mdf: MultipartFormData[TemporaryFile]) extends AnyContent

/**
 * Multipart form data body.
 */
case class MultipartFormData[A](dataParts: Map[String, Seq[String]], files: Seq[FilePart[A]], badParts: Seq[BadPart], missingFileParts: Seq[MissingFilePart]) {
<<<<<<< HEAD

  // For binary compatibility with 2.1.0
  def this(dataParts: Map[String, Seq[String]], files: Seq[FilePart[A]], badParts: Seq[BadPart]) = this(dataParts, files, badParts, Nil)
  def copy(dataParts: Map[String, Seq[String]] = this.dataParts,
           files: Seq[FilePart[A]] = this.files,
           badParts: Seq[BadPart] = this.badParts) = new MultipartFormData(dataParts, files, badParts)
=======
>>>>>>> 72f46b19

  /**
   * Extract the data parts as Form url encoded.
   */
  def asFormUrlEncoded: Map[String, Seq[String]] = dataParts

  /**
   * Access a file part.
   */
  def file(key: String): Option[FilePart[A]] = files.find(_.key == key)
}

/**
 * Defines parts handled by Multipart form data.
 */
object MultipartFormData {

  // For binary compatibility with 2.1.0
  def apply[A](dataParts: Map[String, Seq[String]], files: Seq[FilePart[A]], badParts: Seq[BadPart]) =
    new MultipartFormData[A](dataParts, files, badParts)

  /**
   * A part.
   */
  sealed trait Part

  /**
   * A data part.
   */
  case class DataPart(key: String, value: String) extends Part

  /**
   * A file part.
   */
  case class FilePart[A](key: String, filename: String, contentType: Option[String], ref: A) extends Part

  /**
   * A file part with no content provided.
   */
  case class MissingFilePart(key: String) extends Part

  /**
   * A part that has not been properly parsed.
   */
  case class BadPart(headers: Map[String, String]) extends Part

  /**
   * A data part that has excedeed the max size allowed.
   */
  case class MaxDataPartSizeExceeded(key: String) extends Part
}

/**
 * Handle the request body a raw bytes data.
 *
 * @param memoryThreshold If the content size is bigger than this limit, the content is stored as file.
 */
case class RawBuffer(memoryThreshold: Int, initialData: Array[Byte] = Array.empty[Byte]) {

  import play.api.libs.Files._
  import scala.collection.mutable._

  private var inMemory = new ArrayBuffer[Byte] ++= initialData
  private var backedByTemporaryFile: TemporaryFile = _
  private var outStream: OutputStream = _

  private[play] def push(chunk: Array[Byte]) {
    if (inMemory != null) {
      inMemory ++= chunk
      if (inMemory.size > memoryThreshold) {
        backToTemporaryFile()
      }
    } else {
      outStream.write(chunk)
    }
  }

  private[play] def close() {
    if (outStream != null) {
      outStream.close()
    }
  }

  private[play] def backToTemporaryFile() {
    backedByTemporaryFile = TemporaryFile("requestBody", "asRaw")
    outStream = new FileOutputStream(backedByTemporaryFile.file)
    outStream.write(inMemory.toArray)
    inMemory = null
  }

  /**
   * Buffer size.
   */
  def size: Long = {
    if (inMemory != null) inMemory.size else backedByTemporaryFile.file.length
  }

  /**
   * Returns the buffer content as a bytes array.
   *
   * @param maxLength The max length allowed to be stored in memory.
   * @return None if the content is too big to fit in memory.
   */
  def asBytes(maxLength: Int = memoryThreshold): Option[Array[Byte]] = {
    if (size <= maxLength) {
      if (inMemory != null) {
        Some(inMemory.toArray)
      } else {
        val inStream = new FileInputStream(backedByTemporaryFile.file)
        try {
          val buffer = new Array[Byte](size.toInt)
          inStream.read(buffer)
          Some(buffer)
        } finally {
          inStream.close()
        }
      }
    } else {
      None
    }
  }

  /**
   * Returns the buffer content as File.
   */
  def asFile: File = {
    if (inMemory != null) {
      backToTemporaryFile()
      close()
    }
    backedByTemporaryFile.file
  }

  override def toString = {
    "RawBuffer(inMemory=" + Option(inMemory).map(_.size).orNull + ", backedByTemporaryFile=" + backedByTemporaryFile + ")"
  }

}

/**
 * Default body parsers.
 */
trait BodyParsers {

  /**
   * Default body parsers.
   */
  object parse {

    /**
     * Unlimited size.
     */
    val UNLIMITED: Int = Integer.MAX_VALUE

    private val ApplicationXmlMatcher = """application/.*\+xml.*""".r

    /**
     * Default max length allowed for text based body.
     *
     * You can configure it in application.conf:
     *
     * {{{
     * parsers.text.maxLength = 512k
     * }}}
     */
    def DEFAULT_MAX_TEXT_LENGTH: Int = Play.maybeApplication.flatMap { app =>
      app.configuration.getBytes("parsers.text.maxLength").map(_.toInt)
    }.getOrElse(1024 * 100)

    // -- Text parser

    /**
     * Parse the body as text without checking the Content-Type.
     *
     * @param maxLength Max length allowed or returns EntityTooLarge HTTP response.
     */
    def tolerantText(maxLength: Int): BodyParser[String] = BodyParser("text, maxLength=" + maxLength) { request =>
      Traversable.takeUpTo[Array[Byte]](maxLength)
        .transform(Iteratee.consume[Array[Byte]]().map(c => new String(c, request.charset.getOrElse("utf-8"))))
        .flatMap(Iteratee.eofOrElse(Results.EntityTooLarge))
    }

    /**
     * Parse the body as text without checking the Content-Type.
     */
    def tolerantText: BodyParser[String] = tolerantText(DEFAULT_MAX_TEXT_LENGTH)

    /**
     * Parse the body as text if the Content-Type is text/plain.
     *
     * @param maxLength Max length allowed or returns EntityTooLarge HTTP response.
     */
    def text(maxLength: Int): BodyParser[String] = when(
      _.contentType.exists(_ == "text/plain"),
      tolerantText(maxLength),
      request => Play.maybeApplication.map(_.global.onBadRequest(request, "Expecting text/plain body")).getOrElse(Results.BadRequest)
    )

    /**
     * Parse the body as text if the Content-Type is text/plain.
     */
    def text: BodyParser[String] = text(DEFAULT_MAX_TEXT_LENGTH)

    // -- Raw parser

    /**
     * Store the body content in a RawBuffer.
     *
     * @param memoryThreshold If the content size is bigger than this limit, the content is stored as file.
     */
    def raw(memoryThreshold: Int): BodyParser[RawBuffer] = BodyParser("raw, memoryThreshold=" + memoryThreshold) { request =>
      val buffer = RawBuffer(memoryThreshold)
      Iteratee.foreach[Array[Byte]](bytes => buffer.push(bytes)).map { _ =>
        buffer.close()
        Right(buffer)
      }
    }

    /**
     * Store the body content in a RawBuffer.
     */
    def raw: BodyParser[RawBuffer] = raw(memoryThreshold = 100 * 1024)

    // -- JSON parser

    /**
     * Parse the body as Json without checking the Content-Type.
     *
     * @param maxLength Max length allowed or returns EntityTooLarge HTTP response.
     */
    def tolerantJson(maxLength: Int): BodyParser[JsValue] = BodyParser("json, maxLength=" + maxLength) { request =>
      Traversable.takeUpTo[Array[Byte]](maxLength).apply(Iteratee.consume[Array[Byte]]().map { bytes =>
        scala.util.control.Exception.allCatch[JsValue].either {
          Json.parse(new String(bytes, request.charset.getOrElse("utf-8")))
        }.left.map { e =>
          (Play.maybeApplication.map(_.global.onBadRequest(request, "Invalid Json")).getOrElse(Results.BadRequest), bytes)
        }
      }).flatMap(Iteratee.eofOrElse(Results.EntityTooLarge))
        .flatMap {
          case Left(b) => Done(Left(b), Empty)
          case Right(it) => it.flatMap {
            case Left((r, in)) => Done(Left(r), El(in))
            case Right(json) => Done(Right(json), Empty)
          }
        }
    }

    /**
     * Parse the body as Json without checking the Content-Type.
     */
    def tolerantJson: BodyParser[JsValue] = tolerantJson(DEFAULT_MAX_TEXT_LENGTH)

    /**
     * Parse the body as Json if the Content-Type is text/json or application/json.
     *
     * @param maxLength Max length allowed or returns EntityTooLarge HTTP response.
     */
    def json(maxLength: Int): BodyParser[JsValue] = when(
      _.contentType.exists(m => m == "text/json" || m == "application/json"),
      tolerantJson(maxLength),
      request => Play.maybeApplication.map(_.global.onBadRequest(request, "Expecting text/json or application/json body")).getOrElse(Results.BadRequest)
    )

    /**
     * Parse the body as Json if the Content-Type is text/json or application/json.
     */
    def json: BodyParser[JsValue] = json(DEFAULT_MAX_TEXT_LENGTH)

    // -- Empty parser

    /**
     * Don't parse the body content.
     */
    def empty: BodyParser[Option[Any]] = BodyParser("empty") { request =>
      Done(Right(None), Empty)
    }

    // -- XML parser

    /**
     * Parse the body as Xml without checking the Content-Type.
     *
     * @param maxLength Max length allowed or returns EntityTooLarge HTTP response.
     */
    def tolerantXml(maxLength: Int): BodyParser[NodeSeq] = BodyParser("xml, maxLength=" + maxLength) { request =>
      Traversable.takeUpTo[Array[Byte]](maxLength).apply(Iteratee.consume[Array[Byte]]().map { bytes =>
        scala.util.control.Exception.allCatch[NodeSeq].either {
          XML.loadString(new String(bytes, request.charset.getOrElse("utf-8")))
        }.left.map { e =>
          (Play.maybeApplication.map(_.global.onBadRequest(request, "Invalid XML")).getOrElse(Results.BadRequest), bytes)
        }
      }).flatMap(Iteratee.eofOrElse(Results.EntityTooLarge))
        .flatMap {
          case Left(b) => Done(Left(b), Empty)
          case Right(it) => it.flatMap {
            case Left((r, in)) => Done(Left(r), El(in))
            case Right(xml) => Done(Right(xml), Empty)
          }
        }
    }

    /**
     * Parse the body as Xml without checking the Content-Type.
     */
    def tolerantXml: BodyParser[NodeSeq] = tolerantXml(DEFAULT_MAX_TEXT_LENGTH)

    /**
     * Parse the body as Xml if the Content-Type is application/xml, text/xml or application/XXX+xml.
     *
     * @param maxLength Max length allowed or returns EntityTooLarge HTTP response.
     */
    def xml(maxLength: Int): BodyParser[NodeSeq] = when(
      _.contentType.exists(t => t.startsWith("text/xml") || t.startsWith("application/xml")
        || ApplicationXmlMatcher.pattern.matcher(t).matches()),
      tolerantXml(maxLength),
      request => Play.maybeApplication.map(_.global.onBadRequest(request, "Expecting xml body")).getOrElse(Results.BadRequest)
    )

    /**
     * Parse the body as Xml if the Content-Type is application/xml, text/xml or application/XXX+xml.
     */
    def xml: BodyParser[NodeSeq] = xml(DEFAULT_MAX_TEXT_LENGTH)

    // -- File parsers

    /**
     * Store the body content into a file.
     *
     * @param to The file used to store the content.
     */
    def file(to: File): BodyParser[File] = BodyParser("file, to=" + to) { request =>
      Iteratee.fold[Array[Byte], FileOutputStream](new FileOutputStream(to)) { (os, data) =>
        os.write(data)
        os
      }.map { os =>
        os.close()
        Right(to)
      }
    }

    /**
     * Store the body content into a temporary file.
     */
    def temporaryFile: BodyParser[TemporaryFile] = BodyParser("temporaryFile") { request =>
      val tempFile = TemporaryFile("requestBody", "asTemporaryFile")
      file(tempFile.file)(request).map(_ => Right(tempFile))
    }

    // -- FormUrlEncoded

    /**
     * Parse the body as Form url encoded without checking the Content-Type.
     *
     * @param maxLength Max length allowed or returns EntityTooLarge HTTP response.
     */
    def tolerantFormUrlEncoded(maxLength: Int): BodyParser[Map[String, Seq[String]]] = BodyParser("urlFormEncoded, maxLength=" + maxLength) { request =>

      import play.core.parsers._
      import scala.collection.JavaConverters._

      Traversable.takeUpTo[Array[Byte]](maxLength).apply(Iteratee.consume[Array[Byte]]().map { c =>
        scala.util.control.Exception.allCatch[Map[String, Seq[String]]].either {
          FormUrlEncodedParser.parse(new String(c, request.charset.getOrElse("utf-8")), request.charset.getOrElse("utf-8"))
        }.left.map { e =>
          Play.maybeApplication.map(_.global.onBadRequest(request, "Error parsing application/x-www-form-urlencoded")).getOrElse(Results.BadRequest)
        }
      }).flatMap(Iteratee.eofOrElse(Results.EntityTooLarge))
        .flatMap {
          case Left(b) => Done(Left(b), Empty)
          case Right(it) => it.flatMap {
            case Left(r) => Done(Left(r), Empty)
            case Right(urlEncoded) => Done(Right(urlEncoded), Empty)
          }
        }
    }

    /**
     * Parse the body as form url encoded without checking the Content-Type.
     */
    def tolerantFormUrlEncoded: BodyParser[Map[String, Seq[String]]] = tolerantFormUrlEncoded(DEFAULT_MAX_TEXT_LENGTH)

    /**
     * Parse the body as form url encoded if the Content-Type is application/x-www-form-urlencoded.
     *
     * @param maxLength Max length allowed or returns EntityTooLarge HTTP response.
     */
    def urlFormEncoded(maxLength: Int): BodyParser[Map[String, Seq[String]]] = when(
      _.contentType.exists(_ == "application/x-www-form-urlencoded"),
      tolerantFormUrlEncoded(maxLength),
      request => Play.maybeApplication.map(_.global.onBadRequest(request, "Expecting application/x-www-form-urlencoded body")).getOrElse(Results.BadRequest)
    )

    /**
     * Parse the body as form url encoded if the Content-Type is application/x-www-form-urlencoded.
     */
    def urlFormEncoded: BodyParser[Map[String, Seq[String]]] = urlFormEncoded(DEFAULT_MAX_TEXT_LENGTH)

    // -- Magic any content

    /**
     * Guess the body content by checking the Content-Type header.
     */
    def anyContent: BodyParser[AnyContent] = BodyParser("anyContent") { request =>
      request.contentType match {
        case _ if request.method == "GET" || request.method == "HEAD" => {
          Play.logger.trace("Parsing AnyContent as empty")
          empty(request).map(_.right.map(_ => AnyContentAsEmpty))
        }
        case Some("text/plain") => {
          Play.logger.trace("Parsing AnyContent as text")
          text(request).map(_.right.map(s => AnyContentAsText(s)))
        }
        case Some("text/xml") | Some("application/xml") | Some(ApplicationXmlMatcher()) => {
          Play.logger.trace("Parsing AnyContent as xml")
          xml(request).map(_.right.map(x => AnyContentAsXml(x)))
        }
        case Some("text/json") | Some("application/json") => {
          Play.logger.trace("Parsing AnyContent as json")
          json(request).map(_.right.map(j => AnyContentAsJson(j)))
        }
        case Some("application/x-www-form-urlencoded") => {
          Play.logger.trace("Parsing AnyContent as urlFormEncoded")
          urlFormEncoded(request).map(_.right.map(d => AnyContentAsFormUrlEncoded(d)))
        }
        case Some("multipart/form-data") => {
          Play.logger.trace("Parsing AnyContent as multipartFormData")
          multipartFormData(request).map(_.right.map(m => AnyContentAsMultipartFormData(m)))
        }
        case _ => {
          Play.logger.trace("Parsing AnyContent as raw")
          raw(request).map(_.right.map(r => AnyContentAsRaw(r)))
        }
      }
    }

    // -- Multipart

    /**
     * Parse the content as multipart/form-data
     */
    def multipartFormData: BodyParser[MultipartFormData[TemporaryFile]] = multipartFormData(Multipart.handleFilePartAsTemporaryFile)

    /**
     * Parse the content as multipart/form-data
     *
     * @param filePartHandler Handles file parts.
     */
    def multipartFormData[A](filePartHandler: Multipart.PartHandler[FilePart[A]]): BodyParser[MultipartFormData[A]] = BodyParser("multipartFormData") { request =>
      val handler: Multipart.PartHandler[Either[Part, FilePart[A]]] =
        Multipart.handleDataPart.andThen(_.map(Left(_)))
<<<<<<< HEAD
          .orElse({
            case Multipart.FileInfoMatcher(partName, fileName, _) if fileName.trim.isEmpty =>
              // No file name is what the browser sends if you didn't select a file
              Done(Left(MissingFilePart(partName)), Input.Empty)
          }: Multipart.PartHandler[Either[Part, FilePart[A]]])
=======
          .orElse({ case Multipart.FileInfoMatcher(partName, fileName, _) if fileName.trim.isEmpty => Done(Left(MissingFilePart(partName)), Input.Empty) }: Multipart.PartHandler[Either[Part, FilePart[A]]])
>>>>>>> 72f46b19
          .orElse(filePartHandler.andThen(_.map(Right(_))))
          .orElse { case headers => Done(Left(BadPart(headers)), Input.Empty) }

      Multipart.multipartParser(handler)(request).map { errorOrParts =>
        errorOrParts.right.map { parts =>
          val data = parts.collect { case Left(DataPart(key, value)) => (key, value) }.groupBy(_._1).mapValues(_.map(_._2))
          val az = parts.collect { case Right(a) => a }
          val bad = parts.collect { case Left(b @ BadPart(_)) => b }
          val missing = parts.collect { case Left(missing @ MissingFilePart(_)) => missing }
          MultipartFormData(data, az, bad, missing)

        }
      }
    }

    object Multipart {

      def multipartParser[A](partHandler: Map[String, String] => Iteratee[Array[Byte], A]): BodyParser[Seq[A]] = parse.using { request =>

        val maybeBoundary = request.headers.get(play.api.http.HeaderNames.CONTENT_TYPE).filter(ct => ct.trim.startsWith("multipart/form-data")).flatMap { mpCt =>
          mpCt.trim.split("boundary=").tail.headOption.map(b => ("\r\n--" + b).getBytes("utf-8"))
        }

        maybeBoundary.map { boundary =>

          BodyParser { request =>

            val CRLF = "\r\n".getBytes
            val CRLFCRLF = CRLF ++ CRLF

            val takeUpToBoundary = Enumeratee.takeWhile[MatchInfo[Array[Byte]]](!_.isMatch)

            val maxHeaderBuffer = Traversable.takeUpTo[Array[Byte]](4 * 1024) transform Iteratee.consume[Array[Byte]]()

            val collectHeaders = maxHeaderBuffer.map { buffer =>
              val (headerBytes, rest) = Option(buffer.drop(2)).map(b => b.splitAt(b.indexOfSlice(CRLFCRLF))).get

              val headerString = new String(headerBytes, "utf-8")
              val headers = headerString.lines.map { header =>
                val key :: value = header.trim.split(":").toList
                (key.trim.toLowerCase, value.mkString.trim)
              }.toMap

              val left = rest.drop(CRLFCRLF.length)
              (headers, left)
            }

            val readPart = collectHeaders.flatMap { case (headers, left) => Iteratee.flatten(partHandler(headers).feed(Input.El(left))) }

            val handlePart = Enumeratee.map[MatchInfo[Array[Byte]]](_.content).transform(readPart)

            Traversable.take[Array[Byte]](boundary.size - 2).transform(Iteratee.consume()).flatMap { firstBoundary =>

              Parsing.search(boundary) transform Iteratee.repeat {

                takeUpToBoundary.transform(handlePart).flatMap { part =>
                  Enumeratee.take(1)(Iteratee.ignore[MatchInfo[Array[Byte]]]).map(_ => part)
                }

              }.map(parts => Right(parts.dropRight(1)))

            }

          }

        }.getOrElse(parse.error(Play.maybeApplication.map(_.global.onBadRequest(request, "Missing boundary header")).getOrElse(Results.BadRequest)))

      }

      type PartHandler[A] = PartialFunction[Map[String, String], Iteratee[Array[Byte], A]]

      def handleFilePartAsTemporaryFile: PartHandler[FilePart[TemporaryFile]] = {
        handleFilePart {
          case FileInfo(partName, filename, contentType) =>
            val tempFile = TemporaryFile("multipartBody", "asTemporaryFile")
            Iteratee.fold[Array[Byte], FileOutputStream](new java.io.FileOutputStream(tempFile.file)) { (os, data) =>
              os.write(data)
              os
            }.map { os =>
              os.close()
              tempFile
            }
        }
      }

      case class FileInfo(partName: String, fileName: String, contentType: Option[String])

      object FileInfoMatcher {

        def unapply(headers: Map[String, String]): Option[(String, String, Option[String])] = {

          val keyValue = """^([a-zA-Z_0-9]+)="(.*)"$""".r

          for {
            value <- headers.get("content-disposition")

            values = value.split(";").map(_.trim).map {
              case keyValue(key, value) => (key.trim, value.trim)
              case key => (key.trim, "")
            }.toMap

            _ <- values.get("form-data");

            partName <- values.get("name");

            fileName <- values.get("filename");

            contentType = headers.get("content-type")

          } yield ((partName, fileName, contentType))
        }
      }

      def handleFilePart[A](handler: FileInfo => Iteratee[Array[Byte], A]): PartHandler[FilePart[A]] = {
        case FileInfoMatcher(partName, fileName, contentType) =>
          val safeFileName = fileName.split('\\').takeRight(1).mkString
          handler(FileInfo(partName, safeFileName, contentType)).map(a => FilePart(partName, safeFileName, contentType, a))
      }

      object PartInfoMatcher {

        def unapply(headers: Map[String, String]): Option[String] = {

          val keyValue = """^([a-zA-Z_0-9]+)="(.*)"$""".r

          for {
            value <- headers.get("content-disposition")

            values = value.split(";").map(_.trim).map {
              case keyValue(key, value) => (key.trim, value.trim)
              case key => (key.trim, "")
            }.toMap

            _ <- values.get("form-data");

            partName <- values.get("name")

          } yield (partName)
        }
      }

      def handleDataPart: PartHandler[Part] = {
        case headers @ PartInfoMatcher(partName) if !FileInfoMatcher.unapply(headers).isDefined =>
          Traversable.takeUpTo[Array[Byte]](DEFAULT_MAX_TEXT_LENGTH)
            .transform(Iteratee.consume[Array[Byte]]().map(bytes => DataPart(partName, new String(bytes, "utf-8"))))
            .flatMap { data =>
              Cont({
                case Input.El(_) => Done(MaxDataPartSizeExceeded(partName), Input.Empty)
                case in => Done(data, in)
              })
            }
      }

      def handlePart(fileHandler: PartHandler[FilePart[File]]): PartHandler[Part] = {
        handleDataPart
          .orElse({ case FileInfoMatcher(partName, fileName, _) if fileName.trim.isEmpty => Done(MissingFilePart(partName), Input.Empty) }: PartHandler[Part])
          .orElse(fileHandler)
          .orElse({ case headers => Done(BadPart(headers), Input.Empty) })
      }

    }

    // -- Parsing utilities

    /**
     * Wrap an existing BodyParser with a maxLength constraints.
     *
     * @param maxLength The max length allowed
     * @param parser The BodyParser to wrap
     */
    def maxLength[A](maxLength: Int, parser: BodyParser[A]): BodyParser[Either[MaxSizeExceeded, A]] = BodyParser("maxLength=" + maxLength + ", wrapping=" + parser.toString) { request =>
      Traversable.takeUpTo[Array[Byte]](maxLength).transform(parser(request)).flatMap(Iteratee.eofOrElse(MaxSizeExceeded(maxLength))).map {
        case Right(Right(result)) => Right(Right(result))
        case Right(Left(badRequest)) => Left(badRequest)
        case Left(maxSizeExceeded) => Right(Left(maxSizeExceeded))
      }
    }

    /**
     * A body parser that always returns an error.
     */
    def error[A](result: SimpleResult): BodyParser[A] = BodyParser("error, result=" + result) { request =>
      Done(Left(result), Empty)
    }

    /**
     * Allow to choose the right BodyParser parser to use by examining the request headers.
     */
    def using[A](f: RequestHeader => BodyParser[A]) = BodyParser { request =>
      f(request)(request)
    }

    /**
     * Create a conditional BodyParser.
     */
    def when[A](predicate: RequestHeader => Boolean, parser: BodyParser[A], badResult: RequestHeader => SimpleResult): BodyParser[A] = {
      BodyParser("conditional, wrapping=" + parser.toString) { request =>
        if (predicate(request)) {
          parser(request)
        } else {
          Done(Left(badResult(request)), Empty)
        }
      }
    }

  }

}

/**
 * Defaults BodyParsers.
 */
object BodyParsers extends BodyParsers

/**
 * Signal a max content size exceeded
 */
case class MaxSizeExceeded(length: Int)<|MERGE_RESOLUTION|>--- conflicted
+++ resolved
@@ -113,15 +113,6 @@
  * Multipart form data body.
  */
 case class MultipartFormData[A](dataParts: Map[String, Seq[String]], files: Seq[FilePart[A]], badParts: Seq[BadPart], missingFileParts: Seq[MissingFilePart]) {
-<<<<<<< HEAD
-
-  // For binary compatibility with 2.1.0
-  def this(dataParts: Map[String, Seq[String]], files: Seq[FilePart[A]], badParts: Seq[BadPart]) = this(dataParts, files, badParts, Nil)
-  def copy(dataParts: Map[String, Seq[String]] = this.dataParts,
-           files: Seq[FilePart[A]] = this.files,
-           badParts: Seq[BadPart] = this.badParts) = new MultipartFormData(dataParts, files, badParts)
-=======
->>>>>>> 72f46b19
 
   /**
    * Extract the data parts as Form url encoded.
@@ -138,10 +129,6 @@
  * Defines parts handled by Multipart form data.
  */
 object MultipartFormData {
-
-  // For binary compatibility with 2.1.0
-  def apply[A](dataParts: Map[String, Seq[String]], files: Seq[FilePart[A]], badParts: Seq[BadPart]) =
-    new MultipartFormData[A](dataParts, files, badParts)
 
   /**
    * A part.
@@ -572,15 +559,7 @@
     def multipartFormData[A](filePartHandler: Multipart.PartHandler[FilePart[A]]): BodyParser[MultipartFormData[A]] = BodyParser("multipartFormData") { request =>
       val handler: Multipart.PartHandler[Either[Part, FilePart[A]]] =
         Multipart.handleDataPart.andThen(_.map(Left(_)))
-<<<<<<< HEAD
-          .orElse({
-            case Multipart.FileInfoMatcher(partName, fileName, _) if fileName.trim.isEmpty =>
-              // No file name is what the browser sends if you didn't select a file
-              Done(Left(MissingFilePart(partName)), Input.Empty)
-          }: Multipart.PartHandler[Either[Part, FilePart[A]]])
-=======
           .orElse({ case Multipart.FileInfoMatcher(partName, fileName, _) if fileName.trim.isEmpty => Done(Left(MissingFilePart(partName)), Input.Empty) }: Multipart.PartHandler[Either[Part, FilePart[A]]])
->>>>>>> 72f46b19
           .orElse(filePartHandler.andThen(_.map(Right(_))))
           .orElse { case headers => Done(Left(BadPart(headers)), Input.Empty) }
 
