--- conflicted
+++ resolved
@@ -56,12 +56,8 @@
 
     val finalAction = actionMixins.foldLeft[JAction[_ <: Any]](baseAction) {
       case (delegate, (annotation, actionClass)) => {
-<<<<<<< HEAD
         val global = play.api.Play.maybeApplication.map(_.global).getOrElse(play.api.DefaultGlobal)
-        val action = global.getControllerInstance(actionClass)
-=======
-        val action = actionClass.newInstance.asInstanceOf[play.mvc.Action[Object]]
->>>>>>> cc25eeeb
+        val action = global.getControllerInstance(actionClass).asInstanceOf[play.mvc.Action[Object]]
         action.configuration = annotation
         action.delegate = delegate
         action
