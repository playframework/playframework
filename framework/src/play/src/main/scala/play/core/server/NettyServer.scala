--- conflicted
+++ resolved
@@ -86,57 +86,44 @@
               keyStore.load(in, password)
           }
           Logger("play").debug("Using HTTPS keystore at " + file.getAbsolutePath)
-<<<<<<< HEAD
           Some(keyStore)
-=======
+        } else {
+          Logger("play").error("Unable to find HTTPS keystore at \"" + file.getAbsolutePath + "\"")
+          None
+        }
+      }
+      case None => {
+        Logger("play").warn("Using generated key with self signed certificate for HTTPS. This should not be used in production.")
+        FakeKeyStore.keyStore(applicationProvider.path)
+      }
+    }
+
+
+
+  private def loadKeyManagers(keyStore: KeyStore) = {
           try {
+      val algorithm = System.getProperty("https.keyStoreAlgorithm", KeyManagerFactory.getDefaultAlgorithm)
             val kmf = KeyManagerFactory.getInstance(algorithm)
+      val password = System.getProperty("https.keyStoreKeyPassword", System.getProperty("https.keyStorePassword", "")).toCharArray
             kmf.init(keyStore, password)
-            Some(kmf)
+      Some(kmf.getKeyManagers)
           } catch {
             case NonFatal(e) => {
               Logger("play").error("Error loading HTTPS keystore from " + file.getAbsolutePath, e)
               None
             }
           }
->>>>>>> e5217b2f
-        } else {
-          Logger("play").error("Unable to find HTTPS keystore at \"" + file.getAbsolutePath + "\"")
-          None
-        }
-      }
-      case None => {
-        Logger("play").warn("Using generated key with self signed certificate for HTTPS. This should not be used in production.")
-        FakeKeyStore.keyStore(applicationProvider.path)
-      }
-    }
-
-
-
-  private def loadKeyManagers(keyStore: KeyStore) = {
-    try {
-      val algorithm = System.getProperty("https.keyStoreAlgorithm", KeyManagerFactory.getDefaultAlgorithm)
-      val kmf = KeyManagerFactory.getInstance(algorithm)
-      val password = System.getProperty("https.keyStoreKeyPassword", System.getProperty("https.keyStorePassword", "")).toCharArray
-      kmf.init(keyStore, password)
-      Some(kmf.getKeyManagers)
-    } catch {
-      case e: Exception => {
-        Logger("play").error("Error loading key managers", e)
-        None
-      }
-    }
-  }
+        }
 
   private def loadTrustManagers(keyStore: KeyStore): Option[Array[TrustManager]] = {
     val algorithm = System.getProperty("https.trustStoreAlgorithm", TrustManagerFactory.getDefaultAlgorithm)
 
     System.getProperty("https.trustStore", "keystore") match {
-      case "noCA" => {
-        Logger("play").warn("HTTPS configured with no client " +
-          "side CA verification. Requires http://webid.info/ for client certifiate verification.")
+            case "noCA" => {
+              Logger("play").warn("HTTPS configured with no client " +
+                "side CA verification. Requires http://webid.info/ for client certifiate verification.")
         Some(Array[TrustManager](noCATrustManager))
-      }
+            }
       case "keystore" => {
         Logger("play").debug("Using configured key store as the trust store")
         try {
@@ -147,9 +134,9 @@
           case e: Exception => {
             Logger("play").error("Error loading trust managers", e)
             None
-          }
-        }
-      }
+            }
+          }
+        }
       case "default" => Some(null) // Use the Java default trust store
       case className => {
         try {
@@ -163,7 +150,7 @@
               case e: InstantiationException => {
                 Logger("play").error("could not instantiate "+className)
                 None
-              }
+      }
             }
           } else {
             Logger("play").error("TrustManager class " + className+ " does not implement javax.net.ssl.TrustManager")
