package play.core.server

import org.jboss.netty.channel._
import org.jboss.netty.bootstrap._
import org.jboss.netty.channel.Channels._
import org.jboss.netty.handler.codec.http._
import org.jboss.netty.channel.group._
import org.jboss.netty.handler.ssl._

import java.security._
import javax.net.ssl._
import java.util.concurrent._

import play.core._
import play.api._
import play.core.server.netty._

<<<<<<< HEAD
import java.security.cert.X509Certificate
import java.io.{File, FileInputStream}
import utils.IO
=======
import scala.collection.JavaConverters._
import java.security.cert.X509Certificate
>>>>>>> 0393fa7c

/**
 * provides a stopable Server
 */
trait ServerWithStop {
  def stop(): Unit
}

/**
 * creates a Server implementation based Netty
 */
class NettyServer(appProvider: ApplicationProvider, port: Int, sslPort: Option[Int] = None, address: String = "0.0.0.0", val mode: Mode.Mode = Mode.Prod) extends Server with ServerWithStop {

  def applicationProvider = appProvider

  private def newBootstrap = new ServerBootstrap(
    new org.jboss.netty.channel.socket.nio.NioServerSocketChannelFactory(
      Executors.newCachedThreadPool(),
      Executors.newCachedThreadPool()))

  class PlayPipelineFactory(secure: Boolean = false) extends ChannelPipelineFactory {

    def getPipeline = {
      val newPipeline = pipeline()
<<<<<<< HEAD
      sslContext.map{ ctxt =>
        val sslEngine = ctxt.createSSLEngine
=======

      if (secure) {
        val keyStore = KeyStore.getInstance("JKS")
        keyStore.load(FakeKeyStore.asInputStream, FakeKeyStore.getKeyStorePassword)
        val kmf = KeyManagerFactory.getInstance("SunX509")
        kmf.init(keyStore, FakeKeyStore.getCertificatePassword)
        val sslContext = SSLContext.getInstance("TLS")
        val tm = Option(System.getProperty("https.server.clientTrust")).map{
          case "noCA" =>Array[TrustManager](noCATrustManager)
          case path => null //for the moment
        }.getOrElse(null)
        sslContext.init(kmf.getKeyManagers, tm, new SecureRandom())
        val sslEngine = sslContext.createSSLEngine
>>>>>>> 0393fa7c
        sslEngine.setUseClientMode(false)
        newPipeline.addLast("ssl", new SslHandler(sslEngine))
      }
      newPipeline.addLast("decoder", new HttpRequestDecoder(4096, 8192, 8192))
      newPipeline.addLast("encoder", new HttpResponseEncoder())
      newPipeline.addLast("handler", defaultUpStreamHandler)
      newPipeline
    }

    lazy val sslContext: Option[SSLContext] =  //the sslContext should be reused on each connection
      for (tlsPort <- sslPort;
           app <- appProvider.get.right.toOption )
      yield {
        val config = app.configuration
        val ksAttr = "https.port" + tlsPort + ".keystore"
        val keyStore = KeyStore.getInstance(config.getString(ksAttr + ".type").getOrElse("JKS"))
        val kmfOpt: Option[Option[KeyManagerFactory]] = for (
          path <- config.getString(ksAttr + ".location");
          alias <- config.getString(ksAttr + ".alias");
          password <- config.getString(ksAttr + ".password").orElse(Some("")).map(_.toCharArray);
          algorithm <- config.getString(ksAttr + ".algorithm").orElse(Option(KeyManagerFactory.getDefaultAlgorithm))
        ) yield {
          //Logger("play").info("path="+path+" alias="+alias+" password="+password+" alg="+algorithm)
          val file = new File(path)
          if (file.isFile) {
            IO.use(new FileInputStream(file)) {
              in =>
                keyStore.load(in, password)
            }
            Logger("play").info("for port " + tlsPort + " using keystore at " + file)
            val kmf = KeyManagerFactory.getInstance(algorithm)
            kmf.init(keyStore, password) //there should be a certificate keystore
            Some(kmf)
          } else None
        }
        val kmf = kmfOpt.flatMap(a => a).orElse {
          Logger("play").warn("using localhost fake keystore for ssl connection on port " + sslPort.get)
          keyStore.load(FakeKeyStore.asInputStream, FakeKeyStore.getKeyStorePassword)
          val kmf = KeyManagerFactory.getInstance("SunX509")
          kmf.init(keyStore, FakeKeyStore.getCertificatePassword)
          Some(kmf)
        }.get

        val sslContext = SSLContext.getInstance("TLS")
        val tm = config.getString(ksAttr + ".trust").map {
          case "noCA" => {
            Logger("play").warn("secure http server (https) on port " + sslPort.get + " with no client " +
              "side CA verification. Requires http://webid.info/ for client certifiate verification.")
            Array[TrustManager](noCATrustManager)
          }
          case path => {
            Logger("play").info("no trust info for port " + tlsPort)
            null
          } //for the moment
        }.getOrElse {
          Logger("play").info("no trust attribute for port " + tlsPort)
          null
        }
        sslContext.init(kmf.getKeyManagers, tm, new SecureRandom())
        sslContext
      }

  }

  // Keep a reference on all opened channels (useful to close everything properly, especially in DEV mode)
  val allChannels = new DefaultChannelGroup

  // Our upStream handler is stateless. Let's use this instance for every new connection
  val defaultUpStreamHandler = new PlayDefaultUpstreamHandler(this, allChannels)

  // The HTTP server channel
  val HTTP: Bootstrap = {
    val bootstrap = newBootstrap
    bootstrap.setPipelineFactory(new PlayPipelineFactory)
    allChannels.add(bootstrap.bind(new java.net.InetSocketAddress(address, port)))
    bootstrap
  }

  // Maybe the HTTPS server channel
  val HTTPS: Option[Bootstrap] = sslPort.map { port =>
    val bootstrap = newBootstrap
    bootstrap.setPipelineFactory(new PlayPipelineFactory(secure = true))
    allChannels.add(bootstrap.bind(new java.net.InetSocketAddress(address, port)))
    bootstrap
  }

  mode match {
    case Mode.Test =>
    case _ => {
      Logger("play").info("Listening for HTTP on port %s...".format(port))
      sslPort.foreach { port =>
        Logger("play").info("Listening for HTTPS on port %s...".format(port))
      }
    }
  }

  override def stop() {

    try {
      Play.stop()
    } catch {
      case e => Logger("play").error("Error while stopping the application", e)
    }

    try {
      super.stop()
    } catch {
      case e => Logger("play").error("Error while stopping akka", e)
    }

    mode match {
      case Mode.Test =>
      case _ => Logger("play").info("Stopping server...")
    }

    // First, close all opened sockets
    allChannels.close().awaitUninterruptibly()

    // Release the HTTP server
    HTTP.releaseExternalResources()

    // Release the HTTPS server if needed
    HTTPS.foreach(_.releaseExternalResources())

  }

}

object noCATrustManager extends X509TrustManager {
  val nullArray = Array[X509Certificate]()
  def checkClientTrusted(x509Certificates: Array[X509Certificate], s: String) {}
  def checkServerTrusted(x509Certificates: Array[X509Certificate], s: String) {}
  def getAcceptedIssuers() = nullArray
}

/**
 * bootstraps Play application with a NettyServer backened
 */
object NettyServer {

  import java.io._

  /**
   * creates a NettyServer based on the application represented by applicationPath
   * @param applicationPath path to application
   */
  def createServer(applicationPath: File): Option[NettyServer] = {

    // Manage RUNNING_PID file
    java.lang.management.ManagementFactory.getRuntimeMXBean.getName.split('@').headOption.map { pid =>
      val pidPath = Option(System.getProperty("pidfile.path")).getOrElse(applicationPath.getAbsolutePath())
      val pidFile = new File(pidPath, "RUNNING_PID")

      if (pidFile.exists) {
        println("This application is already running (Or delete the RUNNING_PID file).")
        System.exit(-1)
      }

      // The Logger is not initialized yet, we print the Process ID on STDOUT
      println("Play server process ID is " + pid)

      new FileOutputStream(pidFile).write(pid.getBytes)
      Runtime.getRuntime.addShutdownHook(new Thread {
        override def run {
          pidFile.delete()
        }
      })
    }

    try {
      val app = new StaticApplication(applicationPath)
      val config = app.application.configuration
      val server = new NettyServer(
        app,
        config.getInt("http.port").getOrElse(9000),
        config.getInt("https.port"),
        config.getString("http.address").getOrElse("0.0.0.0"))
        
      Runtime.getRuntime.addShutdownHook(new Thread {
        override def run {
          server.stop()
        }
      })
      
      Some(server)
    } catch {
      case e => {
        println("Oops, cannot start the server.")
        e.printStackTrace()
        None
      }
    }

  }

  /**
   * attempts to create a NettyServer based on either
   * passed in argument or `user.dir` System property or current directory
   * @param args
   */
  def main(args: Array[String]) {
    args.headOption.orElse(
      Option(System.getProperty("user.dir"))).map(new File(_)).filter(p => p.exists && p.isDirectory).map { applicationPath =>
        createServer(applicationPath).getOrElse(System.exit(-1))
      }.getOrElse {
        println("Not a valid Play application")
      }
  }

  /**
   * provides a NettyServer for the dev environment
   */
  def mainDev(sbtLink: SBTLink, port: Int): NettyServer = {
    play.utils.Threads.withContextClassLoader(this.getClass.getClassLoader) {
      try {
        val appProvider = new ReloadableApplication(sbtLink)
        new NettyServer(appProvider, port,
          Option(System.getProperty("https.port")).map(Integer.parseInt(_)),
          mode = Mode.Dev)
      } catch {
        case e => {
          throw e match {
            case e: ExceptionInInitializerError => e.getCause
            case e => e
          }
        }
      }

    }
  }

}<|MERGE_RESOLUTION|>--- conflicted
+++ resolved
@@ -15,14 +15,9 @@
 import play.api._
 import play.core.server.netty._
 
-<<<<<<< HEAD
 import java.security.cert.X509Certificate
 import java.io.{File, FileInputStream}
 import utils.IO
-=======
-import scala.collection.JavaConverters._
-import java.security.cert.X509Certificate
->>>>>>> 0393fa7c
 
 /**
  * provides a stopable Server
@@ -47,24 +42,8 @@
 
     def getPipeline = {
       val newPipeline = pipeline()
-<<<<<<< HEAD
       sslContext.map{ ctxt =>
         val sslEngine = ctxt.createSSLEngine
-=======
-
-      if (secure) {
-        val keyStore = KeyStore.getInstance("JKS")
-        keyStore.load(FakeKeyStore.asInputStream, FakeKeyStore.getKeyStorePassword)
-        val kmf = KeyManagerFactory.getInstance("SunX509")
-        kmf.init(keyStore, FakeKeyStore.getCertificatePassword)
-        val sslContext = SSLContext.getInstance("TLS")
-        val tm = Option(System.getProperty("https.server.clientTrust")).map{
-          case "noCA" =>Array[TrustManager](noCATrustManager)
-          case path => null //for the moment
-        }.getOrElse(null)
-        sslContext.init(kmf.getKeyManagers, tm, new SecureRandom())
-        val sslEngine = sslContext.createSSLEngine
->>>>>>> 0393fa7c
         sslEngine.setUseClientMode(false)
         newPipeline.addLast("ssl", new SslHandler(sslEngine))
       }
@@ -93,7 +72,7 @@
             IO.use(new FileInputStream(file)) {
               in =>
                 keyStore.load(in, password)
-            }
+  }
             Logger("play").info("for port " + tlsPort + " using keystore at " + file)
             val kmf = KeyManagerFactory.getInstance(algorithm)
             kmf.init(keyStore, password) //there should be a certificate keystore
