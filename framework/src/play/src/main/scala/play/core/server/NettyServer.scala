package play.core.server

import org.jboss.netty.channel._
import org.jboss.netty.bootstrap._
import org.jboss.netty.channel.Channels._
import org.jboss.netty.handler.codec.http._
import org.jboss.netty.channel.group._
import org.jboss.netty.handler.ssl._

import java.security._
import java.net.{ InetSocketAddress }
import javax.net.ssl._
import java.util.concurrent._

import play.core._
import play.api._
import play.core.server.netty._

import java.security.cert.X509Certificate
import java.io.{File, FileInputStream}

/**
 * provides a stopable Server
 */
trait ServerWithStop {
  def stop(): Unit
  def mainAddress: InetSocketAddress
}

/**
 * creates a Server implementation based Netty
 */
class NettyServer(appProvider: ApplicationProvider, port: Int, sslPort: Option[Int] = None, address: String = "0.0.0.0", val mode: Mode.Mode = Mode.Prod) extends Server with ServerWithStop {

  def applicationProvider = appProvider

  private def newBootstrap = new ServerBootstrap(
    new org.jboss.netty.channel.socket.nio.NioServerSocketChannelFactory(
      Executors.newCachedThreadPool(),
      Executors.newCachedThreadPool()))

  class PlayPipelineFactory(secure: Boolean = false) extends ChannelPipelineFactory {

    def getPipeline = {
      val newPipeline = pipeline()
      if (secure) {
        sslContext.map { ctxt =>
            val sslEngine = ctxt.createSSLEngine
            sslEngine.setUseClientMode(false)
            newPipeline.addLast("ssl", new SslHandler(sslEngine))
        }
      }
      newPipeline.addLast("decoder", new HttpRequestDecoder(4096, 8192, 8192))
      newPipeline.addLast("encoder", new HttpResponseEncoder())
      newPipeline.addLast("compressor", new HttpContentCompressor())
      newPipeline.addLast("decompressor", new HttpContentDecompressor())
      newPipeline.addLast("handler", defaultUpStreamHandler)
      newPipeline
    }

    lazy val sslContext: Option[SSLContext] = {  //the sslContext should be reused on each connection
      for (
        keyStore <- loadKeyStore();
        keyManagers <- loadKeyManagers(keyStore);
        trustManagers <- loadTrustManagers(keyStore)
      ) yield {
        // Configure the SSL context
        val sslContext = SSLContext.getInstance("TLS")
        sslContext.init(keyManagers, trustManagers, null)
        sslContext
      }
    }
  }

  private def loadKeyStore() = {
    Option(System.getProperty("https.keyStore")) match {
      case Some(path) => {
        // Load the configured key store
        val keyStore = KeyStore.getInstance(System.getProperty("https.keyStoreType", "JKS"))
        val password = System.getProperty("https.keyStorePassword", "").toCharArray
        val file = new File(path)
        if (file.isFile) {
<<<<<<< HEAD
          IO.use(new FileInputStream(file)) {
            in => keyStore.load(in, password)
=======
          for (in <- resource.managed(new FileInputStream(file))) {
              keyStore.load(in, password)
>>>>>>> 829743f0
          }
          Logger("play").debug("Using HTTPS keystore at " + file.getAbsolutePath)
          Some(keyStore)
        } else {
          Logger("play").error("Unable to find HTTPS keystore at \"" + file.getAbsolutePath + "\"")
          None
        }
      }
      case None => {
        Logger("play").warn("Using generated key with self signed certificate for HTTPS. This should not be used in production.")
        FakeKeyStore.keyStore(applicationProvider.path)
      }
    }
  }

  private def loadKeyManagers(keyStore: KeyStore) = {
    try {
      val algorithm = System.getProperty("https.keyStoreAlgorithm", KeyManagerFactory.getDefaultAlgorithm)
      val kmf = KeyManagerFactory.getInstance(algorithm)
      val password = System.getProperty("https.keyStoreKeyPassword", System.getProperty("https.keyStorePassword", "")).toCharArray
      kmf.init(keyStore, password)
      Some(kmf.getKeyManagers)
    } catch {
      case e: Exception => {
        Logger("play").error("Error loading key managers", e)
        None
      }
    }
  }

  private def loadTrustManagers(keyStore: KeyStore): Option[Array[TrustManager]] = {
    val algorithm = System.getProperty("https.trustStoreAlgorithm", TrustManagerFactory.getDefaultAlgorithm)

    System.getProperty("https.trustStore", "keystore") match {
      case "noCA" => {
        Logger("play").warn("HTTPS configured with no client " +
          "side CA verification. Requires http://webid.info/ for client certifiate verification.")
        Some(Array[TrustManager](noCATrustManager))
      }
      case "keystore" => {
        Logger("play").debug("Using configured key store as the trust store")
        try {
          val tmf = TrustManagerFactory.getInstance(algorithm)
          tmf.init(keyStore)
          Some(tmf.getTrustManagers)
        } catch {
          case e: Exception => {
            Logger("play").error("Error loading trust managers", e)
            None
          }
        }
      }
      case "default" => Some(null) // Use the Java default trust store
      case className => {
        try {
          val clazz = Class.forName(className)
          if (clazz.getInterfaces.toTraversable.exists(_ == classOf[X509TrustManager])) {
            try {
              val res = Some(Array(clazz.newInstance().asInstanceOf[TrustManager]))
              Logger("play").info("Loaded TLS Trust Manager implementation "+clazz)
              res
            } catch {
              case e: InstantiationException => {
                Logger("play").error("could not instantiate "+className)
                None
              }
            }
          } else {
            Logger("play").error("TrustManager class " + className+ " does not implement javax.net.ssl.TrustManager")
            None
          }
        } catch {
          case e: Exception => {
            Logger("play").error("Unknown trust store type, must be one of [keystore, noCA, default, class.Name]: "
              + className + " was not found." + e.getMessage)
            None
          }
        }
      }
    }
  }

  // Keep a reference on all opened channels (useful to close everything properly, especially in DEV mode)
  val allChannels = new DefaultChannelGroup

  // Our upStream handler is stateless. Let's use this instance for every new connection
  val defaultUpStreamHandler = new PlayDefaultUpstreamHandler(this, allChannels)

  // The HTTP server channel
  val HTTP = {
    val bootstrap = newBootstrap
    bootstrap.setPipelineFactory(new PlayPipelineFactory)
    val channel = bootstrap.bind(new InetSocketAddress(address, port))
    allChannels.add(channel)
    (bootstrap, channel)
  }

  // Maybe the HTTPS server channel
  val HTTPS = sslPort.map { port =>
    val bootstrap = newBootstrap
    bootstrap.setPipelineFactory(new PlayPipelineFactory(secure = true))
    val channel = bootstrap.bind(new InetSocketAddress(address, port))
    allChannels.add(channel)
    (bootstrap, channel)
  }

  mode match {
    case Mode.Test =>
    case _ => {
      Logger("play").info("Listening for HTTP on %s".format(HTTP._2.getLocalAddress))
      HTTPS.foreach { https =>
        Logger("play").info("Listening for HTTPS on port %s".format(https._2.getLocalAddress))
      }
    }
  }

  override def stop() {

    try {
      Play.stop()
    } catch {
      case e: Exception => Logger("play").error("Error while stopping the application", e)
    }

    try {
      super.stop()
    } catch {
      case e: Exception => Logger("play").error("Error while stopping akka", e)
    }

    mode match {
      case Mode.Test =>
      case _ => Logger("play").info("Stopping server...")
    }

    // First, close all opened sockets
    allChannels.close().awaitUninterruptibly()

    // Release the HTTP server
    HTTP._1.releaseExternalResources()

    // Release the HTTPS server if needed
    HTTPS.foreach(_._1.releaseExternalResources())

  }

  override lazy val mainAddress = HTTP._2.getLocalAddress.asInstanceOf[InetSocketAddress]

}

object noCATrustManager extends X509TrustManager {
  val nullArray = Array[X509Certificate]()
  def checkClientTrusted(x509Certificates: Array[X509Certificate], s: String) {}
  def checkServerTrusted(x509Certificates: Array[X509Certificate], s: String) {}
  def getAcceptedIssuers() = nullArray
}

/**
 * bootstraps Play application with a NettyServer backened
 */
object NettyServer {

  import java.io._

  /**
   * creates a NettyServer based on the application represented by applicationPath
   * @param applicationPath path to application
   */
  def createServer(applicationPath: File): Option[NettyServer] = {
    // Manage RUNNING_PID file
    java.lang.management.ManagementFactory.getRuntimeMXBean.getName.split('@').headOption.map { pid =>
      val pidFile = Option(System.getProperty("pidfile.path")).map(new File(_)).getOrElse(new File(applicationPath.getAbsolutePath, "RUNNING_PID"))

      // The Logger is not initialized yet, we print the Process ID on STDOUT
      println("Play server process ID is " + pid)

      if (pidFile.getAbsolutePath != "/dev/null") {
        if (pidFile.exists) {
          println("This application is already running (Or delete " + pidFile.getAbsolutePath + " file).")
          System.exit(-1)
        }

        new FileOutputStream(pidFile).write(pid.getBytes)
        Runtime.getRuntime.addShutdownHook(new Thread {
          override def run {
            pidFile.delete()
          }
        })
      }
    }

    try {
      val server = new NettyServer(
        new StaticApplication(applicationPath),
        Option(System.getProperty("http.port")).map(Integer.parseInt(_)).getOrElse(9000),
        Option(System.getProperty("https.port")).map(Integer.parseInt(_)),
        Option(System.getProperty("http.address")).getOrElse("0.0.0.0")
      )

      Runtime.getRuntime.addShutdownHook(new Thread {
        override def run {
          server.stop()
        }
      })

      Some(server)
    } catch {
      case e: Exception => {
        println("Oops, cannot start the server.")
        e.printStackTrace()
        None
      }
    }

  }

  /**
   * attempts to create a NettyServer based on either
   * passed in argument or `user.dir` System property or current directory
   * @param args
   */
  def main(args: Array[String]) {
    args.headOption.orElse(
      Option(System.getProperty("user.dir"))).map(new File(_)).filter(p => p.exists && p.isDirectory).map { applicationPath =>
        createServer(applicationPath).getOrElse(System.exit(-1))
      }.getOrElse {
        println("Not a valid Play application")
      }
  }

  /**
   * provides a NettyServer for the dev environment
   */
  def mainDev(sbtLink: SBTLink, port: Int): NettyServer = {
    play.utils.Threads.withContextClassLoader(this.getClass.getClassLoader) {
      try {
        val appProvider = new ReloadableApplication(sbtLink)
        new NettyServer(appProvider, port,
          Option(System.getProperty("https.port")).map(Integer.parseInt(_)),
          mode = Mode.Dev)
      } catch {
        case e: ExceptionInInitializerError => throw e.getCause
      }

    }
  }

}<|MERGE_RESOLUTION|>--- conflicted
+++ resolved
@@ -78,15 +78,13 @@
         // Load the configured key store
         val keyStore = KeyStore.getInstance(System.getProperty("https.keyStoreType", "JKS"))
         val password = System.getProperty("https.keyStorePassword", "").toCharArray
+        val algorithm = System.getProperty("https.keyStoreAlgorithm", KeyManagerFactory.getDefaultAlgorithm)
         val file = new File(path)
         if (file.isFile) {
-<<<<<<< HEAD
+          for (in <- resource.managed(new FileInputStream(file))) {
+              keyStore.load(in, password)
           IO.use(new FileInputStream(file)) {
             in => keyStore.load(in, password)
-=======
-          for (in <- resource.managed(new FileInputStream(file))) {
-              keyStore.load(in, password)
->>>>>>> 829743f0
           }
           Logger("play").debug("Using HTTPS keystore at " + file.getAbsolutePath)
           Some(keyStore)
