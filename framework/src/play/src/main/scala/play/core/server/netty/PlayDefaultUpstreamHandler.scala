--- conflicted
+++ resolved
@@ -11,6 +11,7 @@
 import org.jboss.netty.handler.ssl._
 
 import org.jboss.netty.channel.group._
+
 import play.core._
 import server.Server
 import play.api._
@@ -20,18 +21,14 @@
 import play.api.libs.iteratee.Input._
 import play.api.libs.concurrent._
 import scala.collection.JavaConverters._
-<<<<<<< HEAD
-import util.control.NonFatal
 import scala.collection.immutable
 import java.security.cert.Certificate
 import collection.immutable.Nil
 import javax.net.ssl.{SSLHandshakeException, SSLException}
 import scala.concurrent.Future
 import java.nio.channels.ClosedChannelException
-=======
 import scala.util.control.NonFatal
 import scala.util.control.Exception
->>>>>>> 3e1cefeb
 
 
 private[server] class PlayDefaultUpstreamHandler(server: Server, allChannels: DefaultChannelGroup) extends SimpleChannelUpstreamHandler with Helpers with WebSocketHandler with RequestBodyHandler {
@@ -135,23 +132,6 @@
           }
         }
 
-<<<<<<< HEAD
-        import org.jboss.netty.util.CharsetUtil;
-
-        //mapping netty request to Play's
-
-        val untaggedRequestHeader = new RequestHeader with Certs {
-          val id = requestIDs.incrementAndGet
-          val tags = Map.empty[String,String]
-          def uri = nettyHttpRequest.getUri
-          def path = nettyUri.getPath
-          def method = nettyHttpRequest.getMethod.getName
-          def version = nettyVersion.getText
-          def queryString = parameters
-          def headers = rHeaders
-          lazy val remoteAddress = rRemoteAddress
-          def username = None
-=======
         def tryToCreateRequest = {
           val parameters = Map.empty[String, Seq[String]] ++ nettyUri.getParameters.asScala.mapValues(_.asScala)
           createRequestHeader(parameters)
@@ -159,7 +139,8 @@
 
         def createRequestHeader(parameters: Map[String, Seq[String]] = Map.empty[String, Seq[String]]) = {
           //mapping netty request to Play's
-          val untaggedRequestHeader = new RequestHeader {
+
+        val untaggedRequestHeader = new RequestHeader with Certs {
             val id = requestIDs.incrementAndGet
             val tags = Map.empty[String,String]
             def uri = nettyHttpRequest.getUri
@@ -172,7 +153,6 @@
             def username = None
           }
           untaggedRequestHeader
->>>>>>> 3e1cefeb
         }
 
         val (untaggedRequestHeader, handler) = Exception
