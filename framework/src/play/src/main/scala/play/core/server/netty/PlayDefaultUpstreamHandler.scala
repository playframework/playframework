--- conflicted
+++ resolved
@@ -27,12 +27,8 @@
 import scala.util.control.NonFatal
 import scala.util.control.Exception
 import com.typesafe.netty.http.pipelining.{OrderedDownstreamChannelEvent, OrderedUpstreamMessageEvent}
-<<<<<<< HEAD
-
-=======
 import scala.concurrent.Future
 import java.net.URI
->>>>>>> 8e86be22
 
 
 private[server] class PlayDefaultUpstreamHandler(server: Server, allChannels: DefaultChannelGroup) extends SimpleChannelUpstreamHandler with WebSocketHandler with RequestBodyHandler {
@@ -46,13 +42,13 @@
       case e: ClosedChannelException => {
         // One example of when this happens is when renegotiating SSL to use peer certificates in Chrome,
         // Chrome doesn't support renegotiation properly, so it just closes the channel and reconnects.
-        Logger.debug("Channel closed early", e)
+        Logger.trace("Channel closed early", e)
       }
       case e: SSLHandshakeException => {
         // This could be thrown when requesting a peer certificate, and none is provided
-        Logger.debug("SSL Handshake exception", e)
+        Logger.trace("SSL Handshake exception", e)
       }
-      case _ => Logger.warn("Exception caught in Netty", e.getCause)
+      case _ => Logger.debug("Exception caught in Netty", e.getCause)
     }
     e.getChannel.close()
   }
