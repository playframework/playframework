package play.core.server.netty

import scala.language.reflectiveCalls

import org.jboss.netty.buffer._
import org.jboss.netty.channel._
import org.jboss.netty.handler.codec.http._
import org.jboss.netty.handler.codec.http.HttpHeaders._
import org.jboss.netty.handler.codec.http.HttpHeaders.Names._
import org.jboss.netty.handler.codec.http.HttpHeaders.Values._
import org.jboss.netty.handler.ssl._

import org.jboss.netty.channel.group._
import play.core._
import server.Server
import play.api._
import play.api.mvc._
import play.api.http.HeaderNames.X_FORWARDED_FOR
import play.api.libs.iteratee._
import play.api.libs.iteratee.Input._
import play.api.libs.concurrent._
import scala.collection.JavaConverters._
import util.control.NonFatal
import scala.collection.immutable
import java.security.cert.Certificate
import collection.immutable.Nil
import javax.net.ssl.{SSLHandshakeException, SSLException}
import scala.concurrent.Future
import java.nio.channels.ClosedChannelException

object PlayDefaultUpstreamHandler {
  val logger = Logger("play")
}

private[server] class PlayDefaultUpstreamHandler(server: Server, allChannels: DefaultChannelGroup) extends SimpleChannelUpstreamHandler with Helpers with WebSocketHandler with RequestBodyHandler {
  import PlayDefaultUpstreamHandler.logger

  implicit val internalExecutionContext =  play.core.Execution.internalContext

  private val requestIDs = new java.util.concurrent.atomic.AtomicLong(0)

  override def exceptionCaught(ctx: ChannelHandlerContext, e: ExceptionEvent) {
    e.getCause match {
      case e: ClosedChannelException => {
        // One example of when this happens is when renegotiating SSL to use peer certificates in Chrome,
        // Chrome doesn't support renegotiation properly, so it just closes the channel and reconnects.
        logger.debug("Channel closed early", e)
      }
      case e: SSLHandshakeException => {
        // This could be thrown when requesting a peer certificate, and none is provided
        logger.debug("SSL Handshake exception", e)
      }
      case _ => logger.warn("Exception caught in Netty", e.getCause)
    }
    e.getChannel.close()
  }

  override def channelConnected(ctx: ChannelHandlerContext, e: ChannelStateEvent) {
    Option(ctx.getPipeline.get(classOf[SslHandler])).map { sslHandler =>
      sslHandler.handshake()
    }
  }

  override def channelDisconnected(ctx: ChannelHandlerContext, e: ChannelStateEvent) {
    val cleanup = ctx.getAttachment
    if(cleanup!=null) cleanup.asInstanceOf[() => Unit]()
    ctx.setAttachment(null)
  }

  override def channelOpen(ctx: ChannelHandlerContext, e: ChannelStateEvent) {
    allChannels.add(e.getChannel)
  }

  val emptySeq: immutable.IndexedSeq[Certificate] = Nil.toIndexedSeq
  override def messageReceived(ctx: ChannelHandlerContext, e: MessageEvent) {

    trait Certs { req: RequestHeader =>

      def certs(required:Boolean): Future[Seq[Certificate]] = {
        import org.jboss.netty.handler.ssl.SslHandler
        import scala.util.control.Exception._
        import javax.net.ssl.SSLPeerUnverifiedException
        val sslCatcher = catching(classOf[SSLPeerUnverifiedException])

        val res: Option[Future[Seq[Certificate]]] = Option(ctx.getPipeline.get(classOf[SslHandler])).flatMap { sslh =>
          sslCatcher.opt {
            logger.debug("checking for certs in ssl session")
            val res = sslh.getEngine.getSession.getPeerCertificates.toIndexedSeq
            Promise.pure[IndexedSeq[Certificate]](res)
          } orElse {
            logger.debug("attempting to request certs from client")
            //need to make use of the certificate sessions in the setup process
            //see http://stackoverflow.com/questions/8731157/netty-https-tls-session-duration-why-is-renegotiation-needed
            sslh.setEnableRenegotiation(true)
            if (required) {
              sslh.getEngine.setNeedClientAuth(true)
            } else {
              sslh.getEngine.setWantClientAuth(true)
            }
            Some(NettyPromise(sslh.handshake()).extend{ p=>
                sslCatcher.opt(sslh.getEngine.getSession.getPeerCertificates.toIndexedSeq).getOrElse(Nil)
            })
          }
         }
        logger.debug("returning Promise")
        res.getOrElse(Promise.pure(throw new SSLException("No SSLHandler!")))
      }
    }

    e.getMessage match {

      case nettyHttpRequest: HttpRequest =>

        logger.trace("Http request received by netty: " + nettyHttpRequest)

        val keepAlive = isKeepAlive(nettyHttpRequest)
        val websocketableRequest = websocketable(nettyHttpRequest)
        var nettyVersion = nettyHttpRequest.getProtocolVersion
        val nettyUri = new QueryStringDecoder(nettyHttpRequest.getUri)
        val parameters = Map.empty[String, Seq[String]] ++ nettyUri.getParameters.asScala.mapValues(_.asScala)

        val rHeaders = getHeaders(nettyHttpRequest)
        val rCookies = getCookies(nettyHttpRequest)

        def rRemoteAddress = e.getRemoteAddress match {
          case ra: java.net.InetSocketAddress => {
            val remoteAddress = ra.getAddress.getHostAddress
            (for {
              xff <- rHeaders.get(X_FORWARDED_FOR)
              app <- server.applicationProvider.get.right.toOption
              trustxforwarded <- app.configuration.getBoolean("trustxforwarded").orElse(Some(false))
              if remoteAddress == "127.0.0.1" || trustxforwarded
            } yield xff).getOrElse(remoteAddress)
          }
        }

        //mapping netty request to Play's

<<<<<<< HEAD
        val requestHeader = new RequestHeader with Certs {
=======
        val untaggedRequestHeader = new RequestHeader {
>>>>>>> 871f0e19
          val id = requestIDs.incrementAndGet
          val tags = Map.empty[String,String]
          def uri = nettyHttpRequest.getUri
          def path = nettyUri.getPath
          def method = nettyHttpRequest.getMethod.getName
          def version = nettyVersion.getText
          def queryString = parameters
          def headers = rHeaders
          lazy val remoteAddress = rRemoteAddress
          def username = None
        }

        // get handler for request
        val handler = server.getHandlerFor(untaggedRequestHeader)

        // tag request if necessary
        val requestHeader = handler.right.toOption.map({
          case (h: RequestTaggingHandler, _) => h.tagRequest(untaggedRequestHeader)
          case _ => untaggedRequestHeader
        }).getOrElse(untaggedRequestHeader)

        // Call onRequestCompletion after all request processing is done. Protected with an AtomicBoolean to ensure can't be executed more than once.
        val alreadyClean = new java.util.concurrent.atomic.AtomicBoolean(false)
        def cleanup() {
          if (!alreadyClean.getAndSet(true)) {
            play.api.Play.maybeApplication.foreach(_.global.onRequestCompletion(requestHeader))            
          }
        }
        
        // attach the cleanup function to the channel context for after cleaning
        ctx.setAttachment(cleanup)

        // converting netty response to play's
        val response = new Response {

          def handle(result: Result) {
            result match {

              case AsyncResult(p) => p.extend1 {
                case Redeemed(v) => handle(v)
                case Thrown(e) => {
                  server.applicationProvider.get match {
                    case Right(app) => handle(app.handleError(requestHeader, e))
                    case Left(_) => handle(Results.InternalServerError)
                  }
                }
              }

              case r @ SimpleResult(ResponseHeader(status, headers), body) if (!websocketableRequest.check) => {
                val nettyResponse = new DefaultHttpResponse(HttpVersion.HTTP_1_1, HttpResponseStatus.valueOf(status))

                logger.trace("Sending simple result: " + r)

                // Set response headers
                headers.filterNot(_ == (CONTENT_LENGTH, "-1")).foreach {

                  // Fix a bug for Set-Cookie header. 
                  // Multiple cookies could be merged in a single header
                  // but it's not properly supported by some browsers
                  case (name @ play.api.http.HeaderNames.SET_COOKIE, value) => {
                    nettyResponse.setHeader(name, Cookies.decode(value).map { c => Cookies.encode(Seq(c)) }.asJava)
                  }

                  case (name, value) => nettyResponse.setHeader(name, value)
                }

                // Response header Connection: Keep-Alive is needed for HTTP 1.0
                if (keepAlive && nettyVersion == HttpVersion.HTTP_1_0) {
                  nettyResponse.setHeader(CONNECTION, KEEP_ALIVE)
                }

                // Stream the result
                headers.get(CONTENT_LENGTH).map { contentLength =>
                  val bodyIteratee = {
                    def step(in:Input[r.BODY_CONTENT]):Iteratee[r.BODY_CONTENT,Unit] = (e.getChannel.isConnected(),in) match {
                      case (true,Input.El(x)) =>
                         Iteratee.flatten(
                           NettyPromise(e.getChannel.write(ChannelBuffers.wrappedBuffer(r.writeable.transform(x))))
                             .map(_ => if(e.getChannel.isConnected()) Cont(step) else Done((),Input.Empty)))
                      case (true,Input.Empty) => Cont(step)
                      case (_,in) => Done((),in)
                    }
                    Iteratee.flatten(
                      NettyPromise(e.getChannel.write(nettyResponse))
                        .map( _ => if(e.getChannel.isConnected()) Cont(step) else Done((),Input.Empty:Input[r.BODY_CONTENT])))
                  }

                  (body |>>> bodyIteratee).extend1 {
                    case Redeemed(_) =>
                      cleanup()
                      ctx.setAttachment(null)
                      if (e.getChannel.isConnected() && !keepAlive) e.getChannel.close()
                    case Thrown(ex) =>
                      Logger("play").debug(ex.toString) 
                      if(e.getChannel.isConnected())  e.getChannel.close()
                  }
                }.getOrElse {

                  // No Content-Length header specified, buffer in-memory
                  val channelBuffer = ChannelBuffers.dynamicBuffer(512)
                  val writer: Function2[ChannelBuffer, r.BODY_CONTENT, Unit] = (c, x) => c.writeBytes(r.writeable.transform(x))
                  val stringIteratee = Iteratee.fold(channelBuffer)((c, e: r.BODY_CONTENT) => { writer(c, e); c })
                  val p = (body |>>> Enumeratee.grouped(stringIteratee) &>> Cont { 
                    case Input.El(buffer) =>
                      nettyResponse.setHeader(CONTENT_LENGTH, channelBuffer.readableBytes)
                      nettyResponse.setContent(buffer)
                      val f = e.getChannel.write(nettyResponse)
                      val p = NettyPromise(f)
                      if (!keepAlive) f.addListener(ChannelFutureListener.CLOSE)
                      Iteratee.flatten(p.map(_ => Done(1,Input.Empty:Input[org.jboss.netty.buffer.ChannelBuffer])))

                    case other => Error("unexepected input",other)
                  })
                  p.extend1 {
                    case Redeemed(_) =>
                      cleanup()
                      ctx.setAttachment(null)
                      if (e.getChannel.isConnected() && !keepAlive) e.getChannel.close()
                    case Thrown(ex) =>
                      Logger("play").debug(ex.toString) 
                      if(e.getChannel.isConnected())  e.getChannel.close()
                  }
                }
              }

              case r @ ChunkedResult(ResponseHeader(status, headers), chunks) => {

                logger.trace("Sending chunked result: " + r)

                val nettyResponse = new DefaultHttpResponse(HttpVersion.HTTP_1_1, HttpResponseStatus.valueOf(status))

                // Copy headers to netty response
                headers.foreach {

                  // Fix a bug for Set-Cookie header. 
                  // Multiple cookies could be merged in a single header
                  // but it's not properly supported by some browsers
                  case (name @ play.api.http.HeaderNames.SET_COOKIE, value) => {

                    import scala.collection.JavaConverters._
                    import play.api.mvc._

                    nettyResponse.setHeader(name, Cookies.decode(value).map { c => Cookies.encode(Seq(c)) }.asJava)

                  }

                  case (name, value) => nettyResponse.setHeader(name, value)
                }

                nettyResponse.setHeader(TRANSFER_ENCODING, HttpHeaders.Values.CHUNKED)
                nettyResponse.setChunked(true)
                val bodyIteratee = {
                    def step(in:Input[r.BODY_CONTENT]):Iteratee[r.BODY_CONTENT,Unit] = (e.getChannel.isConnected(),in) match {
                      case (true,Input.El(x)) =>
                         Iteratee.flatten(
                           NettyPromise(e.getChannel.write(new DefaultHttpChunk(ChannelBuffers.wrappedBuffer(r.writeable.transform(x)))))
                             .extend1{ 
                               case Redeemed(_) => if(e.getChannel.isConnected()) Cont(step) else Done((),Input.Empty)
                               case Thrown(ex) =>
                                 logger.debug(ex.toString)
                                 if(e.getChannel.isConnected())  e.getChannel.close()
                                 throw ex
                             })
                      case (true,Input.Empty) => Cont(step)
                      case (_,in) => Done((),in)
                    }
                    Iteratee.flatten(
                      NettyPromise(e.getChannel.write(nettyResponse))
                        .extend1{ 
                          case Redeemed(_) => if(e.getChannel.isConnected()) Cont(step) else Done((),Input.Empty:Input[r.BODY_CONTENT])
                          case Thrown(ex) =>
                            logger.debug(ex.toString)
                            if(e.getChannel.isConnected())  e.getChannel.close()
                            throw ex
                        })
                }

                chunks apply bodyIteratee.map { _ =>
                  cleanup()
                  if (e.getChannel.isConnected()) {
                    val f = e.getChannel.write(HttpChunk.LAST_CHUNK);
                    if (!keepAlive)  f.addListener(ChannelFutureListener.CLOSE)
                  }
                }
              }

              case _ =>
                val channelBuffer = ChannelBuffers.dynamicBuffer(512)
                val nettyResponse = new DefaultHttpResponse(HttpVersion.HTTP_1_1, HttpResponseStatus.valueOf(500))
                nettyResponse.setContent(channelBuffer)
                nettyResponse.setHeader(CONTENT_LENGTH, 0)
                val f = e.getChannel.write(nettyResponse)
                if (!keepAlive) f.addListener(ChannelFutureListener.CLOSE)
            }
          }
        }

        def cleanFlashCookie(r:PlainResult):Result = {
          val header = r.header

          val flashCookie = {
            header.headers.get(SET_COOKIE)
            .map(Cookies.decode(_))
            .flatMap(_.find(_.name == Flash.COOKIE_NAME)).orElse {
              Option(requestHeader.flash).filterNot(_.isEmpty).map { _ =>
                Flash.discard.toCookie
              }
            }
          }

          flashCookie.map { newCookie =>
            r.withHeaders(SET_COOKIE -> Cookies.merge(header.headers.get(SET_COOKIE).getOrElse(""), Seq(newCookie)))
          }.getOrElse(r)
        }

        handler match {
          //execute normal action
          case Right((action: EssentialAction, app)) =>
            val a = EssentialAction{ rh =>
              Iteratee.flatten(action(rh).map {
                case r: PlainResult => cleanFlashCookie(r)
                case a:AsyncResult => a.transform(cleanFlashCookie)
              }.unflatten.extend1{
                case Redeemed(it) => it.it
                case Thrown(e) => Done(app.handleError(requestHeader, e),Input.Empty)
              })
            }
            handleAction(a,Some(app))

          case Right((ws @ WebSocket(f), app)) if (websocketableRequest.check) =>
            logger.trace("Serving this request with: " + ws)

            try {
              val enumerator = websocketHandshake(ctx, nettyHttpRequest, e)(ws.frameFormatter)
              f(requestHeader)(enumerator, socketOut(ctx)(ws.frameFormatter))
            } catch {
              case NonFatal(e) => e.printStackTrace()
            }

          //handle bad websocket request
          case Right((WebSocket(_), app)) =>
            logger.trace("Bad websocket request")
            val a = EssentialAction(_ => Done(Results.BadRequest,Input.Empty))
            handleAction(a,Some(app))

          case Left(e) =>
            logger.trace("No handler, got direct result: " + e)
            val a = EssentialAction(_ => Done(e,Input.Empty))
            handleAction(a,None)

        }

        def handleAction(a:EssentialAction,app:Option[Application]){
          logger.trace("Serving this request with: " + a)

          val filteredAction = app.map(_.global).getOrElse(DefaultGlobal).doFilter(a)

          val eventuallyBodyParser = scala.concurrent.Future(filteredAction(requestHeader))(play.api.libs.concurrent.Execution.defaultContext)

          requestHeader.headers.get("Expect").filter(_ == "100-continue").foreach { _ =>
            eventuallyBodyParser.flatMap(_.unflatten).map {
              case Step.Cont(k) =>
                val continue = new DefaultHttpResponse(HttpVersion.HTTP_1_1, HttpResponseStatus.CONTINUE)
                //TODO wait for the promise of the write
                e.getChannel.write(continue)
              case _ =>
            }
          }

          val eventuallyResultIteratee = if (nettyHttpRequest.isChunked) {

            val (result, handler) = newRequestBodyHandler(eventuallyBodyParser, allChannels, server)

            val p: ChannelPipeline = ctx.getChannel().getPipeline()
            p.replace("handler", "handler", handler)

            result

          } else {

            lazy val bodyEnumerator = {
              val body = {
                val cBuffer = nettyHttpRequest.getContent()
                val bytes = new Array[Byte](cBuffer.readableBytes())
                cBuffer.readBytes(bytes)
                bytes
              }
              Enumerator(body).andThen(Enumerator.enumInput(EOF))
            }

            eventuallyBodyParser.flatMap(it => bodyEnumerator |>> it): scala.concurrent.Future[Iteratee[Array[Byte], Result]]

          }


          val eventuallyResult = eventuallyResultIteratee.flatMap(it => it.run)
          eventuallyResult.extend1 {
            case Redeemed(r) => response.handle(r)

            case Thrown(error) =>
              logger.error("Cannot invoke the action, eventually got an error: " + error)
              response.handle( app.map(_.handleError(requestHeader, error)).getOrElse(DefaultGlobal.onError(requestHeader, error)))
              e.getChannel.setReadable(true)
          }
        }

      case unexpected => logger.error("Oops, unexpected message received in NettyServer (please report this problem): " + unexpected)

    }
  }

}<|MERGE_RESOLUTION|>--- conflicted
+++ resolved
@@ -28,12 +28,8 @@
 import scala.concurrent.Future
 import java.nio.channels.ClosedChannelException
 
-object PlayDefaultUpstreamHandler {
-  val logger = Logger("play")
-}
 
 private[server] class PlayDefaultUpstreamHandler(server: Server, allChannels: DefaultChannelGroup) extends SimpleChannelUpstreamHandler with Helpers with WebSocketHandler with RequestBodyHandler {
-  import PlayDefaultUpstreamHandler.logger
 
   implicit val internalExecutionContext =  play.core.Execution.internalContext
 
@@ -44,13 +40,13 @@
       case e: ClosedChannelException => {
         // One example of when this happens is when renegotiating SSL to use peer certificates in Chrome,
         // Chrome doesn't support renegotiation properly, so it just closes the channel and reconnects.
-        logger.debug("Channel closed early", e)
+        Logger.debug("Channel closed early", e)
       }
       case e: SSLHandshakeException => {
         // This could be thrown when requesting a peer certificate, and none is provided
-        logger.debug("SSL Handshake exception", e)
+        Logger.debug("SSL Handshake exception", e)
       }
-      case _ => logger.warn("Exception caught in Netty", e.getCause)
+      case _ => Logger.warn("Exception caught in Netty", e.getCause)
     }
     e.getChannel.close()
   }
@@ -111,8 +107,7 @@
 
       case nettyHttpRequest: HttpRequest =>
 
-        logger.trace("Http request received by netty: " + nettyHttpRequest)
-
+        Logger("play").trace("Http request received by netty: " + nettyHttpRequest)
         val keepAlive = isKeepAlive(nettyHttpRequest)
         val websocketableRequest = websocketable(nettyHttpRequest)
         var nettyVersion = nettyHttpRequest.getProtocolVersion
@@ -136,11 +131,7 @@
 
         //mapping netty request to Play's
 
-<<<<<<< HEAD
-        val requestHeader = new RequestHeader with Certs {
-=======
-        val untaggedRequestHeader = new RequestHeader {
->>>>>>> 871f0e19
+        val untaggedRequestHeader = new RequestHeader with Certs {
           val id = requestIDs.incrementAndGet
           val tags = Map.empty[String,String]
           def uri = nettyHttpRequest.getUri
@@ -192,7 +183,7 @@
               case r @ SimpleResult(ResponseHeader(status, headers), body) if (!websocketableRequest.check) => {
                 val nettyResponse = new DefaultHttpResponse(HttpVersion.HTTP_1_1, HttpResponseStatus.valueOf(status))
 
-                logger.trace("Sending simple result: " + r)
+                Logger("play").trace("Sending simple result: " + r)
 
                 // Set response headers
                 headers.filterNot(_ == (CONTENT_LENGTH, "-1")).foreach {
@@ -268,7 +259,7 @@
 
               case r @ ChunkedResult(ResponseHeader(status, headers), chunks) => {
 
-                logger.trace("Sending chunked result: " + r)
+                Logger("play").trace("Sending chunked result: " + r)
 
                 val nettyResponse = new DefaultHttpResponse(HttpVersion.HTTP_1_1, HttpResponseStatus.valueOf(status))
 
@@ -300,7 +291,7 @@
                              .extend1{ 
                                case Redeemed(_) => if(e.getChannel.isConnected()) Cont(step) else Done((),Input.Empty)
                                case Thrown(ex) =>
-                                 logger.debug(ex.toString)
+                                 Logger("play").debug(ex.toString) 
                                  if(e.getChannel.isConnected())  e.getChannel.close()
                                  throw ex
                              })
@@ -312,7 +303,7 @@
                         .extend1{ 
                           case Redeemed(_) => if(e.getChannel.isConnected()) Cont(step) else Done((),Input.Empty:Input[r.BODY_CONTENT])
                           case Thrown(ex) =>
-                            logger.debug(ex.toString)
+                            Logger("play").debug(ex.toString) 
                             if(e.getChannel.isConnected())  e.getChannel.close()
                             throw ex
                         })
@@ -371,7 +362,7 @@
             handleAction(a,Some(app))
 
           case Right((ws @ WebSocket(f), app)) if (websocketableRequest.check) =>
-            logger.trace("Serving this request with: " + ws)
+            Logger("play").trace("Serving this request with: " + ws)
 
             try {
               val enumerator = websocketHandshake(ctx, nettyHttpRequest, e)(ws.frameFormatter)
@@ -382,19 +373,19 @@
 
           //handle bad websocket request
           case Right((WebSocket(_), app)) =>
-            logger.trace("Bad websocket request")
+            Logger("play").trace("Bad websocket request")
             val a = EssentialAction(_ => Done(Results.BadRequest,Input.Empty))
             handleAction(a,Some(app))
 
           case Left(e) =>
-            logger.trace("No handler, got direct result: " + e)
+            Logger("play").trace("No handler, got direct result: " + e)
             val a = EssentialAction(_ => Done(e,Input.Empty))
             handleAction(a,None)
 
         }
 
         def handleAction(a:EssentialAction,app:Option[Application]){
-          logger.trace("Serving this request with: " + a)
+          Logger("play").trace("Serving this request with: " + a)
 
           val filteredAction = app.map(_.global).getOrElse(DefaultGlobal).doFilter(a)
 
@@ -441,13 +432,13 @@
             case Redeemed(r) => response.handle(r)
 
             case Thrown(error) =>
-              logger.error("Cannot invoke the action, eventually got an error: " + error)
+              Logger("play").error("Cannot invoke the action, eventually got an error: " + error)
               response.handle( app.map(_.handleError(requestHeader, error)).getOrElse(DefaultGlobal.onError(requestHeader, error)))
               e.getChannel.setReadable(true)
           }
         }
 
-      case unexpected => logger.error("Oops, unexpected message received in NettyServer (please report this problem): " + unexpected)
+      case unexpected => Logger("play").error("Oops, unexpected message received in NettyServer (please report this problem): " + unexpected)
 
     }
   }
