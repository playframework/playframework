package play.mvc;

import java.io.*;
import java.util.*;

import org.w3c.dom.*;
import org.codehaus.jackson.*;

import play.i18n.Lang;
<<<<<<< HEAD
import play.libs.F;

import java.security.cert.Certificate;
=======
import play.Play;
>>>>>>> e5217b2f

/**
 * Defines HTTP standard objects.
 */
public class Http {

    /**
     * The global HTTP context.
     */
    public static class Context {

        public static ThreadLocal<Context> current = new ThreadLocal<Context>();

        /**
         * Retrieves the current HTTP context, for the current thread.
         */
        public static Context current() {
            Context c = current.get();
            if(c == null) {
                throw new RuntimeException("There is no HTTP Context available from here.");
            }
            return c;
        }

        //

        private final Long id;
        private final play.api.mvc.RequestHeader header;
        private final Request request;
        private final Response response;
        private final Session session;
        private final Flash flash;

        private Lang lang = null;


        /**
         * Creates a new HTTP context.
         *
         * @param request the HTTP request
         * @param sessionData the session data extracted from the session cookie
         * @param flashData the flash data extracted from the flash cookie
         */
        public Context(Long id, play.api.mvc.RequestHeader header, Request request, Map<String,String> sessionData, Map<String,String> flashData, Map<String,Object> args) {
            this.id = id;
            this.header = header;
            this.request = request;
            this.response = new Response();
            this.session = new Session(sessionData);
            this.flash = new Flash(flashData);
            this.args = new HashMap<String,Object>(args);
        }

        /**
         * The context id (unique)
         */
        public Long id() {
            return id;
        }

        /**
         * Returns the current request.
         */
        public Request request() {
            return request;
        }

        /**
         * Returns the current response.
         */
        public Response response() {
            return response;
        }

        /**
         * Returns the current session.
         */
        public Session session() {
            return session;
        }

        /**
         * Returns the current flash scope.
         */
        public Flash flash() {
            return flash;
        }

        /**
         * The original Play request Header used to create this context. 
         * For internal usage only.
         */
        public play.api.mvc.RequestHeader _requestHeader() {
            return header;
        }

        /**
         * @return the current lang.
         */
        public Lang lang() {
            if (lang != null) {
                return lang;
            } else {
                Cookie cookieLang = request.cookie(Play.langCookieName());
                if (cookieLang != null) {
                    Lang lang = Lang.forCode(cookieLang.value());
                    if (lang != null) return lang;
                }
                return Lang.preferred(request().acceptLanguages());
            }
        }

        /**
         * Change durably the lang for the current user.
         * @param code New lang code to use (e.g. "fr", "en_US", etc.)
         * @return true if the requested lang was supported by the application, otherwise false.
         */
        public boolean changeLang(String code) {
            Lang lang = Lang.forCode(code);
            if (Lang.availables().contains(lang)) {
                this.lang = lang;
                response.setCookie(Play.langCookieName(), code);
                return true;
            } else {
                return false;
            }
        }

        /** 
         * Free space to store your request specific data
         */
        public Map<String, Object> args;

        /**
         * Import in templates to get implicit HTTP context.
         */
        public static class Implicit {

            /**
             * Returns the current response.
             */
            public static Response response() {
                return Context.current().response();
            }

            /**
             * Returns the current request.
             */
            public static Request request() {
                return Context.current().request();
            }

            /**
             * Returns the current flash scope.
             */
            public static Flash flash() {
                return Context.current().flash();
            }

            /**
             * Returns the current session.
             */
            public static Session session() {
                return Context.current().session();
            }

            /**
             * Returns the current lang.
             */
            public static Lang lang() {
                return Context.current().lang();
            }

            /**
             * Returns the current context.
             */
            public static Context ctx() {
                return Context.current();
            }

        }

        public String toString() {
            return "Context attached to (" + request() + ")";
        }

    }

    public abstract static class RequestHeader {
        /**
         * The complete request URI, containing both path and query string.
         */
        public abstract String uri();

      /**
       * The HTTP Method.
       */
      public abstract String method();

       /**
        * The HTTP version.
        */
        public abstract String version();

        /**
         * The client IP address.
         *
         * If the <code>X-Forwarded-For</code> header is present, then this method will return the value in that header
         * if either the local address is 127.0.0.1, or if <code>trustxforwarded</code> is configured to be true in the
         * application configuration file.
         */
        public abstract String remoteAddress();

        /**
         * The request host.
         */
        public abstract String host();
        /**
         * The URI path.
         */
        public abstract String path();

        /**
         * The Request Langs extracted from the Accept-Language header and sorted by preference (preferred first).
         */
        public abstract List<play.i18n.Lang> acceptLanguages();

        /**
         * @return The media types set in the request Accept header, not sorted in any particular order.
         * @deprecated Use {@link #acceptedTypes()} instead.
         */
        @Deprecated
        public abstract List<String> accept();

        /**
         * @return The media types set in the request Accept header, sorted by preference (preferred first).
         */
        public abstract List<play.api.http.MediaRange> acceptedTypes();

        /**
         * Check if this request accepts a given media type.
         * @return true if <code>mimeType</code> is in the Accept header, otherwise false
         */
        public abstract boolean accepts(String mimeType);

        /**
         * The query string content.
         */
        public abstract Map<String,String[]> queryString();

        /**
         * Helper method to access a queryString parameter.
         */
        public String getQueryString(String key) {
            return queryString().containsKey(key) && queryString().get(key).length > 0 ? queryString().get(key)[0] : null;
        }

        /**
         * @return the request cookies
         */
        public abstract Cookies cookies();

        /**
         * @param name Name of the cookie to retrieve
         * @return the cookie, if found, otherwise null.
         */
        public Cookie cookie(String name) {
            return cookies().get(name);
        }

        /**
         * Retrieves all headers.
         *
         * @return headers
         */
        public abstract java.util.Map<String,String[]> headers();

        /**
         * Retrieves a single header.
         */
        public String getHeader(String headerName) {
            String[] headers = null;
            for(String h: headers().keySet()) {
                if(headerName.toLowerCase().equals(h.toLowerCase())) {
                    headers = headers().get(h);
                    break;
                }
            }
            if(headers == null || headers.length == 0) {
                return null;
            }
            return headers[0];
        }

        /**
         * Request a client certificate from the user.
         *
         * Calling this method will request the user to select an X509 Certificate from their key chain if they have one,
         * or return a cached certificate chain if the user has already selected one during the current TLS session.
         * Since requesting something of the user could take a lot of time, this is returned immediately as a Future.
         * The first element of the Certificate is the user's Certificate, the other elements of the chain if any, are the
         * certificates that were used to sign the first one (which is the usual Certificate Authority based approach).
         *
         * @param required Whether a certificate is required or is optional.  If required, the server will close the SSL
         *                 connection if the client doesn't provide a certificate.  Note that until this bug is fixed:
         *                 https://bugs.openjdk.java.net/show_bug.cgi?id=100281, it is recommended that you always use
         *                 required, since in some circumstances (varies from browser to browser) Java won't request a
         *                 certificate at all, which will result in this method always returning no certificate.
         * @return a Promise of the Certificate Chain, whose first element identifies the user. The promise will
         *         contain an Error if something went wrong (eg: the request is not made on an httpS connection)
         */
        public abstract F.Promise<List<Certificate>> certs(boolean required);

    }

    /**
     * An HTTP request.
     */
    public abstract static class Request extends RequestHeader {

        /**
         * The request body.
         */
        public abstract RequestBody body();

        // -- username

        private String username = null;

        /**
         * The user name for this request, if defined.
         * This is usually set by annotating your Action with <code>@Authenticated</code>.
         */
        public String username() {
            return username;
        }

        /**
         * Defines the user name for this request.
         */
        public void setUsername(String username) {
            this.username = username;
        }

    }

    /**
     * Handle the request body a raw bytes data.
     */
    public abstract static class RawBuffer {

        /**
         * Buffer size.
         */
        public abstract Long size();

        /**
         * Returns the buffer content as a bytes array.
         *
         * @param maxLength The max length allowed to be stored in memory.
         * @return null if the content is too big to fit in memory.
         */
        public abstract byte[] asBytes(int maxLength);

        /**
         * Returns the buffer content as a bytes array.
         */
        public abstract byte[] asBytes();

        /**
         * Returns the buffer content as File.
         */
        public abstract File asFile();

    }

    /**
     * Multipart form data body.
     */
    public abstract static class MultipartFormData {

        /**
         * A file part.
         */ 
        public static class FilePart {

            final String key;
            final String filename;
            final String contentType;
            final File file;

            public FilePart(String key, String filename, String contentType, File file) {
                this.key = key;
                this.filename = filename;
                this.contentType = contentType;
                this.file = file;
            }

            /**
             * The part name.
             */
            public String getKey() {
                return key;
            }

            /**
             * The file name.
             */ 
            public String getFilename() {
                return filename;
            }

            /**
             * The file Content-Type
             */
            public String getContentType() {
                return contentType;
            }

            /**
             * The File.
             */
            public File getFile() {
                return file;
            }

        }

        /**
         * Extract the data parts as Form url encoded.
         */
        public abstract Map<String,String[]> asFormUrlEncoded();

        /**
         * Retrieves all file parts.
         */
        public abstract List<FilePart> getFiles();

        /**
         * Access a file part.
         */
        public FilePart getFile(String key) {
            for(FilePart filePart: getFiles()) {
                if(filePart.getKey().equals(key)) {
                    return filePart;
                }
            }
            return null;
        }

    }

    /**
     * The request body.
     */
    public static class RequestBody {

        public boolean isMaxSizeExceeded() {
            return false;
        }

        /**
         * The request content parsed as multipart form data.
         */
        public MultipartFormData asMultipartFormData() {
            return null;
        }

        /**
         * The request content parsed as URL form-encoded.
         */
        public Map<String,String[]> asFormUrlEncoded() {
            return null;
        }

        /**
         * The request content as Array bytes.
         */
        public RawBuffer asRaw() {
            return null;
        }

        /**
         * The request content as text.
         */
        public String asText() {
            return null;
        }

        /**
         * The request content as XML.
         */
        public Document asXml() {
            return null;
        }

        /**
         * The request content as Json.
         */
        public JsonNode asJson() {
            return null;
        }

        /**
         * Cast this RequestBody as T if possible.
         */
        @SuppressWarnings("unchecked")
        public <T> T as(Class<T> tType) {
            if(this.getClass().isAssignableFrom(tType)) {
                return (T)this;
            } else {
                return null;
            }
        }

    }

    /**
     * The HTTP response.
     */
    public static class Response implements HeaderNames {

        private final Map<String,String> headers = new HashMap<String,String>();
        private final List<Cookie> cookies = new ArrayList<Cookie>();

        /**
         * Adds a new header to the response.
         */ 
        public void setHeader(String name, String Stringue) {
            this.headers.put(name, Stringue);
        }

        /**
         * Gets the current response headers.
         */
        public Map<String,String> getHeaders() {
            return headers;
        }

        /**
         * Sets the content-type of the response.
         */
        public void setContentType(String contentType) {
            setHeader(CONTENT_TYPE, contentType);
        }

        /**
         * Set a new transient cookie with path “/”<br />
         * For example:
         * <pre>
         * response().setCookie("theme", "blue");
         * </pre>
         * @param name Cookie name
         * @param value Cookie value
         */
        public void setCookie(String name, String value) {
            setCookie(name, value, null);
        }

        /**
         * Set a new cookie with path “/”
         * @param name Cookie name
         * @param value Cookie value
         * @param maxAge Cookie duration (null for a transient cookie and 0 or less for a cookie that expires now)
         */
        public void setCookie(String name, String value, Integer maxAge) {
            setCookie(name, value, maxAge, "/");
        }

        /**
         * Set a new cookie
         * @param name Cookie name
         * @param value Cookie value
         * @param maxAge Cookie duration (null for a transient cookie and 0 or less for a cookie that expires now)
         * @param path Cookie path
         */
        public void setCookie(String name, String value, Integer maxAge, String path) {
            setCookie(name, value, maxAge, path, null);
        }

        /**
         * Set a new cookie
         * @param name Cookie name
         * @param value Cookie value
         * @param maxAge Cookie duration (null for a transient cookie and 0 or less for a cookie that expires now)
         * @param path Cookie path
         * @param domain Cookie domain
         */
        public void setCookie(String name, String value, Integer maxAge, String path, String domain) {
            setCookie(name, value, maxAge, path, domain, false, false);
        }

        /**
         * Set a new cookie
         * @param name Cookie name
         * @param value Cookie value
         * @param maxAge Cookie duration (null for a transient cookie and 0 or less for a cookie that expires now)
         * @param path Cookie path
         * @param domain Cookie domain
         * @param secure Whether the cookie is secured (for HTTPS requests)
         * @param httpOnly Whether the cookie is HTTP only (i.e. not accessible from client-side JavaScript code)
         */
        public void setCookie(String name, String value, Integer maxAge, String path, String domain, boolean secure, boolean httpOnly) {
            cookies.add(new Cookie(name, value, maxAge, path, domain, secure, httpOnly));
        }

        /**
         * Discard cookies along this result<br />
         * For example:
         * <pre>
         * response().discardCookies("theme");
         * </pre>
         *
         * This only discards cookies on the default path ("/") with no domain and that didn't have secure set.  To
         * discard other cookies, use the discardCookie method.
         *
         * @param names Names of the cookies to discard
         * @deprecated Use the discardCookie methods instead
         */
        @Deprecated
        public void discardCookies(String... names) {
            for (String name: names) {
                discardCookie(name);
            }
        }

        /**
         * Discard a cookie on the default path ("/") with no domain and that's not secure
         *
         * @param name The name of the cookie to discard
         */
        public void discardCookie(String name) {
            discardCookie(name, "/", null, false);
        }

        /**
         * Discard a cookie on the give path with no domain and not that's secure
         *
         * @param name The name of the cookie to discard
         * @param path The path of the cookie te discard, may be null
         */
        public void discardCookie(String name, String path) {
            discardCookie(name, path, null, false);
        }

        /**
         * Discard a cookie on the given path and domain that's not secure
         *
         * @param name The name of the cookie to discard
         * @param path The path of the cookie te discard, may be null
         * @param domain The domain of the cookie to discard, may be null
         */
        public void discardCookie(String name, String path, String domain) {
            discardCookie(name, path, domain, false);
        }

        /**
         * Discard a cookie in this result
         *
         * @param name The name of the cookie to discard
         * @param path The path of the cookie te discard, may be null
         * @param domain The domain of the cookie to discard, may be null
         * @param secure Whether the cookie to discard is secure
         */
        public void discardCookie(String name, String path, String domain, boolean secure) {
            cookies.add(new Cookie(name, "", -1, path, domain, secure, false));
        }

        // FIXME return a more convenient type? e.g. Map<String, Cookie>
        public Iterable<Cookie> cookies() {
            return cookies;
        }

    }

    /**
     * HTTP Session.
     * <p>
     * Session data are encoded into an HTTP cookie, and can only contain simple <code>String</code> values.
     */
    public static class Session extends HashMap<String,String>{

        public boolean isDirty = false;

        public Session(Map<String,String> data) {
            super(data);
        }

        /**
         * Removes the specified value from the session.
         */
        @Override
        public String remove(Object key) {
            isDirty = true;
            return super.remove(key);
        }

        /**
         * Adds the given value to the session.
         */
        @Override
        public String put(String key, String value) {
            isDirty = true;
            return super.put(key, value);
        }

        /**
         * Adds the given values to the session.
         */
        @Override
        public void putAll(Map<? extends String,? extends String> values) {
            isDirty = true;
            super.putAll(values);
        }

        /**
         * Clears the session.
         */
        @Override
        public void clear() {
            isDirty = true;
            super.clear();
        }

    }

    /**
     * HTTP Flash.
     * <p>
     * Flash data are encoded into an HTTP cookie, and can only contain simple String values.
     */
    public static class Flash extends HashMap<String,String>{

        public boolean isDirty = false;

        public Flash(Map<String,String> data) {
            super(data);
        }

        /**
         * Removes the specified value from the flash scope.
         */
        @Override
        public String remove(Object key) {
            isDirty = true;
            return super.remove(key);
        }

        /**
         * Adds the given value to the flash scope.
         */
        @Override
        public String put(String key, String value) {
            isDirty = true;
            return super.put(key, value);
        }

        /**
         * Adds the given values to the flash scope.
         */
        @Override
        public void putAll(Map<? extends String,? extends String> values) {
            isDirty = true;
            super.putAll(values);
        }

        /**
         * Clears the flash scope.
         */
        @Override
        public void clear() {
            isDirty = true;
            super.clear();
        }

    }

    /**
     * HTTP Cookie
     */
    public static class Cookie {
        private final String name;
        private final String value;
        private final Integer maxAge;
        private final String path;
        private final String domain;
        private final boolean secure;
        private final boolean httpOnly;

        public Cookie(String name, String value, Integer maxAge, String path,
                String domain, boolean secure, boolean httpOnly) {
            this.name = name;
            this.value = value;
            this.maxAge = maxAge;
            this.path = path;
            this.domain = domain;
            this.secure = secure;
            this.httpOnly = httpOnly;
        }

        /**
         * @return the cookie name
         */
        public String name() {
            return name;
        }

        /**
         * @return the cookie value
         */
        public String value() {
            return value;
        }

        /**
         * @return the cookie expiration date in seconds, null for a transient cookie, a value less than zero for a
         * cookie that expires now
         */
        public Integer maxAge() {
            return maxAge;
        }

        /**
         * @return the cookie path
         */
        public String path() {
            return path;
        }

        /**
         * @return the cookie domain, or null if not defined
         */
        public String domain() {
            return domain;
        }

        /**
         * @return wether the cookie is secured, sent only for HTTPS requests
         */
        public boolean secure() {
            return secure;
        }

        /**
         * @return wether the cookie is HTTP only, i.e. not accessible from client-side JavaScript code
         */
        public boolean httpOnly() {
            return httpOnly;
        }

    }

    /**
     * HTTP Cookies set
     */
    public interface Cookies {

        /**
         * @param name Name of the cookie to retrieve
         * @return the cookie that is associated with the given name, or null if there is no such cookie
         */
        public Cookie get(String name);

    }


    /**
     * Defines all standard HTTP headers.
     */
    public static interface HeaderNames {

        String ACCEPT = "Accept";
        String ACCEPT_CHARSET = "Accept-Charset";
        String ACCEPT_ENCODING = "Accept-Encoding";
        String ACCEPT_LANGUAGE = "Accept-Language";
        String ACCEPT_RANGES = "Accept-Ranges";
        String AGE = "Age";
        String ALLOW = "Allow";
        String AUTHORIZATION = "Authorization";
        String CACHE_CONTROL = "Cache-Control";
        String CONNECTION = "Connection";
        String CONTENT_ENCODING = "Content-Encoding";
        String CONTENT_LANGUAGE = "Content-Language";
        String CONTENT_LENGTH = "Content-Length";
        String CONTENT_LOCATION = "Content-Location";
        String CONTENT_MD5 = "Content-MD5";
        String CONTENT_RANGE = "Content-Range";
        String CONTENT_TRANSFER_ENCODING = "Content-Transfer-Encoding";
        String CONTENT_TYPE = "Content-Type";
        String COOKIE = "Cookie";
        String DATE = "Date";
        String ETAG = "Etag";
        String EXPECT = "Expect";
        String EXPIRES = "Expires";
        String FROM = "From";
        String HOST = "Host";
        String IF_MATCH = "If-Match";
        String IF_MODIFIED_SINCE = "If-Modified-Since";
        String IF_NONE_MATCH = "If-None-Match";
        String IF_RANGE = "If-Range";
        String IF_UNMODIFIED_SINCE = "If-Unmodified-Since";
        String LAST_MODIFIED = "Last-Modified";
        String LOCATION = "Location";
        String MAX_FORWARDS = "Max-Forwards";
        String PRAGMA = "Pragma";
        String PROXY_AUTHENTICATE = "Proxy-Authenticate";
        String PROXY_AUTHORIZATION = "Proxy-Authorization";
        String RANGE = "Range";
        String REFERER = "Referer";
        String RETRY_AFTER = "Retry-After";
        String SERVER = "Server";
        String SET_COOKIE = "Set-Cookie";
        String SET_COOKIE2 = "Set-Cookie2";
        String TE = "Te";
        String TRAILER = "Trailer";
        String TRANSFER_ENCODING = "Transfer-Encoding";
        String UPGRADE = "Upgrade";
        String USER_AGENT = "User-Agent";
        String VARY = "Vary";
        String VIA = "Via";
        String WARNING = "Warning";
        String WWW_AUTHENTICATE = "WWW-Authenticate";
        String ACCESS_CONTROL_ALLOW_ORIGIN = "Access-Control-Allow-Origin";
        String ACCESS_CONTROL_EXPOSE_HEADERS = "Access-Control-Expose-Headers";
        String ACCESS_CONTROL_MAX_AGE = "Access-Control-Max-Age";
        String ACCESS_CONTROL_ALLOW_CREDENTIALS = "Access-Control-Allow-Credentials";
        String ACCESS_CONTROL_ALLOW_METHODS = "Access-Control-Allow-Methods";
        String ACCESS_CONTROL_ALLOW_HEADERS = "Access-Control-Allow-Headers";
        String ORIGIN = "Origin";
        String ACCESS_CONTROL_REQUEST_METHOD = "Access-Control-Request-Method";
        String ACCESS_CONTROL_REQUEST_HEADERS = "Access-Control-Request-Headers";        
    }

    /**
     * Defines all standard HTTP status codes.
     */
    public static interface Status {

        int CONTINUE = 100;
        int SWITCHING_PROTOCOLS = 101;
        int OK = 200;
        int CREATED = 201;
        int ACCEPTED = 202;
        int NON_AUTHORITATIVE_INFORMATION = 203;
        int NO_CONTENT = 204;
        int RESET_CONTENT = 205;
        int PARTIAL_CONTENT = 206;
        int MULTIPLE_CHOICES = 300;
        int MOVED_PERMANENTLY = 301;
        int FOUND = 302;
        int SEE_OTHER = 303;
        int NOT_MODIFIED = 304;
        int USE_PROXY = 305;
        int TEMPORARY_REDIRECT = 307;
        int BAD_REQUEST = 400;
        int UNAUTHORIZED = 401;
        int PAYMENT_REQUIRED = 402;
        int FORBIDDEN = 403;
        int NOT_FOUND = 404;
        int METHOD_NOT_ALLOWED = 405;
        int NOT_ACCEPTABLE = 406;
        int PROXY_AUTHENTICATION_REQUIRED = 407;
        int REQUEST_TIMEOUT = 408;
        int CONFLICT = 409;
        int GONE = 410;
        int LENGTH_REQUIRED = 411;
        int PRECONDITION_FAILED = 412;
        int REQUEST_ENTITY_TOO_LARGE = 413;
        int REQUEST_URI_TOO_LONG = 414;
        int UNSUPPORTED_MEDIA_TYPE = 415;
        int REQUESTED_RANGE_NOT_SATISFIABLE = 416;
        int EXPECTATION_FAILED = 417;
        int INTERNAL_SERVER_ERROR = 500;
        int NOT_IMPLEMENTED = 501;
        int BAD_GATEWAY = 502;
        int SERVICE_UNAVAILABLE = 503;
        int GATEWAY_TIMEOUT = 504;
        int HTTP_VERSION_NOT_SUPPORTED = 505;
    }

}<|MERGE_RESOLUTION|>--- conflicted
+++ resolved
@@ -7,13 +7,9 @@
 import org.codehaus.jackson.*;
 
 import play.i18n.Lang;
-<<<<<<< HEAD
-import play.libs.F;
+import play.Play;
 
 import java.security.cert.Certificate;
-=======
-import play.Play;
->>>>>>> e5217b2f
 
 /**
  * Defines HTTP standard objects.
