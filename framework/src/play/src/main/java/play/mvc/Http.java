package play.mvc;

import java.io.*;
import java.util.*;

import org.w3c.dom.*;
import com.fasterxml.jackson.databind.JsonNode;

import play.i18n.Lang;
import play.Play;

import java.security.cert.Certificate;

/**
 * Defines HTTP standard objects.
 */
public class Http {

    /**
     * The global HTTP context.
     */
    public static class Context {

        public static ThreadLocal<Context> current = new ThreadLocal<Context>();

        /**
         * Retrieves the current HTTP context, for the current thread.
         */
        public static Context current() {
            Context c = current.get();
            if (c == null) {
                throw new RuntimeException("There is no HTTP Context available from here.");
            }
            return c;
        }

        //

        private final Long id;
        private final play.api.mvc.RequestHeader header;
        private final Request request;
        private final Response response;
        private final Session session;
        private final Flash flash;

        private Lang lang = null;


        /**
         * Creates a new HTTP context.
         *
         * @param request     the HTTP request
         * @param sessionData the session data extracted from the session cookie
         * @param flashData   the flash data extracted from the flash cookie
         */
        public Context(Long id, play.api.mvc.RequestHeader header, Request request, Map<String, String> sessionData, Map<String, String> flashData, Map<String, Object> args) {
            this.id = id;
            this.header = header;
            this.request = request;
            this.response = new Response();
            this.session = new Session(sessionData);
            this.flash = new Flash(flashData);
            this.args = new HashMap<String, Object>(args);
        }

        /**
         * The context id (unique)
         */
        public Long id() {
            return id;
        }

        /**
         * Returns the current request.
         */
        public Request request() {
            return request;
        }

        /**
         * Returns the current response.
         */
        public Response response() {
            return response;
        }

        /**
         * Returns the current session.
         */
        public Session session() {
            return session;
        }

        /**
         * Returns the current flash scope.
         */
        public Flash flash() {
            return flash;
        }

        /**
         * The original Play request Header used to create this context.
         * For internal usage only.
         */
        public play.api.mvc.RequestHeader _requestHeader() {
            return header;
        }

        /**
         * @return the current lang.
         */
        public Lang lang() {
            if (lang != null) {
                return lang;
            } else {
                Cookie cookieLang = request.cookie(Play.langCookieName());
                if (cookieLang != null) {
                    Lang lang = Lang.forCode(cookieLang.value());
                    if (lang != null) return lang;
                }
                return Lang.preferred(request().acceptLanguages());
            }
        }

        /**
         * Change durably the lang for the current user.
         *
         * @param code New lang code to use (e.g. "fr", "en_US", etc.)
         * @return true if the requested lang was supported by the application, otherwise false.
         */
        public boolean changeLang(String code) {
            Lang lang = Lang.forCode(code);
            if (Lang.availables().contains(lang)) {
                this.lang = lang;
                response.setCookie(Play.langCookieName(), code);
                return true;
            } else {
                return false;
            }
        }

        /**
<<<<<<< HEAD
=======
         * Clear the lang for the current user.
         */
        public void clearLang() {
            this.lang = null;
            response.discardCookie(Play.langCookieName());
        }

        /**
>>>>>>> 3bce3f18
         * Free space to store your request specific data
         */
        public Map<String, Object> args;

        /**
         * Import in templates to get implicit HTTP context.
         */
        public static class Implicit {

            /**
             * Returns the current response.
             */
            public static Response response() {
                return Context.current().response();
            }

            /**
             * Returns the current request.
             */
            public static Request request() {
                return Context.current().request();
            }

            /**
             * Returns the current flash scope.
             */
            public static Flash flash() {
                return Context.current().flash();
            }

            /**
             * Returns the current session.
             */
            public static Session session() {
                return Context.current().session();
            }

            /**
             * Returns the current lang.
             */
            public static Lang lang() {
                return Context.current().lang();
            }

            /**
             * Returns the current context.
             */
            public static Context ctx() {
                return Context.current();
            }

        }

        public String toString() {
            return "Context attached to (" + request() + ")";
        }

    }

    public abstract static class RequestHeader {
        /**
         * The complete request URI, containing both path and query string.
         */
        public abstract String uri();

        /**
         * The HTTP Method.
         */
        public abstract String method();

        /**
         * The HTTP version.
         */
        public abstract String version();

        /**
         * The client IP address.
         * <p/>
         * If the <code>X-Forwarded-For</code> header is present, then this method will return the value in that header
         * if either the local address is 127.0.0.1, or if <code>trustxforwarded</code> is configured to be true in the
         * application configuration file.
         */
        public abstract String remoteAddress();

        /**
         * The request host.
         */
        public abstract String host();

        /**
         * The URI path.
         */
        public abstract String path();

        /**
         * The Request Langs extracted from the Accept-Language header and sorted by preference (preferred first).
         */
        public abstract List<play.i18n.Lang> acceptLanguages();

        /**
         * @return The media types set in the request Accept header, not sorted in any particular order.
         * @deprecated Use {@link #acceptedTypes()} instead.
         */
        @Deprecated
        public abstract List<String> accept();

        /**
         * @return The media types set in the request Accept header, sorted by preference (preferred first).
         */
        public abstract List<play.api.http.MediaRange> acceptedTypes();

        /**
         * Check if this request accepts a given media type.
         *
         * @return true if <code>mimeType</code> is in the Accept header, otherwise false
         */
        public abstract boolean accepts(String mimeType);

        /**
         * The query string content.
         */
        public abstract Map<String, String[]> queryString();

        /**
         * Helper method to access a queryString parameter.
         */
        public String getQueryString(String key) {
            return queryString().containsKey(key) && queryString().get(key).length > 0 ? queryString().get(key)[0] : null;
        }

        /**
         * @return the request cookies
         */
        public abstract Cookies cookies();

        /**
         * @param name Name of the cookie to retrieve
         * @return the cookie, if found, otherwise null.
         */
        public Cookie cookie(String name) {
            return cookies().get(name);
        }

        /**
         * Retrieves all headers.
         *
         * @return headers
         */
        public abstract java.util.Map<String, String[]> headers();

        /**
         * Retrieves a single header.
         */
        public String getHeader(String headerName) {
            String[] headers = null;
            for (String h : headers().keySet()) {
                if (headerName.toLowerCase().equals(h.toLowerCase())) {
                    headers = headers().get(h);
                    break;
                }
            }
            if (headers == null || headers.length == 0) {
                return null;
            }
            return headers[0];
        }

        /**
         * Request a client certificate from the user.
         * <p/>
         * Calling this method will request the user to select an X509 Certificate from their key chain if they have one,
         * or return a cached certificate chain if the user has already selected one during the current TLS session.
         * Since requesting something of the user could take a lot of time, this is returned immediately as a Future.
         * The first element of the Certificate is the user's Certificate, the other elements of the chain if any, are the
         * certificates that were used to sign the first one (which is the usual Certificate Authority based approach).
         *
         * @param required Whether a certificate is required or is optional.  If required, the server will close the SSL
         *                 connection if the client doesn't provide a certificate.  Note that until this bug is fixed:
         *                 https://bugs.openjdk.java.net/show_bug.cgi?id=100281, it is recommended that you always use
         *                 required, since in some circumstances (varies from browser to browser) Java won't request a
         *                 certificate at all, which will result in this method always returning no certificate.
         * @return a Promise of the Certificate Chain, whose first element identifies the user. The promise will
         *         contain an Error if something went wrong (eg: the request is not made on an httpS connection)
         */
        public abstract play.libs.F.Promise<List<Certificate>> certs(boolean required);

    }

    /**
     * An HTTP request.
     */
    public abstract static class Request extends RequestHeader {

        /**
         * The request body.
         */
        public abstract RequestBody body();

        // -- username

        private String username = null;

        /**
         * The user name for this request, if defined.
         * This is usually set by annotating your Action with <code>@Authenticated</code>.
         */
        public String username() {
            return username;
        }

        /**
         * Defines the user name for this request.
         */
        public void setUsername(String username) {
            this.username = username;
        }

    }

    /**
     * Handle the request body a raw bytes data.
     */
    public abstract static class RawBuffer {

        /**
         * Buffer size.
         */
        public abstract Long size();

        /**
         * Returns the buffer content as a bytes array.
         *
         * @param maxLength The max length allowed to be stored in memory.
         * @return null if the content is too big to fit in memory.
         */
        public abstract byte[] asBytes(int maxLength);

        /**
         * Returns the buffer content as a bytes array.
         */
        public abstract byte[] asBytes();

        /**
         * Returns the buffer content as File.
         */
        public abstract File asFile();

    }

    /**
     * Multipart form data body.
     */
    public abstract static class MultipartFormData {

        /**
         * A file part.
         */
        public static class FilePart {

            final String key;
            final String filename;
            final String contentType;
            final File file;

            public FilePart(String key, String filename, String contentType, File file) {
                this.key = key;
                this.filename = filename;
                this.contentType = contentType;
                this.file = file;
            }

            /**
             * The part name.
             */
            public String getKey() {
                return key;
            }

            /**
             * The file name.
             */
            public String getFilename() {
                return filename;
            }

            /**
             * The file Content-Type
             */
            public String getContentType() {
                return contentType;
            }

            /**
             * The File.
             */
            public File getFile() {
                return file;
            }

        }

        /**
         * Extract the data parts as Form url encoded.
         */
        public abstract Map<String, String[]> asFormUrlEncoded();

        /**
         * Retrieves all file parts.
         */
        public abstract List<FilePart> getFiles();

        /**
         * Access a file part.
         */
        public FilePart getFile(String key) {
            for (FilePart filePart : getFiles()) {
                if (filePart.getKey().equals(key)) {
                    return filePart;
                }
            }
            return null;
        }

    }

    /**
     * The request body.
     */
    public static class RequestBody {

        public boolean isMaxSizeExceeded() {
            return false;
        }

        /**
         * The request content parsed as multipart form data.
         */
        public MultipartFormData asMultipartFormData() {
            return null;
        }

        /**
         * The request content parsed as URL form-encoded.
         */
        public Map<String, String[]> asFormUrlEncoded() {
            return null;
        }

        /**
         * The request content as Array bytes.
         */
        public RawBuffer asRaw() {
            return null;
        }

        /**
         * The request content as text.
         */
        public String asText() {
            return null;
        }

        /**
         * The request content as XML.
         */
        public Document asXml() {
            return null;
        }

        /**
         * The request content as Json.
         */
        public JsonNode asJson() {
            return null;
        }

        /**
         * Cast this RequestBody as T if possible.
         */
        @SuppressWarnings("unchecked")
        public <T> T as(Class<T> tType) {
            if (this.getClass().isAssignableFrom(tType)) {
                return (T) this;
            } else {
                return null;
            }
        }

    }

    /**
     * The HTTP response.
     */
    public static class Response implements HeaderNames {

        private final Map<String, String> headers = new HashMap<String, String>();
        private final List<Cookie> cookies = new ArrayList<Cookie>();

        /**
         * Adds a new header to the response.
<<<<<<< HEAD
         */
        public void setHeader(String name, String Stringue) {
            this.headers.put(name, Stringue);
=======
         *
         * @param name The name of the header. Must not be null.
         * @param value The value of the header. Must not be null.
         */
        public void setHeader(String name, String value) {
            this.headers.put(name, value);
>>>>>>> 3bce3f18
        }

        /**
         * Gets the current response headers.
         */
        public Map<String, String> getHeaders() {
            return headers;
        }

        /**
         * Sets the content-type of the response.
         *
         * @param contentType The content type.  Must not be null.
         */
        public void setContentType(String contentType) {
            setHeader(CONTENT_TYPE, contentType);
        }

        /**
         * Set a new transient cookie with path “/”<br />
         * For example:
         * <pre>
         * response().setCookie("theme", "blue");
         * </pre>
<<<<<<< HEAD
         *
         * @param name  Cookie name
         * @param value Cookie value
=======
         * @param name Cookie name.  Must not be null.
         * @param value Cookie value.
>>>>>>> 3bce3f18
         */
        public void setCookie(String name, String value) {
            setCookie(name, value, null);
        }

        /**
         * Set a new cookie with path “/”
<<<<<<< HEAD
         *
         * @param name   Cookie name
         * @param value  Cookie value
         * @param maxAge Cookie duration (null for a transient cookie and 0 or less for a cookie that expires now)
=======
         * @param name Cookie name.  Must not be null.
         * @param value Cookie value.
         * @param maxAge Cookie duration (null for a transient cookie and 0 or less for a cookie that expires now).
>>>>>>> 3bce3f18
         */
        public void setCookie(String name, String value, Integer maxAge) {
            setCookie(name, value, maxAge, "/");
        }

        /**
         * Set a new cookie
<<<<<<< HEAD
         *
         * @param name   Cookie name
         * @param value  Cookie value
=======
         * @param name Cookie name.  Must not be null.
         * @param value Cookie value
>>>>>>> 3bce3f18
         * @param maxAge Cookie duration (null for a transient cookie and 0 or less for a cookie that expires now)
         * @param path   Cookie path
         */
        public void setCookie(String name, String value, Integer maxAge, String path) {
            setCookie(name, value, maxAge, path, null);
        }

        /**
         * Set a new cookie
<<<<<<< HEAD
         *
         * @param name   Cookie name
         * @param value  Cookie value
=======
         * @param name Cookie name.  Must not be null.
         * @param value Cookie value
>>>>>>> 3bce3f18
         * @param maxAge Cookie duration (null for a transient cookie and 0 or less for a cookie that expires now)
         * @param path   Cookie path
         * @param domain Cookie domain
         */
        public void setCookie(String name, String value, Integer maxAge, String path, String domain) {
            setCookie(name, value, maxAge, path, domain, false, false);
        }

        /**
         * Set a new cookie
<<<<<<< HEAD
         *
         * @param name     Cookie name
         * @param value    Cookie value
         * @param maxAge   Cookie duration (null for a transient cookie and 0 or less for a cookie that expires now)
         * @param path     Cookie path
         * @param domain   Cookie domain
         * @param secure   Whether the cookie is secured (for HTTPS requests)
=======
         * @param name Cookie name.  Must not be null.
         * @param value Cookie value
         * @param maxAge Cookie duration (null for a transient cookie and 0 or less for a cookie that expires now)
         * @param path Cookie path
         * @param domain Cookie domain
         * @param secure Whether the cookie is secured (for HTTPS requests)
>>>>>>> 3bce3f18
         * @param httpOnly Whether the cookie is HTTP only (i.e. not accessible from client-side JavaScript code)
         */
        public void setCookie(String name, String value, Integer maxAge, String path, String domain, boolean secure, boolean httpOnly) {
            cookies.add(new Cookie(name, value, maxAge, path, domain, secure, httpOnly));
        }

        /**
         * Discard cookies along this result<br />
         * For example:
         * <pre>
         * response().discardCookies("theme");
         * </pre>
         * <p/>
         * This only discards cookies on the default path ("/") with no domain and that didn't have secure set.  To
         * discard other cookies, use the discardCookie method.
         *
         * @param names Names of the cookies to discard.  Must not be null.
         * @deprecated Use the discardCookie methods instead
         */
        @Deprecated
        public void discardCookies(String... names) {
            for (String name : names) {
                discardCookie(name);
            }
        }

        /**
         * Discard a cookie on the default path ("/") with no domain and that's not secure
         *
         * @param name The name of the cookie to discard.  Must not be null.
         */
        public void discardCookie(String name) {
            discardCookie(name, "/", null, false);
        }

        /**
         * Discard a cookie on the give path with no domain and not that's secure
         *
         * @param name The name of the cookie to discard.  Must not be null.
         * @param path The path of the cookie te discard, may be null
         */
        public void discardCookie(String name, String path) {
            discardCookie(name, path, null, false);
        }

        /**
         * Discard a cookie on the given path and domain that's not secure
         *
<<<<<<< HEAD
         * @param name   The name of the cookie to discard
         * @param path   The path of the cookie te discard, may be null
=======
         * @param name The name of the cookie to discard.  Must not be null.
         * @param path The path of the cookie te discard, may be null
>>>>>>> 3bce3f18
         * @param domain The domain of the cookie to discard, may be null
         */
        public void discardCookie(String name, String path, String domain) {
            discardCookie(name, path, domain, false);
        }

        /**
         * Discard a cookie in this result
         *
<<<<<<< HEAD
         * @param name   The name of the cookie to discard
         * @param path   The path of the cookie te discard, may be null
=======
         * @param name The name of the cookie to discard.  Must not be null.
         * @param path The path of the cookie te discard, may be null
>>>>>>> 3bce3f18
         * @param domain The domain of the cookie to discard, may be null
         * @param secure Whether the cookie to discard is secure
         */
        public void discardCookie(String name, String path, String domain, boolean secure) {
            cookies.add(new Cookie(name, "", -86400, path, domain, secure, false));
        }

        // FIXME return a more convenient type? e.g. Map<String, Cookie>
        public Iterable<Cookie> cookies() {
            return cookies;
        }

    }

    /**
     * HTTP Session.
     * <p/>
     * Session data are encoded into an HTTP cookie, and can only contain simple <code>String</code> values.
     */
    public static class Session extends HashMap<String, String> {

        public boolean isDirty = false;

        public Session(Map<String, String> data) {
            super(data);
        }

        /**
         * Removes the specified value from the session.
         */
        @Override
        public String remove(Object key) {
            isDirty = true;
            return super.remove(key);
        }

        /**
         * Adds the given value to the session.
         */
        @Override
        public String put(String key, String value) {
            isDirty = true;
            return super.put(key, value);
        }

        /**
         * Adds the given values to the session.
         */
        @Override
        public void putAll(Map<? extends String, ? extends String> values) {
            isDirty = true;
            super.putAll(values);
        }

        /**
         * Clears the session.
         */
        @Override
        public void clear() {
            isDirty = true;
            super.clear();
        }

    }

    /**
     * HTTP Flash.
     * <p/>
     * Flash data are encoded into an HTTP cookie, and can only contain simple String values.
     */
    public static class Flash extends HashMap<String, String> {

        public boolean isDirty = false;

        public Flash(Map<String, String> data) {
            super(data);
        }

        /**
         * Removes the specified value from the flash scope.
         */
        @Override
        public String remove(Object key) {
            isDirty = true;
            return super.remove(key);
        }

        /**
         * Adds the given value to the flash scope.
         */
        @Override
        public String put(String key, String value) {
            isDirty = true;
            return super.put(key, value);
        }

        /**
         * Adds the given values to the flash scope.
         */
        @Override
        public void putAll(Map<? extends String, ? extends String> values) {
            isDirty = true;
            super.putAll(values);
        }

        /**
         * Clears the flash scope.
         */
        @Override
        public void clear() {
            isDirty = true;
            super.clear();
        }

    }

    /**
     * HTTP Cookie
     */
    public static class Cookie {
        private final String name;
        private final String value;
        private final Integer maxAge;
        private final String path;
        private final String domain;
        private final boolean secure;
        private final boolean httpOnly;

        public Cookie(String name, String value, Integer maxAge, String path,
                      String domain, boolean secure, boolean httpOnly) {
            this.name = name;
            this.value = value;
            this.maxAge = maxAge;
            this.path = path;
            this.domain = domain;
            this.secure = secure;
            this.httpOnly = httpOnly;
        }

        /**
         * @return the cookie name
         */
        public String name() {
            return name;
        }

        /**
         * @return the cookie value
         */
        public String value() {
            return value;
        }

        /**
         * @return the cookie expiration date in seconds, null for a transient cookie, a value less than zero for a
         *         cookie that expires now
         */
        public Integer maxAge() {
            return maxAge;
        }

        /**
         * @return the cookie path
         */
        public String path() {
            return path;
        }

        /**
         * @return the cookie domain, or null if not defined
         */
        public String domain() {
            return domain;
        }

        /**
         * @return wether the cookie is secured, sent only for HTTPS requests
         */
        public boolean secure() {
            return secure;
        }

        /**
         * @return wether the cookie is HTTP only, i.e. not accessible from client-side JavaScript code
         */
        public boolean httpOnly() {
            return httpOnly;
        }

    }

    /**
     * HTTP Cookies set
     */
    public interface Cookies {

        /**
         * @param name Name of the cookie to retrieve
         * @return the cookie that is associated with the given name, or null if there is no such cookie
         */
        public Cookie get(String name);

    }


    /**
     * Defines all standard HTTP headers.
     */
    public static interface HeaderNames {

        String ACCEPT = "Accept";
        String ACCEPT_CHARSET = "Accept-Charset";
        String ACCEPT_ENCODING = "Accept-Encoding";
        String ACCEPT_LANGUAGE = "Accept-Language";
        String ACCEPT_RANGES = "Accept-Ranges";
        String AGE = "Age";
        String ALLOW = "Allow";
        String AUTHORIZATION = "Authorization";
        String CACHE_CONTROL = "Cache-Control";
        String CONNECTION = "Connection";
        String CONTENT_ENCODING = "Content-Encoding";
        String CONTENT_LANGUAGE = "Content-Language";
        String CONTENT_LENGTH = "Content-Length";
        String CONTENT_LOCATION = "Content-Location";
        String CONTENT_MD5 = "Content-MD5";
        String CONTENT_RANGE = "Content-Range";
        String CONTENT_TRANSFER_ENCODING = "Content-Transfer-Encoding";
        String CONTENT_TYPE = "Content-Type";
        String COOKIE = "Cookie";
        String DATE = "Date";
        String ETAG = "Etag";
        String EXPECT = "Expect";
        String EXPIRES = "Expires";
        String FROM = "From";
        String HOST = "Host";
        String IF_MATCH = "If-Match";
        String IF_MODIFIED_SINCE = "If-Modified-Since";
        String IF_NONE_MATCH = "If-None-Match";
        String IF_RANGE = "If-Range";
        String IF_UNMODIFIED_SINCE = "If-Unmodified-Since";
        String LAST_MODIFIED = "Last-Modified";
        String LOCATION = "Location";
        String MAX_FORWARDS = "Max-Forwards";
        String PRAGMA = "Pragma";
        String PROXY_AUTHENTICATE = "Proxy-Authenticate";
        String PROXY_AUTHORIZATION = "Proxy-Authorization";
        String RANGE = "Range";
        String REFERER = "Referer";
        String RETRY_AFTER = "Retry-After";
        String SERVER = "Server";
        String SET_COOKIE = "Set-Cookie";
        String SET_COOKIE2 = "Set-Cookie2";
        String TE = "Te";
        String TRAILER = "Trailer";
        String TRANSFER_ENCODING = "Transfer-Encoding";
        String UPGRADE = "Upgrade";
        String USER_AGENT = "User-Agent";
        String VARY = "Vary";
        String VIA = "Via";
        String WARNING = "Warning";
        String WWW_AUTHENTICATE = "WWW-Authenticate";
        String ACCESS_CONTROL_ALLOW_ORIGIN = "Access-Control-Allow-Origin";
        String ACCESS_CONTROL_EXPOSE_HEADERS = "Access-Control-Expose-Headers";
        String ACCESS_CONTROL_MAX_AGE = "Access-Control-Max-Age";
        String ACCESS_CONTROL_ALLOW_CREDENTIALS = "Access-Control-Allow-Credentials";
        String ACCESS_CONTROL_ALLOW_METHODS = "Access-Control-Allow-Methods";
        String ACCESS_CONTROL_ALLOW_HEADERS = "Access-Control-Allow-Headers";
        String ORIGIN = "Origin";
        String ACCESS_CONTROL_REQUEST_METHOD = "Access-Control-Request-Method";
        String ACCESS_CONTROL_REQUEST_HEADERS = "Access-Control-Request-Headers";
    }

    /**
     * Defines all standard HTTP status codes.
     */
    public static interface Status {

        int CONTINUE = 100;
        int SWITCHING_PROTOCOLS = 101;
        int OK = 200;
        int CREATED = 201;
        int ACCEPTED = 202;
        int NON_AUTHORITATIVE_INFORMATION = 203;
        int NO_CONTENT = 204;
        int RESET_CONTENT = 205;
        int PARTIAL_CONTENT = 206;
        int MULTIPLE_CHOICES = 300;
        int MOVED_PERMANENTLY = 301;
        int FOUND = 302;
        int SEE_OTHER = 303;
        int NOT_MODIFIED = 304;
        int USE_PROXY = 305;
        int TEMPORARY_REDIRECT = 307;
        int BAD_REQUEST = 400;
        int UNAUTHORIZED = 401;
        int PAYMENT_REQUIRED = 402;
        int FORBIDDEN = 403;
        int NOT_FOUND = 404;
        int METHOD_NOT_ALLOWED = 405;
        int NOT_ACCEPTABLE = 406;
        int PROXY_AUTHENTICATION_REQUIRED = 407;
        int REQUEST_TIMEOUT = 408;
        int CONFLICT = 409;
        int GONE = 410;
        int LENGTH_REQUIRED = 411;
        int PRECONDITION_FAILED = 412;
        int REQUEST_ENTITY_TOO_LARGE = 413;
        int REQUEST_URI_TOO_LONG = 414;
        int UNSUPPORTED_MEDIA_TYPE = 415;
        int REQUESTED_RANGE_NOT_SATISFIABLE = 416;
        int EXPECTATION_FAILED = 417;
        int INTERNAL_SERVER_ERROR = 500;
        int NOT_IMPLEMENTED = 501;
        int BAD_GATEWAY = 502;
        int SERVICE_UNAVAILABLE = 503;
        int GATEWAY_TIMEOUT = 504;
        int HTTP_VERSION_NOT_SUPPORTED = 505;
    }

}<|MERGE_RESOLUTION|>--- conflicted
+++ resolved
@@ -28,7 +28,7 @@
          */
         public static Context current() {
             Context c = current.get();
-            if (c == null) {
+            if(c == null) {
                 throw new RuntimeException("There is no HTTP Context available from here.");
             }
             return c;
@@ -49,18 +49,18 @@
         /**
          * Creates a new HTTP context.
          *
-         * @param request     the HTTP request
+         * @param request the HTTP request
          * @param sessionData the session data extracted from the session cookie
-         * @param flashData   the flash data extracted from the flash cookie
-         */
-        public Context(Long id, play.api.mvc.RequestHeader header, Request request, Map<String, String> sessionData, Map<String, String> flashData, Map<String, Object> args) {
+         * @param flashData the flash data extracted from the flash cookie
+         */
+        public Context(Long id, play.api.mvc.RequestHeader header, Request request, Map<String,String> sessionData, Map<String,String> flashData, Map<String,Object> args) {
             this.id = id;
             this.header = header;
             this.request = request;
             this.response = new Response();
             this.session = new Session(sessionData);
             this.flash = new Flash(flashData);
-            this.args = new HashMap<String, Object>(args);
+            this.args = new HashMap<String,Object>(args);
         }
 
         /**
@@ -140,8 +140,6 @@
         }
 
         /**
-<<<<<<< HEAD
-=======
          * Clear the lang for the current user.
          */
         public void clearLang() {
@@ -150,7 +148,6 @@
         }
 
         /**
->>>>>>> 3bce3f18
          * Free space to store your request specific data
          */
         public Map<String, Object> args;
@@ -216,14 +213,14 @@
          */
         public abstract String uri();
 
-        /**
-         * The HTTP Method.
-         */
-        public abstract String method();
-
-        /**
-         * The HTTP version.
-         */
+      /**
+       * The HTTP Method.
+       */
+      public abstract String method();
+
+       /**
+        * The HTTP version.
+        */
         public abstract String version();
 
         /**
@@ -272,7 +269,7 @@
         /**
          * The query string content.
          */
-        public abstract Map<String, String[]> queryString();
+        public abstract Map<String,String[]> queryString();
 
         /**
          * Helper method to access a queryString parameter.
@@ -299,20 +296,20 @@
          *
          * @return headers
          */
-        public abstract java.util.Map<String, String[]> headers();
+        public abstract java.util.Map<String,String[]> headers();
 
         /**
          * Retrieves a single header.
          */
         public String getHeader(String headerName) {
             String[] headers = null;
-            for (String h : headers().keySet()) {
-                if (headerName.toLowerCase().equals(h.toLowerCase())) {
+            for(String h: headers().keySet()) {
+                if(headerName.toLowerCase().equals(h.toLowerCase())) {
                     headers = headers().get(h);
                     break;
                 }
             }
-            if (headers == null || headers.length == 0) {
+            if(headers == null || headers.length == 0) {
                 return null;
             }
             return headers[0];
@@ -455,7 +452,7 @@
         /**
          * Extract the data parts as Form url encoded.
          */
-        public abstract Map<String, String[]> asFormUrlEncoded();
+        public abstract Map<String,String[]> asFormUrlEncoded();
 
         /**
          * Retrieves all file parts.
@@ -466,8 +463,8 @@
          * Access a file part.
          */
         public FilePart getFile(String key) {
-            for (FilePart filePart : getFiles()) {
-                if (filePart.getKey().equals(key)) {
+            for(FilePart filePart: getFiles()) {
+                if(filePart.getKey().equals(key)) {
                     return filePart;
                 }
             }
@@ -495,7 +492,7 @@
         /**
          * The request content parsed as URL form-encoded.
          */
-        public Map<String, String[]> asFormUrlEncoded() {
+        public Map<String,String[]> asFormUrlEncoded() {
             return null;
         }
 
@@ -532,8 +529,8 @@
          */
         @SuppressWarnings("unchecked")
         public <T> T as(Class<T> tType) {
-            if (this.getClass().isAssignableFrom(tType)) {
-                return (T) this;
+            if(this.getClass().isAssignableFrom(tType)) {
+                return (T)this;
             } else {
                 return null;
             }
@@ -546,29 +543,23 @@
      */
     public static class Response implements HeaderNames {
 
-        private final Map<String, String> headers = new HashMap<String, String>();
+        private final Map<String,String> headers = new HashMap<String,String>();
         private final List<Cookie> cookies = new ArrayList<Cookie>();
 
         /**
          * Adds a new header to the response.
-<<<<<<< HEAD
-         */
-        public void setHeader(String name, String Stringue) {
-            this.headers.put(name, Stringue);
-=======
          *
          * @param name The name of the header. Must not be null.
          * @param value The value of the header. Must not be null.
          */
         public void setHeader(String name, String value) {
             this.headers.put(name, value);
->>>>>>> 3bce3f18
         }
 
         /**
          * Gets the current response headers.
          */
-        public Map<String, String> getHeaders() {
+        public Map<String,String> getHeaders() {
             return headers;
         }
 
@@ -587,14 +578,8 @@
          * <pre>
          * response().setCookie("theme", "blue");
          * </pre>
-<<<<<<< HEAD
-         *
-         * @param name  Cookie name
-         * @param value Cookie value
-=======
          * @param name Cookie name.  Must not be null.
          * @param value Cookie value.
->>>>>>> 3bce3f18
          */
         public void setCookie(String name, String value) {
             setCookie(name, value, null);
@@ -602,16 +587,9 @@
 
         /**
          * Set a new cookie with path “/”
-<<<<<<< HEAD
-         *
-         * @param name   Cookie name
-         * @param value  Cookie value
-         * @param maxAge Cookie duration (null for a transient cookie and 0 or less for a cookie that expires now)
-=======
          * @param name Cookie name.  Must not be null.
          * @param value Cookie value.
          * @param maxAge Cookie duration (null for a transient cookie and 0 or less for a cookie that expires now).
->>>>>>> 3bce3f18
          */
         public void setCookie(String name, String value, Integer maxAge) {
             setCookie(name, value, maxAge, "/");
@@ -619,16 +597,10 @@
 
         /**
          * Set a new cookie
-<<<<<<< HEAD
-         *
-         * @param name   Cookie name
-         * @param value  Cookie value
-=======
          * @param name Cookie name.  Must not be null.
          * @param value Cookie value
->>>>>>> 3bce3f18
          * @param maxAge Cookie duration (null for a transient cookie and 0 or less for a cookie that expires now)
-         * @param path   Cookie path
+         * @param path Cookie path
          */
         public void setCookie(String name, String value, Integer maxAge, String path) {
             setCookie(name, value, maxAge, path, null);
@@ -636,16 +608,10 @@
 
         /**
          * Set a new cookie
-<<<<<<< HEAD
-         *
-         * @param name   Cookie name
-         * @param value  Cookie value
-=======
          * @param name Cookie name.  Must not be null.
          * @param value Cookie value
->>>>>>> 3bce3f18
          * @param maxAge Cookie duration (null for a transient cookie and 0 or less for a cookie that expires now)
-         * @param path   Cookie path
+         * @param path Cookie path
          * @param domain Cookie domain
          */
         public void setCookie(String name, String value, Integer maxAge, String path, String domain) {
@@ -654,22 +620,12 @@
 
         /**
          * Set a new cookie
-<<<<<<< HEAD
-         *
-         * @param name     Cookie name
-         * @param value    Cookie value
-         * @param maxAge   Cookie duration (null for a transient cookie and 0 or less for a cookie that expires now)
-         * @param path     Cookie path
-         * @param domain   Cookie domain
-         * @param secure   Whether the cookie is secured (for HTTPS requests)
-=======
          * @param name Cookie name.  Must not be null.
          * @param value Cookie value
          * @param maxAge Cookie duration (null for a transient cookie and 0 or less for a cookie that expires now)
          * @param path Cookie path
          * @param domain Cookie domain
          * @param secure Whether the cookie is secured (for HTTPS requests)
->>>>>>> 3bce3f18
          * @param httpOnly Whether the cookie is HTTP only (i.e. not accessible from client-side JavaScript code)
          */
         public void setCookie(String name, String value, Integer maxAge, String path, String domain, boolean secure, boolean httpOnly) {
@@ -691,7 +647,7 @@
          */
         @Deprecated
         public void discardCookies(String... names) {
-            for (String name : names) {
+            for (String name: names) {
                 discardCookie(name);
             }
         }
@@ -718,13 +674,8 @@
         /**
          * Discard a cookie on the given path and domain that's not secure
          *
-<<<<<<< HEAD
-         * @param name   The name of the cookie to discard
-         * @param path   The path of the cookie te discard, may be null
-=======
          * @param name The name of the cookie to discard.  Must not be null.
          * @param path The path of the cookie te discard, may be null
->>>>>>> 3bce3f18
          * @param domain The domain of the cookie to discard, may be null
          */
         public void discardCookie(String name, String path, String domain) {
@@ -734,13 +685,8 @@
         /**
          * Discard a cookie in this result
          *
-<<<<<<< HEAD
-         * @param name   The name of the cookie to discard
-         * @param path   The path of the cookie te discard, may be null
-=======
          * @param name The name of the cookie to discard.  Must not be null.
          * @param path The path of the cookie te discard, may be null
->>>>>>> 3bce3f18
          * @param domain The domain of the cookie to discard, may be null
          * @param secure Whether the cookie to discard is secure
          */
@@ -760,11 +706,11 @@
      * <p/>
      * Session data are encoded into an HTTP cookie, and can only contain simple <code>String</code> values.
      */
-    public static class Session extends HashMap<String, String> {
+    public static class Session extends HashMap<String,String>{
 
         public boolean isDirty = false;
 
-        public Session(Map<String, String> data) {
+        public Session(Map<String,String> data) {
             super(data);
         }
 
@@ -790,7 +736,7 @@
          * Adds the given values to the session.
          */
         @Override
-        public void putAll(Map<? extends String, ? extends String> values) {
+        public void putAll(Map<? extends String,? extends String> values) {
             isDirty = true;
             super.putAll(values);
         }
@@ -811,11 +757,11 @@
      * <p/>
      * Flash data are encoded into an HTTP cookie, and can only contain simple String values.
      */
-    public static class Flash extends HashMap<String, String> {
+    public static class Flash extends HashMap<String,String>{
 
         public boolean isDirty = false;
 
-        public Flash(Map<String, String> data) {
+        public Flash(Map<String,String> data) {
             super(data);
         }
 
@@ -841,7 +787,7 @@
          * Adds the given values to the flash scope.
          */
         @Override
-        public void putAll(Map<? extends String, ? extends String> values) {
+        public void putAll(Map<? extends String,? extends String> values) {
             isDirty = true;
             super.putAll(values);
         }
@@ -870,7 +816,7 @@
         private final boolean httpOnly;
 
         public Cookie(String name, String value, Integer maxAge, String path,
-                      String domain, boolean secure, boolean httpOnly) {
+                String domain, boolean secure, boolean httpOnly) {
             this.name = name;
             this.value = value;
             this.maxAge = maxAge;
@@ -896,7 +842,7 @@
 
         /**
          * @return the cookie expiration date in seconds, null for a transient cookie, a value less than zero for a
-         *         cookie that expires now
+         * cookie that expires now
          */
         public Integer maxAge() {
             return maxAge;
