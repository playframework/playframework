--- conflicted
+++ resolved
@@ -5,114 +5,7 @@
 import play.mvc._
 import play.mvc.Http.Context
 import scala.collection.JavaConverters._
-import javax.security.cert.Certificate
 
-<<<<<<< HEAD
-import play.data.{ Form => JForm }
-
-class DummyRequest(data: Map[String, Array[String]]) extends play.mvc.Http.Request {
-  def uri() = "/test"
-  def method() = "GET"
-  def version() = "HTTP/1.1"
-  def path() = "test"
-  def host() = "localhost"
-  def acceptLanguages = new java.util.ArrayList[play.i18n.Lang]
-  def accept = List("text/html").asJava
-  def acceptedTypes = List(play.api.http.MediaRange("text", "html", None)).asJava
-  def accepts(mediaType: String) = false
-  def headers() = new java.util.HashMap[String, Array[String]]()
-  def certs(required: Boolean) = play.libs.F.Promise.pure(java.util.Collections.emptyList())
-  val remoteAddress = "127.0.0.1"
-  def body() = new Http.RequestBody {
-    override def asFormUrlEncoded = data.asJava
-    override def asRaw = null
-    override def asText = null
-    override def asXml = null
-    override def asJson = null
-  }
-  def cookies() = new play.mvc.Http.Cookies {
-    def get(name: String) = null
-  }
-  def queryString: java.util.Map[String, Array[String]] = new java.util.HashMap()
-  setUsername("peter")
-}
-
-object ScalaForms {
-   import play.api.data.validation.Constraints._
-   import play.api.data._
-   import play.api.data.Forms._
-   import format.Formats._
-
-   case class User(name: String, age: Int)
-
-    val userForm = Form(
-      mapping(
-        "name" -> of[String].verifying(nonEmpty),
-        "age" -> of[Int].verifying(min(0), max(100))
-      )(User.apply)(User.unapply)
-    )
-
-    val loginForm = Form(
-      tuple(
-        "email" -> of[String],
-        "password" -> of[Int]
-      )
-    )
-
-    val defaultValuesForm = Form(
-      tuple(
-        "pos" -> default(number, 42),
-        "name" -> default(text, "default text")
-      )
-    )
-
-    val helloForm = Form(
-      tuple(
-        "name" -> nonEmptyText,
-        "repeat" -> number(min = 1, max = 100),
-        "color" -> optional(text),
-        "still works" -> optional(text),
-        "1" -> optional(text),
-        "2" -> optional(text),
-        "3" -> optional(text),
-        "4" -> optional(text),
-        "5" -> optional(text),
-        "6" -> optional(text),
-        "7" -> optional(text),
-        "8" -> optional(text),
-        "9" -> optional(text),
-        "10" -> optional(text),
-        "11" -> optional(text),
-        "12" -> optional(text),
-        "13" -> optional(text),
-        "14" -> optional(text)
-      )
-    )
-
-    val repeatedForm = Form(
-      tuple(
-        "name" -> nonEmptyText,
-        "emails" -> list(nonEmptyText)
-      )
-    )
-
-    val form = Form(
-          "foo" -> Forms.text.verifying("first.digit", s => (s.headOption map {_ == '3'}) getOrElse false)
-                     .transform[Int](Integer.parseInt _, _.toString).verifying("number.42", _ < 42)
-    )
-
-    val emailForm = Form(
-      tuple(
-        "email" -> email,
-        "name" -> of[String]
-      )
-    )
-
-    val longNumberForm = Form("longNumber" -> longNumber(10, 42))
-}
-
-=======
->>>>>>> 3bce3f18
 object FormSpec extends Specification {
 
   "a java form" should {
