--- conflicted
+++ resolved
@@ -685,14 +685,6 @@
       ProblemFilters.exclude[IncompatibleResultTypeProblem]("play.api.test.StubMessagesFactory.stubMessagesApi$default$6"),
       ProblemFilters.exclude[DirectMissingMethodProblem]("play.api.test.StubMessagesFactory.stubMessagesApi"),
 
-<<<<<<< HEAD
-      // Add play.db.Database.withTransaction config
-      ProblemFilters.exclude[ReversedMissingMethodProblem]("play.db.Database.withTransaction"),
-      ProblemFilters.exclude[ReversedMissingMethodProblem]("play.db.Database.withTransaction"),
-      ProblemFilters.exclude[ReversedMissingMethodProblem]("play.api.db.Database.withTransaction")
-
-  ),
-=======
       // Add companion for play.api.mvc.Result
       ProblemFilters.exclude[MissingTypesProblem]("play.api.mvc.Result$"),
 
@@ -721,9 +713,13 @@
       ProblemFilters.exclude[IncompatibleMethTypeProblem]("play.api.mvc.Flash.-"),
 
       // Allow to disable JPA thread local requires access to configuration
-      ProblemFilters.exclude[IncompatibleMethTypeProblem]("play.db.jpa.DefaultJPAApi#JPAApiProvider.this")
+      ProblemFilters.exclude[IncompatibleMethTypeProblem]("play.db.jpa.DefaultJPAApi#JPAApiProvider.this"),
+    
+      // Add play.db.Database.withTransaction config
+      ProblemFilters.exclude[ReversedMissingMethodProblem]("play.db.Database.withTransaction"),
+      ProblemFilters.exclude[ReversedMissingMethodProblem]("play.db.Database.withTransaction"),
+      ProblemFilters.exclude[ReversedMissingMethodProblem]("play.api.db.Database.withTransaction")
     ),
->>>>>>> c2a4c0a9
     unmanagedSourceDirectories in Compile += {
       (sourceDirectory in Compile).value / s"scala-${scalaBinaryVersion.value}"
     },
