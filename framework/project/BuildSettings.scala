--- conflicted
+++ resolved
@@ -653,19 +653,16 @@
       
       // Change implicit type from Messages to MessagesProvider to fix implicit precedence
       ProblemFilters.exclude[IncompatibleResultTypeProblem]("play.core.j.PlayMagicForJava.implicitJavaMessages"),
-<<<<<<< HEAD
-
-      // Add play.mvc.Http#Cookies getCookie method
-      ProblemFilters.exclude[ReversedMissingMethodProblem]("play.mvc.Http#Cookies.getCookie")
-=======
       
       // remove the depreciated copy method on RequestHeader
       ProblemFilters.exclude[DirectMissingMethodProblem]("play.api.mvc.RequestHeader.copy*"),
       ProblemFilters.exclude[DirectMissingMethodProblem]("play.api.mvc.RequestHeaderImpl.copy*"),
       ProblemFilters.exclude[DirectMissingMethodProblem]("play.api.mvc.RequestImpl.copy*"),
       ProblemFilters.exclude[DirectMissingMethodProblem]("play.api.mvc.WrappedRequest.copy*"),
-      ProblemFilters.exclude[DirectMissingMethodProblem]("play.api.test.FakeRequest.copy*")
->>>>>>> 07752dff
+      ProblemFilters.exclude[DirectMissingMethodProblem]("play.api.test.FakeRequest.copy*"),
+      
+      // Add play.mvc.Http#Cookies getCookie method
+      ProblemFilters.exclude[ReversedMissingMethodProblem]("play.mvc.Http#Cookies.getCookie")
   ),
     unmanagedSourceDirectories in Compile += {
       (sourceDirectory in Compile).value / s"scala-${scalaBinaryVersion.value}"
