--- conflicted
+++ resolved
@@ -26,13 +26,8 @@
   val buildOrganization = "com.typesafe.play"
   val buildVersion = propOr("play.version", "2.3-SNAPSHOT")
   val buildWithDoc = boolProp("generate.doc")
-<<<<<<< HEAD
-  val previousVersion = "2.2.0"
-  val buildScalaVersion = propOr("scala.version", "2.10.2")
-=======
   val previousVersion = "2.1.0"
   val buildScalaVersion = propOr("scala.version", "2.10.3-RC3")
->>>>>>> c2ca6288
   // TODO - Try to compute this from SBT... or not.
   val buildScalaVersionForSbt = propOr("play.sbt.scala.version", "2.10.3-RC3")
   val buildScalaBinaryVersionForSbt = CrossVersion.binaryScalaVersion(buildScalaVersionForSbt)
@@ -40,7 +35,7 @@
   val buildSbtMajorVersion = "0.13"
   val buildSbtVersionBinaryCompatible = CrossVersion.binarySbtVersion(buildSbtVersion)
   // Used by api docs generation to link back to the correct branch on GitHub, only when version is a SNAPSHOT
-  val sourceCodeBranch = propOr("git.branch", "2.2.x")
+  val sourceCodeBranch = propOr("git.branch", "master")
 
   lazy val PerformanceTest = config("pt") extend(Test)
 
@@ -308,12 +303,8 @@
         "org.scala-lang" % "jline" % BuildSettings.buildScalaVersion % "master",
         "org.scala-lang" % "scala-compiler" % BuildSettings.buildScalaVersionForSbt % "master",
         "org.scala-lang" % "jline" % BuildSettings.buildScalaVersionForSbt % "master",
-<<<<<<< HEAD
-        "org.scala-sbt" % "sbt" % BuildSettings.buildSbtVersion
-=======
         "org.scala-sbt" % "sbt" % BuildSettings.buildSbtVersion,
         "org.fusesource.jansi" % "jansi" % "1.11" % "master"
->>>>>>> c2ca6288
       )
     )
 
