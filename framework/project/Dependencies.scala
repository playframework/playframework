import sbt._
import sbt.Keys._

object Dependencies {

  // Some common dependencies here so they don't need to be declared over and over
  val specsBuild = "org.specs2" %% "specs2" % "2.1.1"
  val specsSbt = specsBuild
  val scalaIoFile = "com.github.scala-incubator.io" %% "scala-io-file" % "0.4.2"

  val guava = "com.google.guava" % "guava" % "14.0.1"
  // Needed by guava
  val findBugs = "com.google.code.findbugs" % "jsr305" % "2.0.1"


  val jdbcDeps = Seq(
    "com.jolbox" % "bonecp" % "0.8.0-rc1" exclude ("com.google.guava", "guava"),

    // bonecp needs it, but due to guavas stupid version numbering of older versions ("r08"), we need to explicitly
    // declare a dependency on the newer version so that ivy can know which one to include
    guava,

    "com.h2database" % "h2" % "1.3.172",

    "tyrex" % "tyrex" % "1.0.1",

    specsBuild % "test")

  val ebeanDeps = Seq(
    "org.avaje.ebeanorm" % "avaje-ebeanorm" % "3.2.2" exclude ("javax.persistence", "persistence-api"),
    "org.avaje.ebeanorm" % "avaje-ebeanorm-agent" % "3.2.1" exclude ("javax.persistence", "persistence-api")
  )


  val jpaDeps = Seq(
    "org.hibernate.javax.persistence" % "hibernate-jpa-2.0-api" % "1.0.1.Final")

  val javaDeps = Seq(

    "org.yaml" % "snakeyaml" % "1.12",
    "org.hibernate" % "hibernate-validator" % "5.0.1.Final",

    ("org.springframework" % "spring-context" % "3.2.3.RELEASE" notTransitive ())
      .exclude("org.springframework", "spring-aop")
      .exclude("org.springframework", "spring-beans")
      .exclude("org.springframework", "spring-core")
      .exclude("org.springframework", "spring-expression")
      .exclude("org.springframework", "spring-asm"),

    ("org.springframework" % "spring-core" % "3.2.3.RELEASE" notTransitive ())
      .exclude("org.springframework", "spring-asm")
      .exclude("commons-logging", "commons-logging"),

    ("org.springframework" % "spring-beans" % "3.2.3.RELEASE" notTransitive ())
      .exclude("org.springframework", "spring-core"),

    "org.javassist" % "javassist" % "3.18.0-GA",

    ("org.reflections" % "reflections" % "0.9.8" notTransitive ())
      .exclude("com.google.guava", "guava")
      .exclude("javassist", "javassist"),

    guava,
    findBugs,

    "javax.servlet" % "javax.servlet-api" % "3.0.1",

    specsBuild % "test")

  val runtime = Seq(
    "io.netty" % "netty" % "3.6.6.Final",

    "com.typesafe.netty" % "netty-http-pipelining" % "1.1.1",

    "org.slf4j" % "slf4j-api" % "1.7.5",
    "org.slf4j" % "jul-to-slf4j" % "1.7.5",
    "org.slf4j" % "jcl-over-slf4j" % "1.7.5",

    "ch.qos.logback" % "logback-core" % "1.0.13",
    "ch.qos.logback" % "logback-classic" % "1.0.13",

    scalaIoFile,

    "com.typesafe.akka" %% "akka-actor" % "2.2.0",
    "com.typesafe.akka" %% "akka-slf4j" % "2.2.0",

    "org.scala-stm" %% "scala-stm" % "0.7",

<<<<<<< HEAD
    "org.scala-stm" % "scala-stm_2.10" % "0.7",
=======
>>>>>>> 8e86be22

    "joda-time" % "joda-time" % "2.2",
    "org.joda" % "joda-convert" % "1.3.1",

    "org.apache.commons" % "commons-lang3" % "3.1",

    ("com.ning" % "async-http-client" % "1.7.18" notTransitive ())
      .exclude("org.jboss.netty", "netty"),

    "oauth.signpost" % "signpost-core" % "1.2.1.2",
    "oauth.signpost" % "signpost-commonshttp4" % "1.2.1.2",

    "com.fasterxml.jackson.core" % "jackson-core" % "2.2.2",
    "com.fasterxml.jackson.core" % "jackson-annotations" % "2.2.2",
    "com.fasterxml.jackson.core" % "jackson-databind" % "2.2.2",

    "javax.transaction" % "jta" % "1.1",

    specsBuild % "test",

    "org.mockito" % "mockito-all" % "1.9.5" % "test",
    "com.novocode" % "junit-interface" % "0.10-M4" % "test",

    ("org.fluentlenium" % "fluentlenium-festassert" % "0.9.0" % "test")
      .exclude("org.jboss.netty", "netty")
      .exclude("comm.google.guava","guava"),

    "org.scala-lang" % "scala-reflect" % BuildSettings.buildScalaVersion,

    "org.databene" % "contiperf" % "2.2.0" % "test",
    "junit" % "junit" % "4.11" % "test")

  val link = Seq(
    "org.javassist" % "javassist" % "3.18.0-GA")

  val routersCompilerDependencies = Seq(
    scalaIoFile,
    specsSbt % "test"
  )

  val templatesCompilerDependencies = Seq(
    scalaIoFile,
    specsSbt % "test"
  )

  val sbtDependencies = Seq(
    "org.scala-lang" % "scala-reflect" % BuildSettings.buildScalaVersionForSbt % "provided",
    "com.typesafe" % "config" % "1.0.2",
    "org.mozilla" % "rhino" % "1.7R4",

    ("com.google.javascript" % "closure-compiler" % "v20130603")
      .exclude("args4j", "args4j")
      .exclude("com.google.protobuf", "protobuf-java")
      .exclude("com.google.code.findbugs", "jsr305"),

    guava,
    scalaIoFile,

    "org.avaje.ebeanorm" % "avaje-ebeanorm-agent" % "3.2.1" exclude ("javax.persistence", "persistence-api"),

    "com.h2database" % "h2" % "1.3.172",
    "org.javassist" % "javassist" % "3.18.0-GA",
    "com.typesafe.play" %% "play-doc" % "1.0.1",

    "net.contentobjects.jnotify" % "jnotify" % "0.94",

    // Once we upgrade to SBT 0.13.0, we can use the build version of SBT here
    "com.typesafe.sbteclipse" % "sbteclipse-plugin" % "2.2.0" extra("sbtVersion" -> "0.13", "scalaVersion" -> BuildSettings.buildScalaBinaryVersionForSbt),
    "com.github.mpeltonen" % "sbt-idea" % "1.5.0-SNAPSHOT" extra("sbtVersion" -> "0.13", "scalaVersion" -> BuildSettings.buildScalaBinaryVersionForSbt),
    "com.typesafe.sbt" % "sbt-native-packager" % "0.6.0" extra("sbtVersion" ->  "0.13", "scalaVersion" -> BuildSettings.buildScalaBinaryVersionForSbt),

    specsSbt
  )

  val consoleDependencies = Seq(
    scalaIoFile,
    "org.scala-sbt" % "launcher-interface" % BuildSettings.buildSbtVersion,
    "jline" % "jline" % "2.11"
  )

  val templatesDependencies = Seq(
    scalaIoFile,
    specsBuild % "test")

  val iterateesDependencies = Seq(
<<<<<<< HEAD
    "org.scala-stm" % "scala-stm_2.10" % "0.7",
    "com.typesafe" % "config" % "1.0.0",
=======
    "org.scala-stm" %% "scala-stm" % "0.7",
    "com.typesafe" % "config" % "1.0.2",
>>>>>>> 8e86be22
    specsBuild % "test")

  val jsonDependencies = Seq(
    "joda-time" % "joda-time" % "2.2",
    "org.joda" % "joda-convert" % "1.3.1",
    "com.fasterxml.jackson.core" % "jackson-annotations" % "2.2.2",
    "com.fasterxml.jackson.core" % "jackson-core" % "2.2.2",
    "com.fasterxml.jackson.core" % "jackson-databind" % "2.2.2",
    "org.scala-lang" % "scala-reflect" % BuildSettings.buildScalaVersion,
    specsBuild % "test")

  val testDependencies = Seq(
    "junit" % "junit" % "4.11",
    specsBuild,
    "com.novocode" % "junit-interface" % "0.10-M4",
    guava,
    findBugs,
    ("org.fluentlenium" % "fluentlenium-festassert" % "0.8.0")
      .exclude("org.jboss.netty", "netty")
      .exclude("com.google.guava","guava"))

  val playCacheDeps = Seq(
    "net.sf.ehcache" % "ehcache-core" % "2.6.6",
    specsBuild % "test"
  )

}<|MERGE_RESOLUTION|>--- conflicted
+++ resolved
@@ -86,10 +86,6 @@
 
     "org.scala-stm" %% "scala-stm" % "0.7",
 
-<<<<<<< HEAD
-    "org.scala-stm" % "scala-stm_2.10" % "0.7",
-=======
->>>>>>> 8e86be22
 
     "joda-time" % "joda-time" % "2.2",
     "org.joda" % "joda-convert" % "1.3.1",
@@ -175,13 +171,8 @@
     specsBuild % "test")
 
   val iterateesDependencies = Seq(
-<<<<<<< HEAD
-    "org.scala-stm" % "scala-stm_2.10" % "0.7",
-    "com.typesafe" % "config" % "1.0.0",
-=======
     "org.scala-stm" %% "scala-stm" % "0.7",
     "com.typesafe" % "config" % "1.0.2",
->>>>>>> 8e86be22
     specsBuild % "test")
 
   val jsonDependencies = Seq(
