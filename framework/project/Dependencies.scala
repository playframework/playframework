--- conflicted
+++ resolved
@@ -264,18 +264,14 @@
     "org.ehcache" % "jcache" % "1.0.1"
   ) ++ jcacheApi
 
-<<<<<<< HEAD
   val caffeineVersion = "2.6.0"
   val playCaffeineDeps = Seq(
     "com.github.ben-manes.caffeine" % "caffeine" % caffeineVersion,
     "com.github.ben-manes.caffeine" % "jcache" % caffeineVersion
   ) ++ jcacheApi
   
-  val playWsStandaloneVersion = "1.1.3"
-=======
-  val caffeineVersion = "2.5.6"
   val playWsStandaloneVersion = "1.1.5"
->>>>>>> f3bc0e25
+
   val playWsDeps = Seq(
     "com.typesafe.play" %% "play-ws-standalone" % playWsStandaloneVersion,
     "com.typesafe.play" %% "play-ws-standalone-xml" % playWsStandaloneVersion,
