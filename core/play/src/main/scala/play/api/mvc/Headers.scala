/*
 * Copyright (C) Lightbend Inc. <https://www.lightbend.com>
 */

package play.api.mvc

import java.util.Locale

import play.api.http.HeaderNames
import play.core.utils.CaseInsensitiveOrdered

import scala.jdk.CollectionConverters._

import scala.collection.immutable.TreeMap
import scala.collection.immutable.TreeSet

/**
 * The HTTP headers set.
 *
 * @param _headers The sequence of values. This value is protected and mutable
 * since subclasses might initially set it to a `null` value and then initialize
 * it lazily.
 */
class Headers(protected var _headers: Seq[(String, String)]) {

  /**
   * The headers as a sequence of name-value pairs.
   */
  def headers: Seq[(String, String)] = _headers

  /**
   * Checks if the given header is present.
   *
   * @param headerName The name of the header (case-insensitive)
   * @return <code>true</code> if the request did contain the header.
   */
  def hasHeader(headerName: String): Boolean = get(headerName).isDefined

  /**
   * True if this request has a body, so we know if we should trigger body parsing. The base implementation simply
   * checks for the Content-Length or Transfer-Encoding headers, but subclasses (such as fake requests) may return
   * true in other cases so the headers need not be updated to reflect the body.
   */
  def hasBody: Boolean = {
    import HeaderNames._
    get(CONTENT_LENGTH).exists(_.toLong > 0) || hasHeader(TRANSFER_ENCODING)
  }

  /**
   * Append the given headers
   */
  def add(headers: (String, String)*): Headers = new Headers(this.headers ++ headers)

  /**
   * Retrieves the first header value which is associated with the given key.
   */
  def apply(key: String): String = get(key).getOrElse(scala.sys.error("Header doesn't exist"))

  /**
   * Optionally returns the first header value associated with a key.
   */
  def get(key: String): Option[String] = getAll(key).headOption

  /**
   * Retrieve all header values associated with the given key.
   */
  def getAll(key: String): Seq[String] = toMap.getOrElse(key, Nil)

  /**
   * Retrieve all header keys
   */
  def keys: Set[String] = toMap.keySet

  /**
   * Remove any headers with the given keys
   */
  def remove(keys: String*): Headers = {
    val keySet = TreeSet(keys: _*)(CaseInsensitiveOrdered)
    new Headers(headers.filterNot { case (name, _) => keySet(name) })
  }

  /**
   * Append the given headers, replacing any existing headers having the same keys
   */
  def replace(headers: (String, String)*): Headers = remove(headers.map(_._1): _*).add(headers: _*)

  /**
   * Transform the Headers to a Map
   */
  lazy val toMap: Map[String, Seq[String]] = {
    val builder = TreeMap.newBuilder[String, Seq[String]](CaseInsensitiveOrdered)

    headers.groupBy(_._1.toLowerCase(Locale.ENGLISH)).foreach {
      case (_, headers) =>
        // choose the case of first header as canonical
        builder += headers.head._1 -> headers.map(_._2)
    }

    builder.result()
  }

  /**
   * Transform the Headers to a Map by ignoring multiple values.
   */
  lazy val toSimpleMap: Map[String, String] =
    TreeMap
      .newBuilder[String, String](CaseInsensitiveOrdered)
      .++=(toMap.view.mapValues(_.headOption.getOrElse("")))
      .result()

<<<<<<< HEAD
=======
  lazy val asJava: play.mvc.Http.Headers = new play.mvc.Http.Headers(this.toMap.view.mapValues(_.asJava).toMap.asJava)

>>>>>>> a893a2a6
  /**
   * A headers map with all keys normalized to lowercase
   */
  private lazy val lowercaseMap: Map[String, Set[String]] = toMap
    .map {
      case (name, value) => name.toLowerCase(Locale.ENGLISH) -> value
    }
    .view
    .mapValues(_.toSet)
    .toMap

  override def equals(that: Any): Boolean = that match {
    case other: Headers => lowercaseMap == other.lowercaseMap
    case _              => false
  }

  override def hashCode: Int = lowercaseMap.hashCode()

  override def toString: String = headers.toString()
}

object Headers {

  /**
   * For calling from Java.
   */
  def create() = new Headers(Seq.empty)

  def apply(headers: (String, String)*) = new Headers(headers)
}<|MERGE_RESOLUTION|>--- conflicted
+++ resolved
@@ -108,11 +108,6 @@
       .++=(toMap.view.mapValues(_.headOption.getOrElse("")))
       .result()
 
-<<<<<<< HEAD
-=======
-  lazy val asJava: play.mvc.Http.Headers = new play.mvc.Http.Headers(this.toMap.view.mapValues(_.asJava).toMap.asJava)
-
->>>>>>> a893a2a6
   /**
    * A headers map with all keys normalized to lowercase
    */
