/*
 * Copyright (C) Lightbend Inc. <https://www.lightbend.com>
 */

package play.api.mvc

import java.net.URLEncoder
import java.util.Optional
import java.util.OptionalDouble
import java.util.OptionalInt
import java.util.OptionalLong
import java.util.UUID
import scala.annotation._

import scala.collection.JavaConverters._
import scala.compat.java8.OptionConverters._

import reflect.ClassTag

/**
 * Binder for query string parameters.
 *
 * You can provide an implementation of `QueryStringBindable[A]` for any type `A` you want to be able to
 * bind directly from the request query string.
 *
 * For example, if you have the following type to encode pagination:
 *
 * {{{
 *   /**
 *    * @param index Current page index
 *    * @param size Number of items in a page
 *    */
 *   case class Pager(index: Int, size: Int)
 * }}}
 *
 * Play will create a `Pager(5, 42)` value from a query string looking like `/foo?p.index=5&p.size=42` if you define
 * an instance of `QueryStringBindable[Pager]` available in the implicit scope.
 *
 * For example:
 *
 * {{{
 *   object Pager {
 *     implicit def queryStringBinder(implicit intBinder: QueryStringBindable[Int]) = new QueryStringBindable[Pager] {
 *       override def bind(key: String, params: Map[String, Seq[String]]): Option[Either[String, Pager]] = {
 *         for {
 *           index <- intBinder.bind(key + ".index", params)
 *           size <- intBinder.bind(key + ".size", params)
 *         } yield {
 *           (index, size) match {
 *             case (Right(index), Right(size)) => Right(Pager(index, size))
 *             case _ => Left("Unable to bind a Pager")
 *           }
 *         }
 *       }
 *       override def unbind(key: String, pager: Pager): String = {
 *         intBinder.unbind(key + ".index", pager.index) + "&" + intBinder.unbind(key + ".size", pager.size)
 *       }
 *     }
 *   }
 * }}}
 *
 * To use it in a route, just write a type annotation aside the parameter you want to bind:
 *
 * {{{
 *   GET  /foo        controllers.foo(p: Pager)
 * }}}
 */
@implicitNotFound(
  "No QueryString binder found for type ${A}. Try to implement an implicit QueryStringBindable for this type."
)
trait QueryStringBindable[A] {
  self =>

  /**
   * Bind a query string parameter.
   *
   * @param key Parameter key
   * @param params QueryString data
   * @return `None` if the parameter was not present in the query string data. Otherwise, returns `Some` of either
   * `Right` of the parameter value, or `Left` of an error message if the binding failed.
   */
  def bind(key: String, params: Map[String, Seq[String]]): Option[Either[String, A]]

  /**
   * Unbind a query string parameter.
   *
   * @param key Parameter key
   * @param value Parameter value.
   * @return a query string fragment containing the key and its value. E.g. "foo=42"
   */
  def unbind(key: String, value: A): String

  /**
   * Javascript function to unbind in the Javascript router.
   */
  def javascriptUnbind: String = """function(k,v) {return encodeURIComponent(k)+'='+encodeURIComponent(v)}"""

  /**
   * Transform this QueryStringBindable[A] to QueryStringBindable[B]
   */
  def transform[B](toB: A => B, toA: B => A) = new QueryStringBindable[B] {
    def bind(key: String, params: Map[String, Seq[String]]): Option[Either[String, B]] = {
      self.bind(key, params).map(_.map(toB))
    }
    def unbind(key: String, value: B): String = self.unbind(key, toA(value))
    override def javascriptUnbind: String     = self.javascriptUnbind
  }
}

/**
 * Binder for URL path parameters.
 *
 * You can provide an implementation of `PathBindable[A]` for any type `A` you want to be able to
 * bind directly from the request path.
 *
 * For example, given this class definition:
 *
 * {{{
 *   case class User(id: Int, name: String, age: Int)
 * }}}
 *
 * You can define a binder retrieving a `User` instance from its id, useable like the following:
 *
 * {{{
 *   // In your routes:
 *   // GET  /show/:user      controllers.Application.show(user)
 *   // For example: /show/42
 *
 *   class HomeController @Inject() (val controllerComponents: ControllerComponents) extends BaseController {
 *     def show(user: User) = Action {
 *       ...
 *     }
 *   }
 * }}}
 *
 * The definition of binder can look like the following:
 *
 * {{{
 *   object User {
 *     implicit def pathBinder(implicit intBinder: PathBindable[Int]) = new PathBindable[User] {
 *       override def bind(key: String, value: String): Either[String, User] = {
 *         for {
 *           id <- intBinder.bind(key, value).right
 *           user <- User.findById(id).toRight("User not found").right
 *         } yield user
 *       }
 *       override def unbind(key: String, user: User): String = {
 *         intBinder.unbind(key, user.id)
 *       }
 *     }
 *   }
 * }}}
 */
@implicitNotFound("No URL path binder found for type ${A}. Try to implement an implicit PathBindable for this type.")
trait PathBindable[A] {
  self =>

  /**
   * Bind an URL path parameter.
   *
   * @param key Parameter key
   * @param value The value as String (extracted from the URL path)
   * @return `Right` of the value or `Left` of an error message if the binding failed
   */
  def bind(key: String, value: String): Either[String, A]

  /**
   * Unbind a URL path  parameter.
   *
   * @param key Parameter key
   * @param value Parameter value.
   */
  def unbind(key: String, value: A): String

  /**
   * Javascript function to unbind in the Javascript router.
   */
  def javascriptUnbind: String = """function(k,v) {return v}"""

  /**
   * Transform this PathBinding[A] to PathBinding[B]
   */
  def transform[B](toB: A => B, toA: B => A) = new PathBindable[B] {
    def bind(key: String, value: String): Either[String, B] = self.bind(key, value).map(toB)
    def unbind(key: String, value: B): String               = self.unbind(key, toA(value))
  }
}

/**
<<<<<<< HEAD
=======
 * Transform a value to a Javascript literal.
 */
@implicitNotFound(
  "No JavaScript literal binder found for type ${A}. Try to implement an implicit JavascriptLiteral for this type."
)
trait JavascriptLiteral[A] {

  /**
   * Convert a value of A to a JavaScript literal.
   */
  def to(value: A): String
}

/**
 * Default JavaScript literals converters.
 */
object JavascriptLiteral {

  /**
   * Convert a (primitive) value to it's Javascript equivalent
   */
  private def toJsValue(value: AnyRef): String = if (value eq null) "null" else "" + value

  /**
   * Convert a value to a Javascript String
   */
  private def toJsString(value: AnyRef): String = if (value eq null) "null" else s""""$value""""

  /**
   * Convert a Scala String to Javascript String (or Javascript null if given String value is null)
   */
  implicit def literalString: JavascriptLiteral[String] = toJsString

  /**
   * Convert a Scala Int to Javascript number
   */
  implicit def literalInt: JavascriptLiteral[Int] = _.toString

  /**
   * Convert a Java Integer to Javascript number (or Javascript null if given Integer value is null)
   */
  implicit def literalJavaInteger: JavascriptLiteral[java.lang.Integer] = toJsValue

  /**
   * Convert a Scala Long to Javascript Long
   */
  implicit def literalLong: JavascriptLiteral[Long] = _.toString

  /**
   * Convert a Java Long to Javascript number (or Javascript null if given Long value is null)
   */
  implicit def literalJavaLong: JavascriptLiteral[java.lang.Long] = toJsValue

  /**
   * Convert a Scala Boolean to Javascript boolean
   */
  implicit def literalBoolean: JavascriptLiteral[Boolean] = _.toString

  /**
   * Convert a Java Boolean to Javascript boolean (or Javascript null if given Boolean value is null)
   */
  implicit def literalJavaBoolean: JavascriptLiteral[java.lang.Boolean] = toJsValue

  /**
   * Convert a Scala Option to Javascript literal (use null for None)
   */
  implicit def literalOption[T](implicit jsl: JavascriptLiteral[T]): JavascriptLiteral[Option[T]] =
    (value: Option[T]) => value.map(jsl.to(_)).getOrElse("null")

  /**
   * Convert a Java Optional to Javascript literal (use "null" for an empty Optional)
   */
  implicit def literalJavaOption[T](implicit jsl: JavascriptLiteral[T]): JavascriptLiteral[Optional[T]] =
    (value: Optional[T]) => value.asScala.map(jsl.to(_)).getOrElse("null")

  /**
   * Convert a Java OptionalInt to Javascript literal (use "null" for an empty OptionalInt)
   */
  implicit def literalJavaOptionalInt: JavascriptLiteral[OptionalInt] =
    (value: OptionalInt) => value.asScala.map(_.toString).getOrElse("null")

  /**
   * Convert a Java OptionalLong to Javascript literal (use "null" for an empty OptionalLong)
   */
  implicit def literalJavaOptionalLong: JavascriptLiteral[OptionalLong] =
    (value: OptionalLong) => value.asScala.map(_.toString).getOrElse("null")

  /**
   * Convert a Java OptionalDouble to Javascript literal (use "null" for an empty OptionalDouble)
   */
  implicit def literalJavaOptionalDouble: JavascriptLiteral[OptionalDouble] =
    (value: OptionalDouble) => value.asScala.map(_.toString).getOrElse("null")

  /**
   * Convert a Play Asset to Javascript String
   */
  implicit def literalAsset: JavascriptLiteral[Asset] = (value: Asset) => toJsString(value.name)

  /**
   * Convert a java.util.UUID to Javascript String (or Javascript null if given UUID value is null)
   */
  implicit def literalUUID: JavascriptLiteral[UUID] = toJsString
}

/**
>>>>>>> 71707c58
 * Default binders for Query String
 */
object QueryStringBindable {
  import play.api.mvc.macros.BinderMacros
  import scala.language.experimental.macros

  /**
   * URL-encoding for all bindable string-parts.
   *
   * @param source Source char sequence for encoding.
   * @return URL-encoded string, if source string have had special characters.
   */
  private def _urlEncode(source: String): String =
    URLEncoder.encode(source, "utf-8")

  /**
   * A helper class for creating QueryStringBindables to map the value of a single key
   *
   * @param parse a function to parse the param value
   * @param serialize a function to serialize and URL-encode the param value. Remember to encode arbitrary strings,
   *                  for example using URLEncoder.encode.
   * @param error a function for rendering an error message if an error occurs
   * @tparam A the type being parsed
   */
  class Parsing[A](parse: String => A, serialize: A => String, error: (String, Exception) => String)
      extends QueryStringBindable[A] {
    def bind(key: String, params: Map[String, Seq[String]]) =
      params.get(key).flatMap(_.headOption).filter(_.nonEmpty).map { p =>
        try Right(parse(p))
        catch { case e: Exception => Left(error(key, e)) }
      }

    def unbind(key: String, value: A) =
      _urlEncode(key) + "=" + serialize(value)
  }

  /**
   * QueryString binder for String.
   */
  implicit def bindableString: QueryStringBindable[String] = new QueryStringBindable[String] {
    def bind(key: String, params: Map[String, Seq[String]]) =
      params.get(key).flatMap(_.headOption).map(Right(_))
    // No need to URL decode from query string since netty already does that

    // Use an option here in case users call index(null) in the routes -- see #818
    def unbind(key: String, value: String) =
      _urlEncode(key) + "=" + Option(value).fold("")(_urlEncode)
  }

  /**
   * QueryString binder for Char.
   */
  implicit object bindableChar extends QueryStringBindable[Char] {
    def bind(key: String, params: Map[String, Seq[String]]) =
      params.get(key).flatMap(_.headOption).filter(_.nonEmpty).map { value =>
        if (value.length == 1) {
          Right(value.charAt(0))
        } else {
          Left(s"Cannot parse parameter $key with value '$value' as Char: $key must be exactly one digit in length.")
        }
      }
    def unbind(key: String, value: Char) =
      s"${_urlEncode(key)}=$value"
  }

  /**
   * QueryString binder for Java Character.
   */
  implicit def bindableCharacter: QueryStringBindable[java.lang.Character] =
    bindableChar.transform(Char.box, Char.unbox)

  /**
   * QueryString binder for Int.
   */
  implicit object bindableInt
      extends Parsing[Int](_.toInt, _.toString, (s, e) => s"Cannot parse parameter $s as Int: ${e.getMessage}")

  /**
   * QueryString binder for Integer.
   */
  implicit def bindableJavaInteger: QueryStringBindable[java.lang.Integer] = bindableInt.transform(Int.box, Int.unbox)

  /**
   * QueryString binder for Long.
   */
  implicit object bindableLong
      extends Parsing[Long](_.toLong, _.toString, (s, e) => s"Cannot parse parameter $s as Long: ${e.getMessage}")

  /**
   * QueryString binder for Java Long.
   */
  implicit def bindableJavaLong: QueryStringBindable[java.lang.Long] =
    bindableLong.transform(Long.box, Long.unbox)

  /**
   * QueryString binder for Short.
   */
  implicit object bindableShort
      extends Parsing[Short](_.toShort, _.toString, (s, e) => s"Cannot parse parameter $s as Short: ${e.getMessage}")

  /**
   * QueryString binder for Java Short.
   */
  implicit def bindableJavaShort: QueryStringBindable[java.lang.Short] = bindableShort.transform(Short.box, Short.unbox)

  /**
   * QueryString binder for Double.
   */
  implicit object bindableDouble
      extends Parsing[Double](
        _.toDouble,
        _.toString,
        (s, e) => s"Cannot parse parameter $s as Double: ${e.getMessage}"
      )

  /**
   * QueryString binder for Java Double.
   */
  implicit def bindableJavaDouble: QueryStringBindable[java.lang.Double] =
    bindableDouble.transform(Double.box, Double.unbox)

  /**
   * QueryString binder for Float.
   */
  implicit object bindableFloat
      extends Parsing[Float](_.toFloat, _.toString, (a, e) => s"Cannot parse parameter $a as Float: ${e.getMessage}")

  /**
   * QueryString binder for Java Float.
   */
  implicit def bindableJavaFloat: QueryStringBindable[java.lang.Float] =
    bindableFloat.transform(Float.box, Float.unbox)

  /**
   * QueryString binder for Boolean.
   */
  implicit object bindableBoolean
      extends Parsing[Boolean](
        _.trim match {
          case "true" | "1"  => true
          case "false" | "0" => false
        },
        _.toString,
        (s, _) => s"Cannot parse parameter $s as Boolean: should be true, false, 0 or 1"
      ) {
    override def javascriptUnbind = """function(k,v){return k+'='+(!!v)}"""
  }

  /**
   * QueryString binder for Java Boolean.
   */
  implicit def bindableJavaBoolean: QueryStringBindable[java.lang.Boolean] =
    bindableBoolean.transform(Boolean.box, Boolean.unbox)

  /**
   * QueryString binder for java.util.UUID.
   */
  implicit object bindableUUID
      extends Parsing[UUID](
        UUID.fromString(_),
        _.toString,
        (s, e) => s"Cannot parse parameter $s as UUID: ${e.getMessage}"
      )

  /**
   * QueryString binder for Option.
   */
  implicit def bindableOption[T: QueryStringBindable]: QueryStringBindable[Option[T]] =
    new QueryStringBindable[Option[T]] {
      def bind(key: String, params: Map[String, Seq[String]]) = {
        Some(
          implicitly[QueryStringBindable[T]]
            .bind(key, params)
            .map(_.map(Some(_)))
            .getOrElse(Right(None))
        )
      }
      def unbind(key: String, value: Option[T]) =
        value.map(implicitly[QueryStringBindable[T]].unbind(key, _)).getOrElse("")
      override def javascriptUnbind = javascriptUnbindOption(implicitly[QueryStringBindable[T]].javascriptUnbind)
    }

  /**
   * QueryString binder for Java Optional.
   */
  implicit def bindableJavaOption[T: QueryStringBindable]: QueryStringBindable[Optional[T]] =
    new QueryStringBindable[Optional[T]] {
      def bind(key: String, params: Map[String, Seq[String]]) = {
        Some(
          implicitly[QueryStringBindable[T]]
            .bind(key, params)
            .map(_.map(Optional.ofNullable[T]))
            .getOrElse(Right(Optional.empty[T]))
        )
      }
      def unbind(key: String, value: Optional[T]) = {
        value.asScala.map(implicitly[QueryStringBindable[T]].unbind(key, _)).getOrElse("")
      }
      override def javascriptUnbind = javascriptUnbindOption(implicitly[QueryStringBindable[T]].javascriptUnbind)
    }

  /**
   * QueryString binder for Java OptionalInt.
   */
  implicit def bindableJavaOptionalInt: QueryStringBindable[OptionalInt] = new QueryStringBindable[OptionalInt] {
    def bind(key: String, params: Map[String, Seq[String]]) = {
      Some(
        bindableInt
          .bind(key, params)
          .map(_.map(OptionalInt.of))
          .getOrElse(Right(OptionalInt.empty))
      )
    }
    def unbind(key: String, value: OptionalInt) = value.asScala.getOrElse(0).toString
    override def javascriptUnbind               = javascriptUnbindOption(super.javascriptUnbind)
  }

  /**
   * QueryString binder for Java OptionalLong.
   */
  implicit def bindableJavaOptionalLong: QueryStringBindable[OptionalLong] = new QueryStringBindable[OptionalLong] {
    def bind(key: String, params: Map[String, Seq[String]]) = {
      Some(
        bindableLong
          .bind(key, params)
          .map(_.map(OptionalLong.of))
          .getOrElse(Right(OptionalLong.empty))
      )
    }
    def unbind(key: String, value: OptionalLong) = value.asScala.getOrElse(0L).toString
    override def javascriptUnbind                = javascriptUnbindOption(super.javascriptUnbind)
  }

  /**
   * QueryString binder for Java OptionalDouble.
   */
  implicit def bindableJavaOptionalDouble: QueryStringBindable[OptionalDouble] =
    new QueryStringBindable[OptionalDouble] {
      def bind(key: String, params: Map[String, Seq[String]]) = {
        Some(
          bindableDouble
            .bind(key, params)
            .map(_.map(OptionalDouble.of))
            .getOrElse(Right(OptionalDouble.empty))
        )
      }
      def unbind(key: String, value: OptionalDouble) = value.asScala.getOrElse(0.0).toString
      override def javascriptUnbind                  = javascriptUnbindOption(super.javascriptUnbind)
    }

  private def javascriptUnbindOption(jsUnbindT: String) = "function(k,v){return v!=null?(" + jsUnbindT + ")(k,v):''}"

  /**
   * QueryString binder for Seq
   */
  implicit def bindableSeq[T: QueryStringBindable]: QueryStringBindable[Seq[T]] = new QueryStringBindable[Seq[T]] {
    def bind(key: String, params: Map[String, Seq[String]]) = bindSeq[T](key, params)
    def unbind(key: String, values: Seq[T])                 = unbindSeq(key, values)
    override def javascriptUnbind                           = javascriptUnbindSeq(implicitly[QueryStringBindable[T]].javascriptUnbind)
  }

  /**
   * QueryString binder for List
   */
  implicit def bindableList[T: QueryStringBindable]: QueryStringBindable[List[T]] =
    bindableSeq[T].transform(_.toList, _.toSeq)

  /**
   * QueryString binder for java.util.List
   */
  implicit def bindableJavaList[T: QueryStringBindable]: QueryStringBindable[java.util.List[T]] =
    new QueryStringBindable[java.util.List[T]] {
      def bind(key: String, params: Map[String, Seq[String]]) = bindSeq[T](key, params).map(_.map(_.asJava))
      def unbind(key: String, values: java.util.List[T])      = unbindSeq(key, values.asScala)
      override def javascriptUnbind                           = javascriptUnbindSeq(implicitly[QueryStringBindable[T]].javascriptUnbind)
    }

  private def bindSeq[T: QueryStringBindable](
      key: String,
      params: Map[String, Seq[String]]
  ): Option[Either[String, Seq[T]]] = {
    @tailrec
    def collectResults(values: List[String], results: List[T]): Either[String, Seq[T]] = {
      values match {
        case Nil => Right(results.reverse) // to preserve the original order
        case head :: rest =>
          implicitly[QueryStringBindable[T]].bind(key, Map(key -> Seq(head))) match {
            case None                => collectResults(rest, results)
            case Some(Right(result)) => collectResults(rest, result :: results)
            case Some(Left(err))     => collectErrs(rest, err :: Nil)
          }
      }
    }

    @tailrec
    def collectErrs(values: List[String], errs: List[String]): Left[String, Seq[T]] = {
      values match {
        case Nil => Left(errs.reverse.mkString("\n"))
        case head :: rest =>
          implicitly[QueryStringBindable[T]].bind(key, Map(key -> Seq(head))) match {
            case Some(Left(err))       => collectErrs(rest, err :: errs)
            case Some(Right(_)) | None => collectErrs(rest, errs)
          }
      }
    }

    params.get(key) match {
      case None         => Some(Right(Nil))
      case Some(values) => Some(collectResults(values.toList, Nil))
    }
  }

  private def unbindSeq[T: QueryStringBindable](key: String, values: Iterable[T]): String = {
    (for (value <- values) yield {
      implicitly[QueryStringBindable[T]].unbind(key, value)
    }).mkString("&")
  }

  private def javascriptUnbindSeq(jsUnbindT: String) =
    "function(k,vs){var l=vs&&vs.length,r=[],i=0;for(;i<l;i++){r[i]=(" + jsUnbindT + ")(k,vs[i])}return r.join('&')}"

<<<<<<< HEAD
=======
  /**
   * QueryString binder for QueryStringBindable.
   */
  implicit def javaQueryStringBindable[T <: play.mvc.QueryStringBindable[T]](
      implicit ct: ClassTag[T]
  ): QueryStringBindable[T] =
    new QueryStringBindable[T] {
      def bind(key: String, params: Map[String, Seq[String]]) = {
        try {
          val o = ct.runtimeClass
            .getDeclaredConstructor()
            .newInstance()
            .asInstanceOf[T]
            .bind(key, params.mapValues(_.toArray).toMap.asJava)
          if (o.isPresent) {
            Some(Right(o.get))
          } else {
            None
          }
        } catch {
          case e: Exception => Some(Left(e.getMessage))
        }
      }
      def unbind(key: String, value: T) = {
        value.unbind(key)
      }
      override def javascriptUnbind =
        Option(ct.runtimeClass.getDeclaredConstructor().newInstance().asInstanceOf[T].javascriptUnbind())
          .getOrElse(super.javascriptUnbind)
    }

>>>>>>> 71707c58
  implicit def anyValQueryStringBindable[T <: AnyVal]: QueryStringBindable[T] =
    macro BinderMacros.anyValQueryStringBindable[T]
}

/**
 * Default binders for URL path part.
 */
object PathBindable {
  import play.api.mvc.macros.BinderMacros
  import scala.language.experimental.macros

  /**
   * A helper class for creating PathBindables to map the value of a path pattern/segment
   *
   * @param parse a function to parse the path value
   * @param serialize a function to serialize the path value to a string
   * @param error a function for rendering an error message if an error occurs
   * @tparam A the type being parsed
   */
  class Parsing[A](parse: String => A, serialize: A => String, error: (String, Exception) => String)
      extends PathBindable[A] {
    // added for bincompat
    @deprecated("Use constructor without codec", "2.6.2")
    private[mvc] def this(
        parse: String => A,
        serialize: A => String,
        error: (String, Exception) => String,
        codec: Codec
    ) = {
      this(parse, serialize, error)
    }

    def bind(key: String, value: String): Either[String, A] = {
      try Right(parse(value))
      catch { case e: Exception => Left(error(key, e)) }
    }

    def unbind(key: String, value: A): String = serialize(value)
  }

  /**
   * Path binder for String.
   */
  implicit object bindableString
      extends Parsing[String](identity, identity, (s, e) => s"Cannot parse parameter $s as String: ${e.getMessage}")

  /**
   * Path binder for Char.
   */
  implicit object bindableChar extends PathBindable[Char] {
    def bind(key: String, value: String) = {
      if (value.length != 1)
        Left(s"Cannot parse parameter $key with value '$value' as Char: $key must be exactly one digit in length.")
      else Right(value.charAt(0))
    }
    def unbind(key: String, value: Char) = value.toString
  }

  /**
   * Path binder for Java Character.
   */
  implicit def bindableCharacter: PathBindable[java.lang.Character] = bindableChar.transform(Char.box, Char.unbox)

  /**
   * Path binder for Int.
   */
  implicit object bindableInt
      extends Parsing[Int](_.toInt, _.toString, (s, e) => s"Cannot parse parameter $s as Int: ${e.getMessage}")

  /**
   * Path binder for Java Integer.
   */
  implicit def bindableJavaInteger: PathBindable[java.lang.Integer] = bindableInt.transform(Int.box, Int.unbox)

  /**
   * Path binder for Long.
   */
  implicit object bindableLong
      extends Parsing[Long](_.toLong, _.toString, (s, e) => s"Cannot parse parameter $s as Long: ${e.getMessage}")

  /**
   * Path binder for Java Long.
   */
  implicit def bindableJavaLong: PathBindable[java.lang.Long] = bindableLong.transform(Long.box, Long.unbox)

  /**
   * Path binder for Double.
   */
  implicit object bindableDouble
      extends Parsing[Double](
        _.toDouble,
        _.toString,
        (s, e) => s"Cannot parse parameter $s as Double: ${e.getMessage}"
      )

  /**
   * Path binder for Java Double.
   */
  implicit def bindableJavaDouble: PathBindable[java.lang.Double] = bindableDouble.transform(Double.box, Double.unbox)

  /**
   * Path binder for Float.
   */
  implicit object bindableFloat
      extends Parsing[Float](_.toFloat, _.toString, (s, e) => s"Cannot parse parameter $s as Float: ${e.getMessage}")

  /**
   * Path binder for Java Float.
   */
  implicit def bindableJavaFloat: PathBindable[java.lang.Float] = bindableFloat.transform(Float.box, Float.unbox)

  /**
   * Path binder for Boolean.
   */
  implicit object bindableBoolean
      extends Parsing[Boolean](
        _.trim match {
          case "true" | "1"  => true
          case "false" | "0" => false
        },
        _.toString,
        (key: String, e: Exception) => "Cannot parse parameter %s as Boolean: should be true, false, 0 or 1".format(key)
      ) {
    override def javascriptUnbind = """function(k,v){return !!v}"""
  }

  /**
   * Path binder for AnyVal
   */
  implicit def anyValPathBindable[T <: AnyVal]: PathBindable[T] = macro BinderMacros.anyValPathBindable[T]

  /**
   * Path binder for Java Boolean.
   */
  implicit def bindableJavaBoolean: PathBindable[java.lang.Boolean] =
    bindableBoolean.transform(Boolean.box, Boolean.unbox)

  /**
   * Path binder for java.util.UUID.
   */
  implicit object bindableUUID
      extends Parsing[UUID](
        UUID.fromString(_),
        _.toString,
        (s, e) => s"Cannot parse parameter $s as UUID: ${e.getMessage}"
      )

  /**
   * This is used by the Java RouterBuilder DSL.
   */
  private[play] lazy val pathBindableRegister: Map[Class[_], PathBindable[_]] = {
    import scala.language.existentials
    def register[T](implicit pb: PathBindable[T], ct: ClassTag[T]) = ct.runtimeClass -> pb
    Map(
      register[String],
      register[java.lang.Integer],
      register[java.lang.Long],
      register[java.lang.Double],
      register[java.lang.Float],
      register[java.lang.Boolean],
      register[UUID]
    )
  }
}<|MERGE_RESOLUTION|>--- conflicted
+++ resolved
@@ -6,9 +6,6 @@
 
 import java.net.URLEncoder
 import java.util.Optional
-import java.util.OptionalDouble
-import java.util.OptionalInt
-import java.util.OptionalLong
 import java.util.UUID
 import scala.annotation._
 
@@ -187,128 +184,11 @@
 }
 
 /**
-<<<<<<< HEAD
-=======
- * Transform a value to a Javascript literal.
- */
-@implicitNotFound(
-  "No JavaScript literal binder found for type ${A}. Try to implement an implicit JavascriptLiteral for this type."
-)
-trait JavascriptLiteral[A] {
-
-  /**
-   * Convert a value of A to a JavaScript literal.
-   */
-  def to(value: A): String
-}
-
-/**
- * Default JavaScript literals converters.
- */
-object JavascriptLiteral {
-
-  /**
-   * Convert a (primitive) value to it's Javascript equivalent
-   */
-  private def toJsValue(value: AnyRef): String = if (value eq null) "null" else "" + value
-
-  /**
-   * Convert a value to a Javascript String
-   */
-  private def toJsString(value: AnyRef): String = if (value eq null) "null" else s""""$value""""
-
-  /**
-   * Convert a Scala String to Javascript String (or Javascript null if given String value is null)
-   */
-  implicit def literalString: JavascriptLiteral[String] = toJsString
-
-  /**
-   * Convert a Scala Int to Javascript number
-   */
-  implicit def literalInt: JavascriptLiteral[Int] = _.toString
-
-  /**
-   * Convert a Java Integer to Javascript number (or Javascript null if given Integer value is null)
-   */
-  implicit def literalJavaInteger: JavascriptLiteral[java.lang.Integer] = toJsValue
-
-  /**
-   * Convert a Scala Long to Javascript Long
-   */
-  implicit def literalLong: JavascriptLiteral[Long] = _.toString
-
-  /**
-   * Convert a Java Long to Javascript number (or Javascript null if given Long value is null)
-   */
-  implicit def literalJavaLong: JavascriptLiteral[java.lang.Long] = toJsValue
-
-  /**
-   * Convert a Scala Boolean to Javascript boolean
-   */
-  implicit def literalBoolean: JavascriptLiteral[Boolean] = _.toString
-
-  /**
-   * Convert a Java Boolean to Javascript boolean (or Javascript null if given Boolean value is null)
-   */
-  implicit def literalJavaBoolean: JavascriptLiteral[java.lang.Boolean] = toJsValue
-
-  /**
-   * Convert a Scala Option to Javascript literal (use null for None)
-   */
-  implicit def literalOption[T](implicit jsl: JavascriptLiteral[T]): JavascriptLiteral[Option[T]] =
-    (value: Option[T]) => value.map(jsl.to(_)).getOrElse("null")
-
-  /**
-   * Convert a Java Optional to Javascript literal (use "null" for an empty Optional)
-   */
-  implicit def literalJavaOption[T](implicit jsl: JavascriptLiteral[T]): JavascriptLiteral[Optional[T]] =
-    (value: Optional[T]) => value.asScala.map(jsl.to(_)).getOrElse("null")
-
-  /**
-   * Convert a Java OptionalInt to Javascript literal (use "null" for an empty OptionalInt)
-   */
-  implicit def literalJavaOptionalInt: JavascriptLiteral[OptionalInt] =
-    (value: OptionalInt) => value.asScala.map(_.toString).getOrElse("null")
-
-  /**
-   * Convert a Java OptionalLong to Javascript literal (use "null" for an empty OptionalLong)
-   */
-  implicit def literalJavaOptionalLong: JavascriptLiteral[OptionalLong] =
-    (value: OptionalLong) => value.asScala.map(_.toString).getOrElse("null")
-
-  /**
-   * Convert a Java OptionalDouble to Javascript literal (use "null" for an empty OptionalDouble)
-   */
-  implicit def literalJavaOptionalDouble: JavascriptLiteral[OptionalDouble] =
-    (value: OptionalDouble) => value.asScala.map(_.toString).getOrElse("null")
-
-  /**
-   * Convert a Play Asset to Javascript String
-   */
-  implicit def literalAsset: JavascriptLiteral[Asset] = (value: Asset) => toJsString(value.name)
-
-  /**
-   * Convert a java.util.UUID to Javascript String (or Javascript null if given UUID value is null)
-   */
-  implicit def literalUUID: JavascriptLiteral[UUID] = toJsString
-}
-
-/**
->>>>>>> 71707c58
  * Default binders for Query String
  */
 object QueryStringBindable {
   import play.api.mvc.macros.BinderMacros
   import scala.language.experimental.macros
-
-  /**
-   * URL-encoding for all bindable string-parts.
-   *
-   * @param source Source char sequence for encoding.
-   * @return URL-encoded string, if source string have had special characters.
-   */
-  private def _urlEncode(source: String): String =
-    URLEncoder.encode(source, "utf-8")
 
   /**
    * A helper class for creating QueryStringBindables to map the value of a single key
@@ -494,55 +374,6 @@
         value.asScala.map(implicitly[QueryStringBindable[T]].unbind(key, _)).getOrElse("")
       }
       override def javascriptUnbind = javascriptUnbindOption(implicitly[QueryStringBindable[T]].javascriptUnbind)
-    }
-
-  /**
-   * QueryString binder for Java OptionalInt.
-   */
-  implicit def bindableJavaOptionalInt: QueryStringBindable[OptionalInt] = new QueryStringBindable[OptionalInt] {
-    def bind(key: String, params: Map[String, Seq[String]]) = {
-      Some(
-        bindableInt
-          .bind(key, params)
-          .map(_.map(OptionalInt.of))
-          .getOrElse(Right(OptionalInt.empty))
-      )
-    }
-    def unbind(key: String, value: OptionalInt) = value.asScala.getOrElse(0).toString
-    override def javascriptUnbind               = javascriptUnbindOption(super.javascriptUnbind)
-  }
-
-  /**
-   * QueryString binder for Java OptionalLong.
-   */
-  implicit def bindableJavaOptionalLong: QueryStringBindable[OptionalLong] = new QueryStringBindable[OptionalLong] {
-    def bind(key: String, params: Map[String, Seq[String]]) = {
-      Some(
-        bindableLong
-          .bind(key, params)
-          .map(_.map(OptionalLong.of))
-          .getOrElse(Right(OptionalLong.empty))
-      )
-    }
-    def unbind(key: String, value: OptionalLong) = value.asScala.getOrElse(0L).toString
-    override def javascriptUnbind                = javascriptUnbindOption(super.javascriptUnbind)
-  }
-
-  /**
-   * QueryString binder for Java OptionalDouble.
-   */
-  implicit def bindableJavaOptionalDouble: QueryStringBindable[OptionalDouble] =
-    new QueryStringBindable[OptionalDouble] {
-      def bind(key: String, params: Map[String, Seq[String]]) = {
-        Some(
-          bindableDouble
-            .bind(key, params)
-            .map(_.map(OptionalDouble.of))
-            .getOrElse(Right(OptionalDouble.empty))
-        )
-      }
-      def unbind(key: String, value: OptionalDouble) = value.asScala.getOrElse(0.0).toString
-      override def javascriptUnbind                  = javascriptUnbindOption(super.javascriptUnbind)
     }
 
   private def javascriptUnbindOption(jsUnbindT: String) = "function(k,v){return v!=null?(" + jsUnbindT + ")(k,v):''}"
@@ -616,40 +447,6 @@
   private def javascriptUnbindSeq(jsUnbindT: String) =
     "function(k,vs){var l=vs&&vs.length,r=[],i=0;for(;i<l;i++){r[i]=(" + jsUnbindT + ")(k,vs[i])}return r.join('&')}"
 
-<<<<<<< HEAD
-=======
-  /**
-   * QueryString binder for QueryStringBindable.
-   */
-  implicit def javaQueryStringBindable[T <: play.mvc.QueryStringBindable[T]](
-      implicit ct: ClassTag[T]
-  ): QueryStringBindable[T] =
-    new QueryStringBindable[T] {
-      def bind(key: String, params: Map[String, Seq[String]]) = {
-        try {
-          val o = ct.runtimeClass
-            .getDeclaredConstructor()
-            .newInstance()
-            .asInstanceOf[T]
-            .bind(key, params.mapValues(_.toArray).toMap.asJava)
-          if (o.isPresent) {
-            Some(Right(o.get))
-          } else {
-            None
-          }
-        } catch {
-          case e: Exception => Some(Left(e.getMessage))
-        }
-      }
-      def unbind(key: String, value: T) = {
-        value.unbind(key)
-      }
-      override def javascriptUnbind =
-        Option(ct.runtimeClass.getDeclaredConstructor().newInstance().asInstanceOf[T].javascriptUnbind())
-          .getOrElse(super.javascriptUnbind)
-    }
-
->>>>>>> 71707c58
   implicit def anyValQueryStringBindable[T <: AnyVal]: QueryStringBindable[T] =
     macro BinderMacros.anyValQueryStringBindable[T]
 }
