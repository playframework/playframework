--- conflicted
+++ resolved
@@ -4,8 +4,13 @@
 
 package play.api.mvc
 
+import controllers.Assets.Asset
+
 import java.net.URLEncoder
 import java.util.Optional
+import java.util.OptionalDouble
+import java.util.OptionalInt
+import java.util.OptionalLong
 import java.util.UUID
 import scala.annotation._
 
@@ -456,40 +461,6 @@
   private def javascriptUnbindSeq(jsUnbindT: String) =
     "function(k,vs){var l=vs&&vs.length,r=[],i=0;for(;i<l;i++){r[i]=(" + jsUnbindT + ")(k,vs[i])}return r.join('&')}"
 
-<<<<<<< HEAD
-=======
-  /**
-   * QueryString binder for QueryStringBindable.
-   */
-  implicit def javaQueryStringBindable[T <: play.mvc.QueryStringBindable[T]](
-      implicit ct: ClassTag[T]
-  ): QueryStringBindable[T] =
-    new QueryStringBindable[T] {
-      def bind(key: String, params: Map[String, Seq[String]]) = {
-        try {
-          val o = ct.runtimeClass
-            .getDeclaredConstructor()
-            .newInstance()
-            .asInstanceOf[T]
-            .bind(key, params.view.mapValues(_.toArray).toMap.asJava)
-          if (o.isPresent) {
-            Some(Right(o.get))
-          } else {
-            None
-          }
-        } catch {
-          case e: Exception => Some(Left(e.getMessage))
-        }
-      }
-      def unbind(key: String, value: T) = {
-        value.unbind(key)
-      }
-      override def javascriptUnbind =
-        Option(ct.runtimeClass.getDeclaredConstructor().newInstance().asInstanceOf[T].javascriptUnbind())
-          .getOrElse(super.javascriptUnbind)
-    }
-
->>>>>>> a893a2a6
   implicit def anyValQueryStringBindable[T <: AnyVal]: QueryStringBindable[T] =
     macro BinderMacros.anyValQueryStringBindable[T]
 }
