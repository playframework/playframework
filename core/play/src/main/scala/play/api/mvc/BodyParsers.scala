--- conflicted
+++ resolved
@@ -867,13 +867,6 @@
         logger.trace("Parsing AnyContent as text")
         text(maxLengthOrDefault)(request).map(_.map(s => AnyContentAsText(s)))
 
-<<<<<<< HEAD
-=======
-      case Some("text/xml") | Some("application/xml") | Some(ApplicationXmlMatcher()) =>
-        logger.trace("Parsing AnyContent as xml")
-        xml(maxLengthOrDefault)(request).map(_.map(x => AnyContentAsXml(x)))
-
->>>>>>> 71707c58
       case Some("text/json") | Some("application/json") =>
         logger.trace("Parsing AnyContent as json")
         json(maxLengthOrDefault)(request).map(_.map(j => AnyContentAsJson(j)))
