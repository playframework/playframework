--- conflicted
+++ resolved
@@ -13,6 +13,7 @@
 import play.api.libs.typedmap.TypedMap
 import play.api.mvc.request.RemoteConnection
 import play.api.mvc.request.RequestTarget
+import play.mvc.Http
 
 import scala.annotation.implicitNotFound
 import scala.annotation.tailrec
@@ -91,25 +92,6 @@
     withAttrs(attrs + (entries: _*))
   override def removeAttr(key: TypedKey[_]): Request[A] =
     withAttrs(attrs - key)
-<<<<<<< HEAD
-=======
-  override def withTransientLang(lang: Lang): Request[A] =
-    addAttr(Messages.Attrs.CurrentLang, lang)
-  override def withTransientLang(code: String): Request[A] =
-    withTransientLang(Lang(code))
-  override def withTransientLang(locale: Locale): Request[A] =
-    withTransientLang(Lang(locale))
-  override def withoutTransientLang(): Request[A] =
-    removeAttr(Messages.Attrs.CurrentLang)
-
-  override def asJava: Http.Request = this match {
-    case req: Request[Http.RequestBody @unchecked] =>
-      // This will preserve the parsed body since it is already using the Java body wrapper
-      new Http.RequestImpl(req)
-    case _ =>
-      new Http.RequestImpl(this.withBody(null))
-  }
->>>>>>> f6917cbf
 }
 
 object Request {
