--- conflicted
+++ resolved
@@ -230,21 +230,6 @@
   def get: T = value.get
 
   /**
-<<<<<<< HEAD
-=======
-   * Returns the form errors serialized as Json.
-   */
-  def errorsAsJson(implicit provider: MessagesProvider): JsValue = {
-    val messages = provider.messages
-    val map = errors
-      .groupBy(_.key)
-      .view
-      .mapValues(_.map(e => messages(e.message, e.args.map(translate): _*)))
-    Json.toJson(map)
-  }
-
-  /**
->>>>>>> a893a2a6
    * Adds an error to this form
    * @param error Error to add
    * @return a copy of this form with the added error
