/*
 * Copyright (C) Lightbend Inc. <https://www.lightbend.com>
 */

package play.api.data

import akka.annotation.InternalApi
import org.slf4j.Logger
import org.slf4j.LoggerFactory

import scala.language.existentials
import play.api.data.format._
import play.api.data.validation._
import play.api.http.HttpVerbs
import play.api.i18n._
import play.api.libs.json._
import play.api.mvc._
<<<<<<< HEAD
=======
import play.api.templates.PlayMagic.translate
import scala.util.control.NoStackTrace
>>>>>>> 42b2aec3

/**
 * Helper to manage HTML form description, submission and validation.
 *
 * For example, a form handling a `User` case class submission:
 * {{{
 * import play.api.data._
 * import play.api.data.Forms._
 * import play.api.data.format.Formats._
 *
 * val userForm = Form(
 *   mapping(
 *     "name" -> of[String],
 *     "age" -> of[Int],
 *     "email" -> of[String]
 *   )(User.apply)(User.unapply)
 * )
 * }}}
 *
 * @tparam T the type managed by this form
 * @param mapping the form mapping, which describes all form fields
 * @param data the current form data, used to display the form
 * @param errors the collection of errors associated with this form
 * @param value a concrete value of type `T` if the form submission was successful
 */
case class Form[T](mapping: Mapping[T], data: Map[String, String], errors: Seq[FormError], value: Option[T]) {

  private val logger: Logger = LoggerFactory.getLogger(classOf[Form[T]])

  /**
   * Constraints associated with this form, indexed by field name.
   */
  val constraints: Map[String, Seq[(String, Seq[Any])]] =
    mapping.mappings.iterator.collect {
      case m if m.constraints.nonEmpty =>
        m.key -> m.constraints.collect { case Constraint(Some(name), args) => name -> args }
    }.toMap

  /**
   * Formats associated to this form, indexed by field name. *
   */
  val formats: Map[String, (String, Seq[Any])] =
    mapping.mappings.iterator.flatMap(m => m.format.map(fmt => m.key -> fmt)).toMap

  /**
   * Binds data to this form, i.e. handles form submission.
   *
   * @param data the data to submit
   * @return a copy of this form, filled with the new data
   */
  def bind(data: Map[String, String]): Form[T] =
    mapping
      .bind(data)
      .fold(
        newErrors => copy(data = data, errors = errors ++ newErrors, value = None),
        value => copy(data = data, errors = errors, value = Some(value))
      )

  /**
   * Binds data to this form, i.e. handles form submission.
   *
   * @param data Json data to submit
   * @return a copy of this form, filled with the new data
   */
  @deprecated(
    "Use bind(JsValue, Int) instead to specify the maximum chars that should be consumed by the flattened form representation of the JSON",
    "2.8.3"
  )
  def bind(data: JsValue): Form[T] = {
    logger.warn(
      s"Binding json field from form with a hardcoded max size of ${Form.FromJsonMaxChars} bytes. This is deprecated. Use bind(JsValue, Int) instead."
    )
    bind(FormUtils.fromJson(data, Form.FromJsonMaxChars))
  }

  /**
   * Binds data to this form, i.e. handles form submission.
   *
   * @param data Json data to submit
   * @param maxChars The maximum number of chars allowed to be used in the intermediate map representation
   *                 of the JSON. `parse.DefaultMaxTextLength` is recommended to passed for this parameter.
   * @return a copy of this form, filled with the new data
   */
  def bind(data: JsValue, maxChars: Int): Form[T] = bind(FormUtils.fromJson(data, maxChars))

  /**
   * Binds request data to this form, i.e. handles form submission.
   *
   * @return a copy of this form filled with the new data
   */
  def bindFromRequest()(implicit request: play.api.mvc.Request[_]): Form[T] = {
    import play.api.mvc.MultipartFormData
    val unwrap = request.body match {
      case body: play.api.mvc.AnyContent =>
        body.asFormUrlEncoded.orElse(body.asMultipartFormData).orElse(body.asJson).getOrElse(body)
      case body => body
    }
    val data: Map[String, Seq[String]] = unwrap match {
      case body: Map[_, _]                   => body.asInstanceOf[Map[String, Seq[String]]]
      case body: MultipartFormData[_]        => body.asFormUrlEncoded
      case Right(body: MultipartFormData[_]) => body.asFormUrlEncoded
      case body: play.api.libs.json.JsValue  => FormUtils.fromJson(body, Form.FromJsonMaxChars).mapValues(Seq(_)).toMap
      case _                                 => Map.empty
    }
    val method: Map[_ <: String, Seq[String]] = request.method.toUpperCase match {
      case HttpVerbs.POST | HttpVerbs.PUT | HttpVerbs.PATCH => Map.empty
      case _                                                => request.queryString
    }
    bindFromRequest((data ++ method).toMap)
  }

  def bindFromRequest(data: Map[String, Seq[String]]): Form[T] = {
    val map = data.foldLeft(Map.empty[String, String]) {
      case (s, (key, values)) =>
        if (key.endsWith("[]")) {
          val k = key.dropRight(2)
          s ++ values.zipWithIndex.map { case (v, i) => s"$k[$i]" -> v }
        } else {
          s + (key -> values.headOption.getOrElse(""))
        }
    }
    bind(map)
  }

  /**
   * Fills this form with a existing value, used for edit forms.
   *
   * @param value an existing value of type `T`, used to fill this form
   * @return a copy of this form filled with the new data
   */
  def fill(value: T): Form[T] = copy(data = mapping.unbind(value), value = Some(value))

  /**
   * Fills this form with a existing value, and performs a validation.
   *
   * @param value an existing value of type `T`, used to fill this form
   * @return a copy of this form filled with the new data
   */
  def fillAndValidate(value: T): Form[T] = {
    val (data, errors) = mapping.unbindAndValidate(value)
    copy(data = data, errors = errors, value = Some(value))
  }

  /**
   * Handles form results. Either the form has errors, or the submission was a success and a
   * concrete value is available.
   *
   * For example:
   * {{{
   *   anyForm.bindFromRequest().fold(
   *      f => redisplayForm(f),
   *      t => handleValidFormSubmission(t)
   *   )
   * }}}
   *
   * @tparam R common result type
   * @param hasErrors a function to handle forms with errors
   * @param success a function to handle form submission success
   * @return a result `R`.
   */
  def fold[R](hasErrors: Form[T] => R, success: T => R): R = {
    value match {
      case Some(v) if errors.isEmpty => success(v)
      case _                         => hasErrors(this)
    }
  }

  /**
   * Retrieves a field.
   *
   * For example:
   * {{{
   * val usernameField = userForm("username")
   * }}}
   *
   * @param key the field name
   * @return the field, returned even if the field does not exist
   */
  def apply(key: String): Field =
    Field(
      this,
      key,
      constraints.getOrElse(key, Nil),
      formats.get(key),
      errors.collect { case e if e.key == key => e },
      data.get(key)
    )

  /**
   * Retrieves the first global error, if it exists, i.e. an error without any key.
   *
   * @return an error
   */
  def globalError: Option[FormError] = globalErrors.headOption

  /**
   * Retrieves all global errors, i.e. errors without a key.
   *
   * @return all global errors
   */
  def globalErrors: Seq[FormError] = errors.filter(_.key.isEmpty)

  /**
   * Applies a function for a field.
   *
   * For example:
   * {{{
   * userForm.forField("username") { field =>
   *   <input type="text" name={field.name} value={field.value.getOrElse("")} />
   * }
   * }}}
   *
   * @tparam R result type
   * @param key field name
   * @param handler field handler (transform the field to `R`)
   */
  def forField[R](key: String)(handler: Field => R): R = handler(apply(key))

  /**
   * Returns `true` if there is an error related to this form.
   */
  def hasErrors: Boolean = errors.nonEmpty

  /**
   * Retrieve the first error for this key.
   *
   * @param key field name.
   */
  def error(key: String): Option[FormError] = errors.find(_.key == key)

  /**
   * Retrieve all errors for this key.
   *
   * @param key field name.
   */
  def errors(key: String): Seq[FormError] = errors.filter(_.key == key)

  /**
   * Returns `true` if there is a global error related to this form.
   */
  def hasGlobalErrors: Boolean = globalErrors.nonEmpty

  /**
   * Returns the concrete value, if the submission was a success.
   *
   * Note that this method fails with an Exception if this form has errors.
   */
  def get: T = value.get

  /**
   * Adds an error to this form
   * @param error Error to add
   * @return a copy of this form with the added error
   */
  def withError(error: FormError): Form[T] = copy(errors = errors :+ error, value = None)

  /**
   * Convenient overloaded method adding an error to this form
   * @param key Key of the field having the error
   * @param message Error message
   * @param args Error message arguments
   * @return a copy of this form with the added error
   */
  def withError(key: String, message: String, args: Any*): Form[T] = withError(FormError(key, message, args))

  /**
   * Adds a global error to this form
   * @param message Error message
   * @param args Error message arguments
   * @return a copy of this form with the added global error
   */
  def withGlobalError(message: String, args: Any*): Form[T] = withError(FormError("", message, args))

  /**
   * Discards this form’s errors
   * @return a copy of this form without errors
   */
  def discardingErrors: Form[T] = this.copy(errors = Seq.empty)
}

/**
 * A form field.
 *
 * @param name the field name
 * @param constraints the constraints associated with the field
 * @param format the format expected for this field
 * @param errors the errors associated to this field
 * @param value the field value, if any
 */
case class Field(
    private val form: Form[_],
    name: String,
    constraints: Seq[(String, Seq[Any])],
    format: Option[(String, Seq[Any])],
    errors: Seq[FormError],
    value: Option[String]
) {

  /**
   * The field ID - the same as the field name but with '.' replaced by '_'.
   */
  lazy val id: String = Option(name).map(n => n.replace('.', '_').replace('[', '_').replace("]", "")).getOrElse("")

  /**
   * Returns the first error associated with this field, if it exists.
   *
   * @return an error
   */
  lazy val error: Option[FormError] = errors.headOption

  /**
   * Check if this field has errors.
   */
  lazy val hasErrors: Boolean = errors.nonEmpty

  /**
   * Retrieve a field from the same form, using a key relative to this field key.
   *
   * @param key Relative key.
   */
  def apply(key: String): Field = {
    form(Option(name).filterNot(_.isEmpty).map(_ + (if (key(0) == '[') "" else ".")).getOrElse("") + key)
  }

  /**
   * Retrieve available indexes defined for this field (if this field is repeated).
   */
  lazy val indexes: Seq[Int] = RepeatedMapping.indexes(name, form.data)

  /**
   * The label for the field.  Transforms repeat names from foo[0] etc to foo.0.
   */
  lazy val label: String = Option(name).map(n => n.replaceAll("\\[(\\d+)\\]", ".$1")).getOrElse("")
}

/**
 * Provides a set of operations for creating `Form` values.
 */
object Form {

  /**
   * INTERNAL API
   *
   * Default maximum number of chars allowed to be used in the intermediate map representation of the
   * JSON. Defaults to 100k which is the default of parser.maxMemoryBuffer
   */
  @InternalApi
  val FromJsonMaxChars: Long = 102400

  /**
   * Creates a new form from a mapping.
   *
   * For example:
   * {{{
   * import play.api.data._
   * import play.api.data.Forms._
   * import play.api.data.format.Formats._
   *
   * val userForm = Form(
   *   tuple(
   *     "name" -> of[String],
   *     "age" -> of[Int],
   *     "email" -> of[String]
   *   )
   * )
   * }}}
   *
   * @param mapping the form mapping
   * @return a form definition
   */
  def apply[T](mapping: Mapping[T]): Form[T] = Form(mapping, Map.empty, Nil, None)

  /**
   * Creates a new form from a mapping, with a root key.
   *
   * For example:
   * {{{
   * import play.api.data._
   * import play.api.data.Forms._
   * import play.api.data.format.Formats._
   *
   * val userForm = Form(
   *   "user" -> tuple(
   *     "name" -> of[String],
   *     "age" -> of[Int],
   *     "email" -> of[String]
   *   )
   * )
   * }}}
   *
   * @param mapping the root key, form mapping association
   * @return a form definition
   */
  def apply[T](mapping: (String, Mapping[T])): Form[T] = Form(mapping._2.withPrefix(mapping._1), Map.empty, Nil, None)
}

private[data] object FormUtils {
  def fromJson(js: JsValue, maxChars: Long): Map[String, String] = doFromJson(FromJsonRoot(js), Map.empty, 0, maxChars)

  @annotation.tailrec
  private def doFromJson(
      context: FromJsonContext,
      form: Map[String, String],
      cumulativeChars: Int,
      maxChars: Long
  ): Map[String, String] = context match {
    case FromJsonTerm              => form
    case ctx: FromJsonContextValue =>
      // Ensure this contexts next is initialised, this prevents unbounded recursion.
      ctx.next
      ctx.value match {
        case obj: JsObject if obj.fields.nonEmpty =>
          doFromJson(FromJsonObject(ctx, obj.fields.toIndexedSeq, 0), form, cumulativeChars, maxChars)
        case JsArray(values) if values.nonEmpty =>
          doFromJson(FromJsonArray(ctx, values, 0), form, cumulativeChars, maxChars)
        case JsNull | JsArray(_) | JsObject(_) =>
          doFromJson(ctx.next, form, cumulativeChars, maxChars)
        case simple =>
          val value = simple match {
            case JsString(v)  => v
            case JsNumber(v)  => v.toString
            case JsBoolean(v) => v.toString
          }
          val prefix             = ctx.prefix
          val newCumulativeChars = cumulativeChars + prefix.length + value.length
          if (newCumulativeChars > maxChars) {
            throw FormJsonExpansionTooLarge(maxChars)
          }
          doFromJson(ctx.next, form.updated(prefix, value), newCumulativeChars, maxChars)
      }
  }

  private sealed trait FromJsonContext
  private sealed trait FromJsonContextValue extends FromJsonContext {
    def value: JsValue
    def prefix: String
    def next: FromJsonContext
  }
  private case object FromJsonTerm extends FromJsonContext
  private case class FromJsonRoot(value: JsValue) extends FromJsonContextValue {
    override def prefix                = ""
    override def next: FromJsonContext = FromJsonTerm
  }
  private case class FromJsonArray(parent: FromJsonContextValue, values: scala.collection.IndexedSeq[JsValue], idx: Int)
      extends FromJsonContextValue {
    override def value: JsValue = values(idx)
    override val prefix: String = s"${parent.prefix}[$idx]"
    override lazy val next: FromJsonContext = if (idx + 1 < values.length) {
      FromJsonArray(parent, values, idx + 1)
    } else {
      parent.next
    }
  }
  private case class FromJsonObject(parent: FromJsonContextValue, fields: IndexedSeq[(String, JsValue)], idx: Int)
      extends FromJsonContextValue {
    override def value: JsValue = fields(idx)._2
    override val prefix: String = if (parent.prefix.isEmpty) {
      fields(idx)._1
    } else {
      parent.prefix + "." + fields(idx)._1
    }
    override lazy val next: FromJsonContext = if (idx + 1 < fields.length) {
      FromJsonObject(parent, fields, idx + 1)
    } else {
      parent.next
    }
  }
}

/**
 * A form error.
 *
 * @param key The error key (should be associated with a field using the same key).
 * @param messages The form message (often a simple message key needing to be translated), if more than one message
 *                 is passed the last one will be used.
 * @param args Arguments used to format the message.
 */
case class FormError(key: String, messages: Seq[String], args: Seq[Any] = Nil) {
  def this(key: String, message: String) = this(key, Seq(message), Nil)

  def this(key: String, message: String, args: Seq[Any]) = this(key, Seq(message), args)

  lazy val message = messages.last

  /**
   * Copy this error with a new Message.
   *
   * @param message The new message.
   */
  def withMessage(message: String): FormError = FormError(key, message)
}

object FormError {
  def apply(key: String, message: String) = new FormError(key, message)

  def apply(key: String, message: String, args: Seq[Any]) = new FormError(key, message, args)
}

/**
 * A mapping is a two-way binder to handle a form field.
 */
trait Mapping[T] { self =>

  /**
   * The field key.
   */
  def key: String

  /**
   * Sub-mappings (these can be seen as sub-keys).
   */
  def mappings: Seq[Mapping[_]]

  /**
   * The Format expected for this field, if it exists.
   */
  def format: Option[(String, Seq[Any])] = None

  /**
   * The constraints associated with this field.
   */
  def constraints: Seq[Constraint[T]]

  /**
   * Binds this field, i.e. construct a concrete value from submitted data.
   *
   * @param data the submitted data
   * @return either a concrete value of type `T` or a set of errors, if the binding failed
   */
  def bind(data: Map[String, String]): Either[Seq[FormError], T]

  /**
   * Unbinds this field, i.e. transforms a concrete value to plain data.
   *
   * @param value the value to unbind
   * @return the plain data
   */
  def unbind(value: T): Map[String, String]

  /**
   * Unbinds this field, i.e. transforms a concrete value to plain data, and applies validation.
   *
   * @param value the value to unbind
   * @return the plain data and any errors in the plain data
   */
  def unbindAndValidate(value: T): (Map[String, String], Seq[FormError])

  /**
   * Constructs a new Mapping based on this one, adding a prefix to the key.
   *
   * @param prefix the prefix to add to the key
   * @return the same mapping, with only the key changed
   */
  def withPrefix(prefix: String): Mapping[T]

  /**
   * Constructs a new Mapping based on this one, by adding new constraints.
   *
   * For example:
   * {{{
   *   import play.api.data._
   *   import validation.Constraints._
   *
   *   Form("phonenumber" -> text.verifying(required) )
   * }}}
   *
   * @param constraints the constraints to add
   * @return the new mapping
   */
  def verifying(constraints: Constraint[T]*): Mapping[T]

  /**
   * Constructs a new Mapping based on this one, by adding a new ad-hoc constraint.
   *
   * For example:
   * {{{
   *   import play.api.data._
   *   import validation.Constraints._
   *
   *   Form("phonenumber" -> text.verifying {_.grouped(2).size == 5})
   * }}}
   *
   * @param constraint a function describing the constraint that returns `false` on failure
   * @return the new mapping
   */
  def verifying(constraint: (T => Boolean)): Mapping[T] = verifying("error.unknown", constraint)

  /**
   * Constructs a new Mapping based on this one, by adding a new ad-hoc constraint.
   *
   * For example:
   * {{{
   *   import play.api.data._
   *   import validation.Constraints._
   *
   *   Form("phonenumber" -> text.verifying("Bad phone number", {_.grouped(2).size == 5}))
   * }}}
   *
   * @param error The error message used if the constraint fails
   * @param constraint a function describing the constraint that returns `false` on failure
   * @return the new mapping
   */
  def verifying(error: => String, constraint: (T => Boolean)): Mapping[T] = {
    verifying(Constraint((t: T) => if (constraint(t)) Valid else Invalid(Seq(ValidationError(error)))))
  }

  /**
   * Transform this Mapping[T] to a Mapping[B].
   *
   * @tparam B The type of the new mapping.
   * @param f1 Transform value of T to a value of B
   * @param f2 Transform value of B to a value of T
   */
  def transform[B](f1: T => B, f2: B => T): Mapping[B] = WrappedMapping(this, f1, f2)

  // Internal utilities

  protected def addPrefix(prefix: String) = {
    Option(prefix).filterNot(_.isEmpty).map(_ + Option(key).filterNot(_.isEmpty).map("." + _).getOrElse(""))
  }

  protected def applyConstraints(t: T): Either[Seq[FormError], T] = {
    Right(t).right.flatMap(v => Option(collectErrors(v)).filterNot(_.isEmpty).toLeft(v))
  }

  protected def collectErrors(t: T): Seq[FormError] = {
    constraints
      .map(_(t))
      .collect { case Invalid(errors) => errors }
      .flatten
      .map(ve => FormError(key, ve.messages, ve.args))
  }
}

/**
 * A mapping wrapping another existing mapping with transformation functions.
 *
 * @param wrapped Existing wrapped mapping
 * @param f1 Transformation function from A to B
 * @param f2 Transformation function from B to A
 * @param additionalConstraints Additional constraints of type B
 */
case class WrappedMapping[A, B](
    wrapped: Mapping[A],
    f1: A => B,
    f2: B => A,
    additionalConstraints: Seq[Constraint[B]] = Nil
) extends Mapping[B] {

  /**
   * The field key.
   */
  val key = wrapped.key

  /**
   * Sub-mappings (these can be seen as sub-keys).
   */
  val mappings = wrapped.mappings

  /**
   * The Format expected for this field, if it exists.
   */
  override val format = wrapped.format

  /**
   * The constraints associated with this field.
   */
  val constraints: Seq[Constraint[B]] = additionalConstraints

  /**
   * Binds this field, i.e. construct a concrete value from submitted data.
   *
   * @param data the submitted data
   * @return either a concrete value of type `B` or a set of errors, if the binding failed
   */
  def bind(data: Map[String, String]): Either[Seq[FormError], B] = {
    wrapped.bind(data).right.map(t => f1(t)).right.flatMap(applyConstraints)
  }

  /**
   * Unbinds this field, i.e. transforms a concrete value to plain data.
   *
   * @param value the value to unbind
   * @return the plain data
   */
  def unbind(value: B): Map[String, String] = wrapped.unbind(f2(value))

  /**
   * Unbinds this field, i.e. transforms a concrete value to plain data, and applies validation.
   *
   * @param value the value to unbind
   * @return the plain data and any errors in the plain data
   */
  def unbindAndValidate(value: B): (Map[String, String], Seq[FormError]) = {
    val (data, errors) = wrapped.unbindAndValidate(f2(value))
    (data, errors ++ collectErrors(value))
  }

  /**
   * Constructs a new Mapping based on this one, adding a prefix to the key.
   *
   * @param prefix the prefix to add to the key
   * @return the same mapping, with only the key changed
   */
  def withPrefix(prefix: String): Mapping[B] = {
    copy(wrapped = wrapped.withPrefix(prefix))
  }

  /**
   * Constructs a new Mapping based on this one, by adding new constraints.
   *
   * For example:
   * {{{
   *   import play.api.data._
   *   import validation.Constraints._
   *
   *   Form("phonenumber" -> text.verifying(required) )
   * }}}
   *
   * @param constraints the constraints to add
   * @return the new mapping
   */
  def verifying(constraints: Constraint[B]*): Mapping[B] =
    copy(additionalConstraints = additionalConstraints ++ constraints)
}

/**
 * Provides a set of operations related to `RepeatedMapping` values.
 */
object RepeatedMapping {

  /**
   * Computes the available indexes for the given key in this set of data.
   */
  def indexes(key: String, data: Map[String, String]): Seq[Int] = {
    val KeyPattern = ("^" + java.util.regex.Pattern.quote(key) + """\[(\d+)\].*$""").r
    data.toSeq.collect { case (KeyPattern(index), _) => index.toInt }.sorted.distinct
  }
}

/**
 * A mapping for repeated elements.
 *
 * @param wrapped The wrapped mapping
 */
case class RepeatedMapping[T](
    wrapped: Mapping[T],
    key: String = "",
    constraints: Seq[Constraint[List[T]]] = Nil
) extends Mapping[List[T]] {

  /**
   * The Format expected for this field, if it exists.
   */
  override val format: Option[(String, Seq[Any])] = wrapped.format

  /**
   * Constructs a new Mapping based on this one, by adding new constraints.
   *
   * For example:
   * {{{
   *   import play.api.data._
   *   import validation.Constraints._
   *
   *   Form("phonenumber" -> text.verifying(required) )
   * }}}
   *
   * @param addConstraints the constraints to add
   * @return the new mapping
   */
  def verifying(addConstraints: Constraint[List[T]]*): Mapping[List[T]] = {
    this.copy(constraints = constraints ++ addConstraints.toSeq)
  }

  /**
   * Binds this field, i.e. construct a concrete value from submitted data.
   *
   * @param data the submitted data
   * @return either a concrete value of type `List[T]` or a set of errors, if the binding failed
   */
  def bind(data: Map[String, String]): Either[Seq[FormError], List[T]] = {
    val allErrorsOrItems: Seq[Either[Seq[FormError], T]] =
      RepeatedMapping.indexes(key, data).map(i => wrapped.withPrefix(s"$key[$i]").bind(data))
    if (allErrorsOrItems.forall(_.isRight)) {
      Right(allErrorsOrItems.map(_.right.get).toList).right.flatMap(applyConstraints)
    } else {
      Left(allErrorsOrItems.collect { case Left(errors) => errors }.flatten)
    }
  }

  /**
   * Unbinds this field, i.e. transforms a concrete value to plain data.
   *
   * @param value the value to unbind
   * @return the plain data
   */
  def unbind(value: List[T]): Map[String, String] = {
    val datas = value.zipWithIndex.map { case (t, i) => wrapped.withPrefix(s"$key[$i]").unbind(t) }
    datas.foldLeft(Map.empty[String, String])(_ ++ _)
  }

  /**
   * Unbinds this field, i.e. transforms a concrete value to plain data, and applies validation.
   *
   * @param value the value to unbind
   * @return the plain data and any errors in the plain data
   */
  def unbindAndValidate(value: List[T]): (Map[String, String], Seq[FormError]) = {
    val (datas, errors) =
      value.zipWithIndex.map { case (t, i) => wrapped.withPrefix(s"$key[$i]").unbindAndValidate(t) }.unzip
    (datas.foldLeft(Map.empty[String, String])(_ ++ _), errors.flatten ++ collectErrors(value))
  }

  /**
   * Constructs a new Mapping based on this one, adding a prefix to the key.
   *
   * @param prefix the prefix to add to the key
   * @return the same mapping, with only the key changed
   */
  def withPrefix(prefix: String): Mapping[List[T]] = {
    addPrefix(prefix).map(newKey => copy(key = newKey)).getOrElse(this)
  }

  /**
   * Sub-mappings (these can be seen as sub-keys).
   */
  val mappings: Seq[Mapping[_]] = wrapped.mappings
}

/**
 * A mapping for optional elements
 *
 * @param wrapped the wrapped mapping
 */
case class OptionalMapping[T](wrapped: Mapping[T], constraints: Seq[Constraint[Option[T]]] = Nil)
    extends Mapping[Option[T]] {
  override val format: Option[(String, Seq[Any])] = wrapped.format

  /**
   * The field key.
   */
  val key = wrapped.key

  /**
   * Constructs a new Mapping based on this one, by adding new constraints.
   *
   * For example:
   * {{{
   *   import play.api.data._
   *   import validation.Constraints._
   *
   *   Form("phonenumber" -> text.verifying(required) )
   * }}}
   *
   * @param addConstraints the constraints to add
   * @return the new mapping
   */
  def verifying(addConstraints: Constraint[Option[T]]*): Mapping[Option[T]] = {
    this.copy(constraints = constraints ++ addConstraints.toSeq)
  }

  /**
   * Binds this field, i.e. constructs a concrete value from submitted data.
   *
   * @param data the submitted data
   * @return either a concrete value of type `T` or a set of error if the binding failed
   */
  def bind(data: Map[String, String]): Either[Seq[FormError], Option[T]] = {
    data.keys
      .filter(p => p == key || p.startsWith(s"$key.") || p.startsWith(s"$key["))
      .map(k => data.get(k).filterNot(_.isEmpty))
      .collectFirst { case Some(v) => v }
      .map(_ => wrapped.bind(data).right.map(Some(_)))
      .getOrElse(Right(None))
      .right
      .flatMap(applyConstraints)
  }

  /**
   * Unbinds this field, i.e. transforms a concrete value to plain data.
   *
   * @param value the value to unbind
   * @return the plain data
   */
  def unbind(value: Option[T]): Map[String, String] = {
    value.map(wrapped.unbind).getOrElse(Map.empty)
  }

  /**
   * Unbinds this field, i.e. transforms a concrete value to plain data, and applies validation.
   *
   * @param value the value to unbind
   * @return the plain data and any errors in the plain data
   */
  def unbindAndValidate(value: Option[T]): (Map[String, String], Seq[FormError]) = {
    val errors = collectErrors(value)
    value.map(wrapped.unbindAndValidate).map(r => r._1 -> (r._2 ++ errors)).getOrElse(Map.empty -> errors)
  }

  /**
   * Constructs a new Mapping based on this one, adding a prefix to the key.
   *
   * @param prefix the prefix to add to the key
   * @return the same mapping, with only the key changed
   */
  def withPrefix(prefix: String): Mapping[Option[T]] = {
    copy(wrapped = wrapped.withPrefix(prefix))
  }

  /** Sub-mappings (these can be seen as sub-keys). */
  val mappings: Seq[Mapping[_]] = wrapped.mappings
}

/**
 * A mapping for a single field.
 *
 * @param key the field key
 * @param constraints the constraints associated with this field.
 */
case class FieldMapping[T](key: String = "", constraints: Seq[Constraint[T]] = Nil)(
    implicit val binder: Formatter[T]
) extends Mapping[T] {

  /**
   * The Format expected for this field, if it exists.
   */
  override val format: Option[(String, Seq[Any])] = binder.format

  /**
   * Constructs a new Mapping based on this one, by adding new constraints.
   *
   * For example:
   * {{{
   *   import play.api.data._
   *   import validation.Constraints._
   *
   *   Form("phonenumber" -> text.verifying(required) )
   * }}}
   *
   * @param addConstraints the constraints to add
   * @return the new mapping
   */
  def verifying(addConstraints: Constraint[T]*): Mapping[T] = {
    this.copy(constraints = constraints ++ addConstraints.toSeq)
  }

  /**
   * Changes the binder used to handle this field.
   *
   * @param binder the new binder to use
   * @return the same mapping with a new binder
   */
  def as(binder: Formatter[T]): Mapping[T] = {
    this.copy()(binder)
  }

  /**
   * Binds this field, i.e. constructs a concrete value from submitted data.
   *
   * @param data the submitted data
   * @return either a concrete value of type `T` or a set of errors, if binding failed
   */
  def bind(data: Map[String, String]): Either[Seq[FormError], T] = {
    binder.bind(key, data).right.flatMap { applyConstraints(_) }
  }

  /**
   * Unbinds this field, i.e. transforms a concrete value to plain data.
   *
   * @param value the value to unbind
   * @return the plain data
   */
  def unbind(value: T): Map[String, String] = {
    binder.unbind(key, value)
  }

  /**
   * Unbinds this field, i.e. transforms a concrete value to plain data, and applies validation.
   *
   * @param value the value to unbind
   * @return the plain data and any errors in the plain data
   */
  def unbindAndValidate(value: T): (Map[String, String], Seq[FormError]) = {
    binder.unbind(key, value) -> collectErrors(value)
  }

  /**
   * Constructs a new Mapping based on this one, adding a prefix to the key.
   *
   * @param prefix the prefix to add to the key
   * @return the same mapping, with only the key changed
   */
  def withPrefix(prefix: String): Mapping[T] = {
    addPrefix(prefix).map(newKey => this.copy(key = newKey)).getOrElse(this)
  }

  /** Sub-mappings (these can be seen as sub-keys). */
  val mappings: Seq[Mapping[_]] = Seq(this)
}

/**
 * Common helper methods for all object mappings - mappings including several fields.
 */
trait ObjectMapping {

  /**
   * Merges the result of two bindings.
   *
   * @see bind()
   */
  def merge2(
      a: Either[Seq[FormError], Seq[Any]],
      b: Either[Seq[FormError], Seq[Any]]
  ): Either[Seq[FormError], Seq[Any]] = (a, b) match {
    case (Left(errorsA), Left(errorsB)) => Left(errorsA ++ errorsB)
    case (Left(errorsA), Right(_))      => Left(errorsA)
    case (Right(_), Left(errorsB))      => Left(errorsB)
    case (Right(a), Right(b))           => Right(a ++ b)
  }

  /**
   * Merges the result of multiple bindings.
   *
   * @see bind()
   */
  def merge(results: Either[Seq[FormError], Any]*): Either[Seq[FormError], Seq[Any]] = {
    val all: Seq[Either[Seq[FormError], Seq[Any]]] = results.map(_.right.map(Seq(_)))
    all.fold(Right(Nil)) { (s, i) =>
      merge2(s, i)
    }
  }
}

case class FormJsonExpansionTooLarge(limit: Long)
    extends RuntimeException(s"Binding form from JSON exceeds form expansion limit of $limit")
    with NoStackTrace<|MERGE_RESOLUTION|>--- conflicted
+++ resolved
@@ -15,11 +15,7 @@
 import play.api.i18n._
 import play.api.libs.json._
 import play.api.mvc._
-<<<<<<< HEAD
-=======
-import play.api.templates.PlayMagic.translate
 import scala.util.control.NoStackTrace
->>>>>>> 42b2aec3
 
 /**
  * Helper to manage HTML form description, submission and validation.
@@ -46,8 +42,6 @@
  * @param value a concrete value of type `T` if the form submission was successful
  */
 case class Form[T](mapping: Mapping[T], data: Map[String, String], errors: Seq[FormError], value: Option[T]) {
-
-  private val logger: Logger = LoggerFactory.getLogger(classOf[Form[T]])
 
   /**
    * Constraints associated with this form, indexed by field name.
@@ -1051,8 +1045,4 @@
       merge2(s, i)
     }
   }
-}
-
-case class FormJsonExpansionTooLarge(limit: Long)
-    extends RuntimeException(s"Binding form from JSON exceeds form expansion limit of $limit")
-    with NoStackTrace+}