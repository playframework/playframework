--- conflicted
+++ resolved
@@ -1,7 +1,3 @@
 /*
-<<<<<<< HEAD
- * Copyright (C) 2009-2020 Lightbend Inc. <https://www.lightbend.com>
-=======
  * Copyright (C) Lightbend Inc. <https://www.lightbend.com>
->>>>>>> e183b053
  */