--- conflicted
+++ resolved
@@ -21,28 +21,12 @@
 
   override def projectSettings = Seq(
     target := baseDirectory.value / "target",
-<<<<<<< HEAD
-    sourceDirectory in Compile := baseDirectory.value / "app",
-    sourceDirectory in Test := baseDirectory.value / "test",
-    scalaSource in Compile := baseDirectory.value / "app",
-    scalaSource in Test := baseDirectory.value / "test",
-    javaSource in Compile := baseDirectory.value / "app",
-    javaSource in Test := baseDirectory.value / "test",
-=======
     Compile / sourceDirectory := baseDirectory.value / "app",
     Test / sourceDirectory := baseDirectory.value / "test",
-    Compile / resourceDirectory := baseDirectory.value / "conf",
     Compile / scalaSource := baseDirectory.value / "app",
     Test / scalaSource := baseDirectory.value / "test",
     Compile / javaSource := baseDirectory.value / "app",
     Test / javaSource := baseDirectory.value / "test",
-    Compile / TwirlKeys.compileTemplates / sourceDirectories := Seq((Compile / sourceDirectory).value),
-    Test / TwirlKeys.compileTemplates / sourceDirectories := Seq((Test / sourceDirectory).value),
-    // sbt-web
-    Assets / sourceDirectory := (Compile / sourceDirectory).value / "assets",
-    TestAssets / sourceDirectory := (Test / sourceDirectory).value / "assets",
-    Assets / resourceDirectory := baseDirectory.value / "public",
->>>>>>> a893a2a6
     // Native packager
     Universal / sourceDirectory := baseDirectory.value / "dist"
   )
