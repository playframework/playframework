--- conflicted
+++ resolved
@@ -22,37 +22,7 @@
   val prefix: String
 ) extends GeneratedRouter @ob
 
-<<<<<<< HEAD
   def withPrefix(addPrefix: String): Routes = ???
-=======
-  @@javax.inject.Inject()
-  def this(errorHandler: play.api.http.HttpErrorHandler@for(dep <- deps) {,
-    @markLines(dep.rule)
-    @dep.ident: @dep.clazz}
-  ) = this(errorHandler, @for(dep <- deps){@dep.ident, }"/")
-
-  def withPrefix(addPrefix: String): Routes = @ob
-    val prefix = play.api.routing.Router.concatPrefix(addPrefix, this.prefix)
-    @(pkg.getOrElse("_routes_")).RoutesPrefix.setPrefix(prefix)
-    new Routes(errorHandler, @for(dep <- deps){@dep.ident, }prefix)
-  @cb
-
-  private[this] val defaultPrefix: String = @ob
-    if (this.prefix.endsWith("/")) "" else "/"
-  @cb
-
-  def documentation = List(@for((dep, index) <- rules.zipWithIndex) {
-    @dep.rule match {
-      case Route(verb, path, call, _, _) if path.parts.isEmpty => {(@tq@verb@tq, this.prefix, @tq@call@tq)}
-      case Route(verb, path, call, _, _) => {(@tq@verb@tq, this.prefix + (if(this.prefix.endsWith("/")) "" else "/") + @encodeStringConstant(path.toString), @tq@call@tq)}
-      case include: Include => {prefixed_@(dep.ident)_@(index).router.documentation}
-  },}
-    Nil
-  ).foldLeft(List.empty[(String,String,String)]) { (s,e) => e.asInstanceOf[Any] match {
-    case r @@ (_,_,_) => s :+ r.asInstanceOf[(String,String,String)]
-    case l => s ++ l.asInstanceOf[List[(String,String,String)]]
-  }}
->>>>>>> 71707c58
 
 @for((dep, index) <- rules.zipWithIndex){@dep.rule match {
 case route @ Route(verb, path, call, comments, modifiers) => {
