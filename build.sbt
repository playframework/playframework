--- conflicted
+++ resolved
@@ -10,33 +10,6 @@
 import sbt.io.Path._
 import org.scalafmt.sbt.ScalafmtPlugin
 
-<<<<<<< HEAD
-=======
-// Customise sbt-dynver's behaviour to make it work with tags which aren't v-prefixed
-(ThisBuild / dynverVTagPrefix) := false
-
-// We are publishing snapshots to Sonatype
-(ThisBuild / dynverSonatypeSnapshots) := true
-
-// Sanity-check: assert that version comes from a tag (e.g. not a too-shallow clone)
-// https://github.com/dwijnand/sbt-dynver/#sanity-checking-the-version
-Global / onLoad := (Global / onLoad).value.andThen { s =>
-  dynverAssertTagVersion.value
-  s
-}
-
-lazy val BuildLinkProject = PlayNonCrossBuiltProject("Build-Link", "dev-mode/build-link")
-  .dependsOn(PlayExceptionsProject)
-
-// run-support project is only compiled against sbt scala version
-lazy val RunSupportProject = PlaySbtProject("Run-Support", "dev-mode/run-support")
-  .settings(
-    target := target.value / "run-support",
-    libraryDependencies ++= runSupportDependencies((pluginCrossBuild / sbtVersion).value)
-  )
-  .dependsOn(BuildLinkProject)
-
->>>>>>> a893a2a6
 lazy val RoutesCompilerProject = PlayDevelopmentProject("Routes-Compiler", "dev-mode/routes-compiler")
   .enablePlugins(SbtTwirl)
   .settings(
@@ -57,19 +30,6 @@
 
 lazy val PlayExceptionsProject = PlayNonCrossBuiltProject("Play-Exceptions", "core/play-exceptions")
 
-<<<<<<< HEAD
-=======
-lazy val billOfMaterials = PlayCrossBuiltProject("bill-of-materials", "dev-mode/bill-of-materials")
-  .enablePlugins(BillOfMaterialsPlugin)
-  .settings(
-    name := "play-bom",
-    bomIncludeProjects := userProjects,
-    pomExtra := pomExtra.value :+ bomDependenciesListing.value,
-    publishTo := sonatypePublishToBundle.value,
-    mimaPreviousArtifacts := Set.empty
-  )
-
->>>>>>> a893a2a6
 lazy val PlayJodaFormsProject = PlayCrossBuiltProject("Play-Joda-Forms", "web/play-joda-forms")
   .settings(
     libraryDependencies ++= joda
@@ -81,6 +41,13 @@
   .settings(
     libraryDependencies ++= runtime(scalaVersion.value) ++ scalacheckDependencies ++ cookieEncodingDependencies :+
       jimfs % Test,
+    (Compile / unmanagedSourceDirectories) ++= {
+      CrossVersion.partialVersion(scalaVersion.value) match {
+        case Some((2, 13) | (3, _))  => (Compile / sourceDirectory).value / s"java-scala-2.13+" :: Nil
+        case Some((2, v)) if v <= 12 => (Compile / sourceDirectory).value / s"java-scala-2.13-" :: Nil
+        case _                       => Nil
+      }
+    },
     (Compile / sourceGenerators) += Def
       .task(
         PlayVersion(
@@ -116,94 +83,7 @@
       libraryDependencies += akkaHttp
     )
 
-<<<<<<< HEAD
-=======
-lazy val PlayAkkaHttp2SupportProject =
-  PlayCrossBuiltProject("Play-Akka-Http2-Support", "transport/server/play-akka-http2-support")
-    .dependsOn(PlayAkkaHttpServerProject)
-    .settings(
-      libraryDependencies += akkaHttp2Support
-    )
 
-lazy val PlayClusterSharding = PlayCrossBuiltProject("Play-Cluster-Sharding", "cluster/play-cluster-sharding")
-  .settings(libraryDependencies ++= clusterDependencies)
-  .dependsOn(PlayProject)
-
-lazy val PlayJavaClusterSharding =
-  PlayCrossBuiltProject("Play-Java-Cluster-Sharding", "cluster/play-java-cluster-sharding")
-    .settings(libraryDependencies ++= clusterDependencies)
-    .dependsOn(PlayProject)
-
-lazy val PlayJdbcApiProject = PlayCrossBuiltProject("Play-JDBC-Api", "persistence/play-jdbc-api")
-  .dependsOn(PlayProject)
-
-lazy val PlayJdbcProject: Project = PlayCrossBuiltProject("Play-JDBC", "persistence/play-jdbc")
-  .settings(libraryDependencies ++= jdbcDeps)
-  .dependsOn(PlayJdbcApiProject)
-  .dependsOn(PlaySpecs2Project % "test")
-
-lazy val PlayJdbcEvolutionsProject = PlayCrossBuiltProject("Play-JDBC-Evolutions", "persistence/play-jdbc-evolutions")
-  .settings(libraryDependencies += derbyDatabase % Test)
-  .dependsOn(PlayJdbcApiProject)
-  .dependsOn(PlaySpecs2Project % "test")
-  .dependsOn(PlayJdbcProject % "test->test")
-  .dependsOn(PlayJavaJdbcProject % "test")
-
-lazy val PlayJavaJdbcProject = PlayCrossBuiltProject("Play-Java-JDBC", "persistence/play-java-jdbc")
-  .dependsOn(PlayJdbcProject % "compile->compile;test->test", PlayJavaProject)
-  .dependsOn(PlaySpecs2Project % "test", PlayGuiceProject % "test")
-
-lazy val PlayJpaProject = PlayCrossBuiltProject("Play-Java-JPA", "persistence/play-java-jpa")
-  .settings(libraryDependencies ++= jpaDeps)
-  .dependsOn(PlayJavaJdbcProject % "compile->compile;test->test")
-  .dependsOn(PlayJdbcEvolutionsProject % "test")
-  .dependsOn(PlaySpecs2Project % "test")
-
-lazy val PlayTestProject = PlayCrossBuiltProject("Play-Test", "testkit/play-test")
-  .settings(
-    libraryDependencies ++= testDependencies ++ Seq(h2database % "test"),
-    (Test / parallelExecution) := false
-  )
-  .dependsOn(
-    PlayGuiceProject,
-    PlayServerProject,
-    // We still need a server provider when running Play-Test tests.
-    // Since Akka HTTP is the default, we should use it here.
-    PlayAkkaHttpServerProject % "test"
-  )
-
-lazy val PlaySpecs2Project = PlayCrossBuiltProject("Play-Specs2", "testkit/play-specs2")
-  .settings(
-    libraryDependencies ++= specs2Deps,
-    (Test / parallelExecution) := false
-  )
-  .dependsOn(PlayTestProject)
-
-lazy val PlayJavaProject = PlayCrossBuiltProject("Play-Java", "core/play-java")
-  .settings(libraryDependencies ++= javaDeps ++ javaTestDeps)
-  .dependsOn(
-    PlayProject       % "compile;test->test",
-    PlayTestProject   % "test",
-    PlaySpecs2Project % "test",
-    PlayGuiceProject  % "test"
-  )
-
-lazy val PlayJavaFormsProject = PlayCrossBuiltProject("Play-Java-Forms", "web/play-java-forms")
-  .settings(
-    libraryDependencies ++= javaDeps ++ javaFormsDeps ++ javaTestDeps
-  )
-  .dependsOn(
-    PlayJavaProject % "compile;test->test"
-  )
-
-lazy val PlayDocsProject = PlayCrossBuiltProject("Play-Docs", "dev-mode/play-docs")
-  .settings(Docs.settings: _*)
-  .settings(
-    libraryDependencies ++= playDocsDependencies
-  )
-  .dependsOn(PlayAkkaHttpServerProject)
-
->>>>>>> a893a2a6
 lazy val PlayGuiceProject = PlayCrossBuiltProject("Play-Guice", "core/play-guice")
   .settings(libraryDependencies ++= guiceDeps ++ specs2Deps.map(_ % "test"))
   .dependsOn(
@@ -225,15 +105,7 @@
       )
     }.taskValue
   )
-<<<<<<< HEAD
   .dependsOn(SbtRoutesCompilerProject, PlayExceptionsProject)
-=======
-  .dependsOn(SbtRoutesCompilerProject, RunSupportProject)
-
-lazy val SbtScriptedToolsProject = PlaySbtPluginProject("Sbt-Scripted-Tools", "dev-mode/sbt-scripted-tools")
-  .enablePlugins(SbtPlugin)
-  .dependsOn(SbtPluginProject)
->>>>>>> a893a2a6
 
 lazy val PlayLogback = PlayCrossBuiltProject("Play-Logback", "core/play-logback")
   .settings(
