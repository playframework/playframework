--- conflicted
+++ resolved
@@ -10,30 +10,6 @@
 import sbt.io.Path._
 import org.scalafmt.sbt.ScalafmtPlugin
 
-<<<<<<< HEAD
-=======
-// Customise sbt-dynver's behaviour to make it work with tags which aren't v-prefixed
-(ThisBuild / dynverVTagPrefix) := false
-
-// Sanity-check: assert that version comes from a tag (e.g. not a too-shallow clone)
-// https://github.com/dwijnand/sbt-dynver/#sanity-checking-the-version
-Global / onLoad := (Global / onLoad).value.andThen { s =>
-  dynverAssertTagVersion.value
-  s
-}
-
-lazy val BuildLinkProject = PlayNonCrossBuiltProject("Build-Link", "dev-mode/build-link")
-  .dependsOn(PlayExceptionsProject)
-
-// run-support project is only compiled against sbt scala version
-lazy val RunSupportProject = PlaySbtProject("Run-Support", "dev-mode/run-support")
-  .settings(
-    target := target.value / "run-support",
-    libraryDependencies ++= runSupportDependencies((pluginCrossBuild / sbtVersion).value)
-  )
-  .dependsOn(BuildLinkProject)
-
->>>>>>> 919b5bda
 lazy val RoutesCompilerProject = PlayDevelopmentProject("Routes-Compiler", "dev-mode/routes-compiler")
   .enablePlugins(SbtTwirl)
   .settings(
@@ -65,13 +41,6 @@
   .settings(
     libraryDependencies ++= runtime(scalaVersion.value) ++ scalacheckDependencies ++ cookieEncodingDependencies :+
       jimfs % Test,
-    (Compile / unmanagedSourceDirectories) ++= {
-      CrossVersion.partialVersion(scalaVersion.value) match {
-        case Some((2, 13) | (3, _))  => (Compile / sourceDirectory).value / s"java-scala-2.13+" :: Nil
-        case Some((2, v)) if v <= 12 => (Compile / sourceDirectory).value / s"java-scala-2.13-" :: Nil
-        case _                       => Nil
-      }
-    },
     (Compile / sourceGenerators) += Def
       .task(
         PlayVersion(
@@ -168,23 +137,11 @@
   .settings(
     playCommonSettings,
     scalaVersion := (PlayProject / scalaVersion).value,
-    crossScalaVersions := Nil,
     (ThisBuild / playBuildRepoName) := "playframework",
     (Global / concurrentRestrictions) += Tags.limit(Tags.Test, 1),
     libraryDependencies ++= runtime(scalaVersion.value),
     mimaReportBinaryIssues := (()),
     commands += Commands.quickPublish,
-    publish / skip := true,
+    Release.settings
   )
-  .aggregate((userProjects ++ nonUserProjects): _*)
-
-addCommandAlias(
-  "validateCode",
-  List(
-    "headerCheckAll",
-    "scalafmtSbtCheck",
-    "scalafmtCheckAll",
-    "javafmtCheckAll",
-    "+checkAkkaModuleVersions"
-  ).mkString(";")
-)+  .aggregate((userProjects ++ nonUserProjects): _*)