--- conflicted
+++ resolved
@@ -4,18 +4,9 @@
 
 // when updating sbtNativePackager version, be sure to also update the documentation links in
 // documentation/manual/working/commonGuide/production/Deploying.md
-<<<<<<< HEAD
-val sbtNativePackager  = "1.8.0"
-val mima               = "0.6.1"
-val webjarsLocatorCore = "0.43"
-=======
 val sbtNativePackager  = "1.8.1"
 val mima               = "0.9.2"
-val sbtJavaFormatter   = "0.5.0"
-val sbtJmh             = "0.4.3"
 val webjarsLocatorCore = "0.47"
-val sbtHeader          = "5.6.0"
->>>>>>> 71707c58
 val scalafmt           = "2.0.1"
 val sbtTwirl: String   = sys.props.getOrElse("twirl.version", "1.5.1") // sync with documentation/project/plugins.sbt
 val interplay: String  = sys.props.getOrElse("interplay.version", "3.0.3")
@@ -29,22 +20,10 @@
 
 scalacOptions ++= Seq("-deprecation", "-language:_")
 
-<<<<<<< HEAD
-addSbtPlugin("com.typesafe.play"  % "interplay"          % interplay)
-addSbtPlugin("com.typesafe.sbt"   % "sbt-twirl"          % sbtTwirl)
-addSbtPlugin("com.typesafe"       % "sbt-mima-plugin"    % mima)
-addSbtPlugin("org.scalameta"      % "sbt-scalafmt"       % scalafmt)
-=======
 addSbtPlugin("com.typesafe.play"  % "interplay"             % interplay)
 addSbtPlugin("com.typesafe.sbt"   % "sbt-twirl"             % sbtTwirl)
 addSbtPlugin("com.typesafe"       % "sbt-mima-plugin"       % mima)
-addSbtPlugin("com.lightbend.sbt"  % "sbt-bill-of-materials" % "1.0.2")
-addSbtPlugin("com.lightbend.sbt"  % "sbt-java-formatter"    % sbtJavaFormatter)
-addSbtPlugin("pl.project13.scala" % "sbt-jmh"               % sbtJmh)
-addSbtPlugin("de.heikoseeberger"  % "sbt-header"            % sbtHeader)
 addSbtPlugin("org.scalameta"      % "sbt-scalafmt"          % scalafmt)
-addSbtPlugin("com.dwijnand"       % "sbt-dynver"            % "4.1.1")
->>>>>>> 71707c58
 
 addSbtPlugin("com.lightbend.akka" % "sbt-akka-version-check" % "0.1")
 
