// Copyright (C) from 2022 The Play Framework Contributors <https://github.com/playframework>, 2011-2021 Lightbend Inc. <https://www.lightbend.com>

enablePlugins(BuildInfoPlugin)

// when updating sbtNativePackager version, be sure to also update the documentation links in
// documentation/manual/working/commonGuide/production/Deploying.md
val sbtNativePackager  = "1.9.16"
val mima               = "1.1.2"
val sbtJavaFormatter   = "0.8.0"
<<<<<<< HEAD
val sbtJmh             = "0.4.5"
val webjarsLocatorCore = "0.52"
=======
val sbtJmh             = "0.4.4"
val webjarsLocatorCore = "0.53"
>>>>>>> 98e0e8a9
val sbtHeader          = "5.8.0"
val scalafmt           = "2.4.6"
val sbtTwirl: String   = sys.props.getOrElse("twirl.version", "1.6.0-RC4") // sync with documentation/project/plugins.sbt
val interplay: String  = sys.props.getOrElse("interplay.version", "3.1.0")

buildInfoKeys := Seq[BuildInfoKey](
  "sbtNativePackagerVersion" -> sbtNativePackager,
  "sbtTwirlVersion"          -> sbtTwirl,
)

logLevel := Level.Warn

scalacOptions ++= Seq("-deprecation", "-language:_")

addSbtPlugin("com.typesafe.play"  % "interplay"             % interplay)
addSbtPlugin("com.typesafe.play"  % "sbt-twirl"             % sbtTwirl)
addSbtPlugin("com.typesafe"       % "sbt-mima-plugin"       % mima)
addSbtPlugin("com.lightbend.sbt"  % "sbt-bill-of-materials" % "1.0.2")
addSbtPlugin("com.lightbend.sbt"  % "sbt-java-formatter"    % sbtJavaFormatter)
addSbtPlugin("pl.project13.scala" % "sbt-jmh"               % sbtJmh)
addSbtPlugin("de.heikoseeberger"  % "sbt-header"            % sbtHeader)
addSbtPlugin("org.scalameta"      % "sbt-scalafmt"          % scalafmt)
addSbtPlugin("com.github.sbt"     % "sbt-ci-release"        % "1.5.12")

addSbtPlugin("com.lightbend.akka" % "sbt-akka-version-check" % "0.1")

libraryDependencies ++= Seq(
  "org.webjars" % "webjars-locator-core" % webjarsLocatorCore
)

resolvers += Resolver.typesafeRepo("releases")<|MERGE_RESOLUTION|>--- conflicted
+++ resolved
@@ -7,13 +7,8 @@
 val sbtNativePackager  = "1.9.16"
 val mima               = "1.1.2"
 val sbtJavaFormatter   = "0.8.0"
-<<<<<<< HEAD
 val sbtJmh             = "0.4.5"
-val webjarsLocatorCore = "0.52"
-=======
-val sbtJmh             = "0.4.4"
 val webjarsLocatorCore = "0.53"
->>>>>>> 98e0e8a9
 val sbtHeader          = "5.8.0"
 val scalafmt           = "2.4.6"
 val sbtTwirl: String   = sys.props.getOrElse("twirl.version", "1.6.0-RC4") // sync with documentation/project/plugins.sbt
