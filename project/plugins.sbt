// Copyright (C) Lightbend Inc. <https://www.lightbend.com>

enablePlugins(BuildInfoPlugin)

// when updating sbtNativePackager version, be sure to also update the documentation links in
// documentation/manual/working/commonGuide/production/Deploying.md
<<<<<<< HEAD
val sbtNativePackager  = "1.9.3"
val mima               = "0.9.0"
=======
val sbtNativePackager  = "1.8.1"
val mima               = "0.9.2"
>>>>>>> 44886b06
val sbtJavaFormatter   = "0.5.0"
val sbtJmh             = "0.4.3"
val webjarsLocatorCore = "0.47"
val sbtHeader          = "5.6.0"
val scalafmt           = "2.0.1"
val sbtTwirl: String   = sys.props.getOrElse("twirl.version", "1.5.1") // sync with documentation/project/plugins.sbt
val interplay: String  = sys.props.getOrElse("interplay.version", "3.0.3")

buildInfoKeys := Seq[BuildInfoKey](
  "sbtNativePackagerVersion" -> sbtNativePackager,
  "sbtTwirlVersion"          -> sbtTwirl,
)

logLevel := Level.Warn

scalacOptions ++= Seq("-deprecation", "-language:_")

addSbtPlugin("com.typesafe.play"  % "interplay"             % interplay)
addSbtPlugin("com.typesafe.sbt"   % "sbt-twirl"             % sbtTwirl)
addSbtPlugin("com.typesafe"       % "sbt-mima-plugin"       % mima)
addSbtPlugin("com.lightbend.sbt"  % "sbt-bill-of-materials" % "1.0.2")
addSbtPlugin("com.lightbend.sbt"  % "sbt-java-formatter"    % sbtJavaFormatter)
addSbtPlugin("pl.project13.scala" % "sbt-jmh"               % sbtJmh)
addSbtPlugin("de.heikoseeberger"  % "sbt-header"            % sbtHeader)
addSbtPlugin("org.scalameta"      % "sbt-scalafmt"          % scalafmt)
addSbtPlugin("com.dwijnand"       % "sbt-dynver"            % "4.1.1")

addSbtPlugin("com.lightbend.akka" % "sbt-akka-version-check" % "0.1")

libraryDependencies ++= Seq(
  "org.webjars" % "webjars-locator-core" % webjarsLocatorCore
)

resolvers += Resolver.typesafeRepo("releases")<|MERGE_RESOLUTION|>--- conflicted
+++ resolved
@@ -4,13 +4,8 @@
 
 // when updating sbtNativePackager version, be sure to also update the documentation links in
 // documentation/manual/working/commonGuide/production/Deploying.md
-<<<<<<< HEAD
 val sbtNativePackager  = "1.9.3"
-val mima               = "0.9.0"
-=======
-val sbtNativePackager  = "1.8.1"
 val mima               = "0.9.2"
->>>>>>> 44886b06
 val sbtJavaFormatter   = "0.5.0"
 val sbtJmh             = "0.4.3"
 val webjarsLocatorCore = "0.47"
