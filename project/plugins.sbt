// Copyright (C) Lightbend Inc. <https://www.lightbend.com>

enablePlugins(BuildInfoPlugin)

// when updating sbtNativePackager version, be sure to also update the documentation links in
// documentation/manual/working/commonGuide/production/Deploying.md
<<<<<<< HEAD
val sbtNativePackager  = "1.8.1"
val mima               = "0.9.2"
val webjarsLocatorCore = "0.47"
=======
val sbtNativePackager  = "1.9.9"
val mima               = "1.0.1"
val sbtJavaFormatter   = "0.7.0"
val sbtJmh             = "0.4.3"
val webjarsLocatorCore = "0.50"
val sbtHeader          = "5.6.0"
>>>>>>> a893a2a6
val scalafmt           = "2.0.1"
val sbtTwirl: String   = sys.props.getOrElse("twirl.version", "1.6.0-M1") // sync with documentation/project/plugins.sbt
val interplay: String  = sys.props.getOrElse("interplay.version", "3.0.5")

buildInfoKeys := Seq[BuildInfoKey](
  "sbtNativePackagerVersion" -> sbtNativePackager,
  "sbtTwirlVersion"          -> sbtTwirl,
)

logLevel := Level.Warn

scalacOptions ++= Seq("-deprecation", "-language:_")

addSbtPlugin("com.typesafe.play"  % "interplay"             % interplay)
addSbtPlugin("com.typesafe.play"  % "sbt-twirl"             % sbtTwirl)
addSbtPlugin("com.typesafe"       % "sbt-mima-plugin"       % mima)
addSbtPlugin("org.scalameta"      % "sbt-scalafmt"          % scalafmt)

addSbtPlugin("com.lightbend.akka" % "sbt-akka-version-check" % "0.1")

resolvers += Resolver.typesafeRepo("releases")<|MERGE_RESOLUTION|>--- conflicted
+++ resolved
@@ -4,18 +4,8 @@
 
 // when updating sbtNativePackager version, be sure to also update the documentation links in
 // documentation/manual/working/commonGuide/production/Deploying.md
-<<<<<<< HEAD
-val sbtNativePackager  = "1.8.1"
-val mima               = "0.9.2"
-val webjarsLocatorCore = "0.47"
-=======
 val sbtNativePackager  = "1.9.9"
 val mima               = "1.0.1"
-val sbtJavaFormatter   = "0.7.0"
-val sbtJmh             = "0.4.3"
-val webjarsLocatorCore = "0.50"
-val sbtHeader          = "5.6.0"
->>>>>>> a893a2a6
 val scalafmt           = "2.0.1"
 val sbtTwirl: String   = sys.props.getOrElse("twirl.version", "1.6.0-M1") // sync with documentation/project/plugins.sbt
 val interplay: String  = sys.props.getOrElse("interplay.version", "3.0.5")
