--- conflicted
+++ resolved
@@ -22,7 +22,7 @@
 
 object BuildSettings {
 
-  val playVersion = "2.8.5-lila_1.5"
+  val playVersion = "2.8.7-lila_1.6"
 
   /** File header settings.  */
   private def fileUriRegexFilter(pattern: String): FileFilter = new FileFilter {
@@ -52,7 +52,6 @@
   )
 
   val SourcesApplication = config("sources").hide
-
 
   /** These settings are used by all projects. */
   def playCommonSettings: Seq[Setting[_]] = Def.settings(
@@ -103,8 +102,6 @@
       (organization.value %% moduleName.value % version).cross(cross)
     }.toSet,
     mimaBinaryIssueFilters ++= Seq(
-      //Remove deprecated methods from Http
-      ProblemFilters.exclude[DirectMissingMethodProblem]("play.mvc.Http#RequestImpl.this"),
       // Remove deprecated methods from HttpRequestHandler
       ProblemFilters.exclude[DirectMissingMethodProblem]("play.api.http.DefaultHttpRequestHandler.filterHandler"),
       ProblemFilters.exclude[DirectMissingMethodProblem]("play.api.http.DefaultHttpRequestHandler.this"),
@@ -133,37 +130,7 @@
       ProblemFilters.exclude[DirectMissingMethodProblem]("play.api.mvc.Result.apply"),
       ProblemFilters.exclude[DirectMissingMethodProblem]("play.api.mvc.Result.copy"),
       ProblemFilters.exclude[DirectMissingMethodProblem]("play.api.mvc.Result.this"),
-<<<<<<< HEAD
       ProblemFilters.exclude[IncompatibleSignatureProblem]("play.api.mvc.Result.unapply")
-=======
-      ProblemFilters.exclude[IncompatibleSignatureProblem]("play.api.mvc.Result.unapply"),
-      // Config which sets Caffeine's internal executor, also switched to trampoline where useful
-      ProblemFilters.exclude[DirectMissingMethodProblem]("play.api.cache.caffeine.CacheManagerProvider.this"),
-      ProblemFilters.exclude[DirectMissingMethodProblem]("play.api.cache.caffeine.CaffeineCacheApi.this"),
-      ProblemFilters.exclude[DirectMissingMethodProblem]("play.api.cache.caffeine.CaffeineCacheManager.this"),
-      ProblemFilters.exclude[DirectMissingMethodProblem]("play.cache.caffeine.CaffeineParser.from"),
-      // Remove deprecated FakeKeyStore
-      ProblemFilters.exclude[MissingClassProblem]("play.core.server.ssl.FakeKeyStore$"),
-      ProblemFilters.exclude[MissingClassProblem]("play.core.server.ssl.FakeKeyStore"),
-      // Limit JSON parsing resources
-      ProblemFilters.exclude[DirectMissingMethodProblem]("play.api.data.FormUtils.fromJson$default$1"),
-      ProblemFilters.exclude[IncompatibleMethTypeProblem]("play.api.data.FormUtils.fromJson"), // is private
-      // Honour maxMemoryBuffer when binding Json to form
-      ProblemFilters.exclude[IncompatibleMethTypeProblem]("play.api.data.Form.bindFromRequest"),
-      ProblemFilters.exclude[ReversedMissingMethodProblem](
-        "play.api.mvc.PlayBodyParsers.play$api$mvc$PlayBodyParsers$_setter_$defaultFormBinding_="
-      ),
-      ProblemFilters.exclude[ReversedMissingMethodProblem]("play.api.mvc.PlayBodyParsers.defaultFormBinding"),
-      ProblemFilters.exclude[ReversedMissingMethodProblem]("play.api.mvc.PlayBodyParsers.formBinding$default$1"),
-      ProblemFilters.exclude[ReversedMissingMethodProblem]("play.api.mvc.PlayBodyParsers.formBinding"),
-      // fix types on Json parsing limits
-      ProblemFilters.exclude[IncompatibleMethTypeProblem]("play.api.data.Form.bind"),
-      ProblemFilters.exclude[DirectMissingMethodProblem]("play.api.data.Form.bindFromRequest"),
-      ProblemFilters.exclude[ReversedMissingMethodProblem](
-        "play.api.mvc.BaseControllerHelpers.play$api$mvc$BaseControllerHelpers$_setter_$defaultFormBinding_="
-      ),
-      ProblemFilters.exclude[ReversedMissingMethodProblem]("play.api.mvc.BaseControllerHelpers.defaultFormBinding"),
->>>>>>> f6917cbf
     ),
     unmanagedSourceDirectories in Compile += {
       val suffix = CrossVersion.partialVersion(scalaVersion.value) match {
@@ -218,9 +185,7 @@
     scriptedLaunchOpts ++= Seq(
       s"-Dsbt.boot.directory=${file(sys.props("user.home")) / ".sbt" / "boot"}",
       "-Xmx512m",
-      "-XX:MaxMetaspaceSize=300m",
-      "-XX:HeapDumpPath=/tmp/",
-      "-XX:+HeapDumpOnOutOfMemoryError",
+      "-XX:MaxMetaspaceSize=512m",
       s"-Dscala.version=$scala212",
     ),
     scripted := scripted.tag(Tags.Test).evaluated,
