/*
 * Copyright (C) Lightbend Inc. <https://www.lightbend.com>
 */
import java.util.regex.Pattern

import bintray.BintrayPlugin.autoImport._
import com.jsuereth.sbtpgp.PgpKeys
import com.typesafe.tools.mima.core.ProblemFilters
import com.typesafe.tools.mima.core._
import com.typesafe.tools.mima.plugin.MimaKeys._
import com.typesafe.tools.mima.plugin.MimaPlugin._
import de.heikoseeberger.sbtheader.AutomateHeaderPlugin
import de.heikoseeberger.sbtheader.FileType
import de.heikoseeberger.sbtheader.CommentStyle
import de.heikoseeberger.sbtheader.HeaderPlugin.autoImport._
import interplay._
import interplay.Omnidoc.autoImport._
import interplay.PlayBuildBase.autoImport._
import interplay.ScalaVersions._
import sbt._
import sbt.Keys._
import sbt.ScriptedPlugin.autoImport._
import sbtwhitesource.WhiteSourcePlugin.autoImport._

import scala.sys.process.stringToProcess
import scala.util.control.NonFatal

object BuildSettings {
  val snapshotBranch: String = {
    try {
      val branch = "git rev-parse --abbrev-ref HEAD".!!.trim
      if (branch == "HEAD") {
        // not on a branch, get the hash
        "git rev-parse HEAD".!!.trim
      } else branch
    } catch {
      case NonFatal(_) => "unknown"
    }
  }

  /** File header settings.  */
  private def fileUriRegexFilter(pattern: String): FileFilter = new FileFilter {
    val compiledPattern = Pattern.compile(pattern)
    override def accept(pathname: File): Boolean = {
      val uriString = pathname.toURI.toString
      compiledPattern.matcher(uriString).matches()
    }
  }

  val fileHeaderSettings = Seq(
    excludeFilter in (Compile, headerSources) := HiddenFileFilter ||
      fileUriRegexFilter(".*/cookie/encoding/.*") || fileUriRegexFilter(".*/inject/SourceProvider.java$") ||
      fileUriRegexFilter(".*/libs/reflect/.*"),
    headerLicense := Some(HeaderLicense.Custom("Copyright (C) Lightbend Inc. <https://www.lightbend.com>")),
    headerMappings ++= Map(
      FileType.xml  -> CommentStyle.xmlStyleBlockComment,
      FileType.conf -> CommentStyle.hashLineComment
    )
  )

  private val VersionPattern = """^(\d+).(\d+).(\d+)(-.*)?""".r

  def evictionSettings: Seq[Setting[_]] = Seq(
    // This avoids a lot of dependency resolution warnings to be showed.
    evictionWarningOptions in update := EvictionWarningOptions.default
      .withWarnTransitiveEvictions(false)
      .withWarnDirectEvictions(false)
  )

  // We are not automatically promoting artifacts to Sonatype and
  // Bintray so that we can have more control of the release process
  // and do something if somethings fails (for example, if publishing
  // a artifact times out).
  def playPublishingPromotionSettings: Seq[Setting[_]] = Seq(
    playBuildPromoteBintray := false,
    playBuildPromoteSonatype := false
  )

  val DocsApplication    = config("docs").hide
  val SourcesApplication = config("sources").hide

  /** These settings are used by all projects. */
  def playCommonSettings: Seq[Setting[_]] = Def.settings(
    fileHeaderSettings,
    homepage := Some(url("https://playframework.com")),
    ivyLoggingLevel := UpdateLogging.DownloadOnly,
    resolvers ++= Seq(
      // using this variant due to sbt#5405
      "sonatype-service-local-releases"
        .at("https://oss.sonatype.org/service/local/repositories/releases/content/"), // sync ScriptedTools.scala
      Resolver.typesafeRepo("releases"),
      Resolver.typesafeIvyRepo("releases"),
      Resolver.sbtPluginRepo("releases"), // weird sbt-pgp/play docs/vegemite issue
    ),
    evictionSettings,
    ivyConfigurations ++= Seq(DocsApplication, SourcesApplication),
    javacOptions ++= Seq("-encoding", "UTF-8", "-Xlint:unchecked", "-Xlint:deprecation"),
    scalacOptions in (Compile, doc) := {
      // disable the new scaladoc feature for scala 2.12.0, might be removed in 2.12.0-1 (https://github.com/scala/scala-dev/issues/249)
      CrossVersion.partialVersion(scalaVersion.value) match {
        case Some((2, v)) if v >= 12 => Seq("-no-java-comments")
        case _                       => Seq()
      }
    },
    fork in Test := true,
    parallelExecution in Test := false,
    testListeners in (Test, test) := Nil,
    javaOptions in Test ++= Seq("-XX:MaxMetaspaceSize=384m", "-Xmx512m", "-Xms128m"),
    testOptions ++= Seq(
      Tests.Argument(TestFrameworks.Specs2, "showtimes"),
      Tests.Argument(TestFrameworks.JUnit, "-v")
    ),
    bintrayPackage := "play-sbt-plugin",
    playPublishingPromotionSettings,
    version ~= { v =>
      v +
        sys.props.get("akka.version").map("-akka-" + _).getOrElse("") +
        sys.props.get("akka.http.version").map("-akka-http-" + _).getOrElse("")
    },
    apiURL := {
      val v = version.value
      if (isSnapshot.value) {
        v match {
          case VersionPattern(epoch, major, _, _) =>
            Some(url(raw"https://www.playframework.com/documentation/$epoch.$major.x/api/scala/index.html"))
          case _ => Some(url("https://www.playframework.com/documentation/latest/api/scala/index.html"))
        }
      } else {
        Some(url(raw"https://www.playframework.com/documentation/$v/api/scala/index.html"))
      }
    },
    autoAPIMappings := true,
    apiMappings ++= {
      val scalaInstance = Keys.scalaInstance.value
      scalaInstance.libraryJars.map { libraryJar =>
        libraryJar -> url(
          raw"""http://scala-lang.org/files/archive/api/${scalaInstance.actualVersion}/index.html"""
        )
      }.toMap
    },
    apiMappings ++= {
      // Maps JDK 1.8 jar into apidoc.
      val rtJar = sys.props
        .get("sun.boot.class.path")
        .flatMap(cp =>
          cp.split(java.io.File.pathSeparator).collectFirst {
            case str if str.endsWith(java.io.File.separator + "rt.jar") => str
          }
        )
      rtJar match {
        case None        => Map.empty
        case Some(rtJar) => Map(file(rtJar) -> url(Docs.javaApiUrl))
      }
    },
    apiMappings ++= {
      // Finds appropriate scala apidoc from dependencies when autoAPIMappings are insufficient.
      // See the following:
      //
      // http://stackoverflow.com/questions/19786841/can-i-use-sbts-apimappings-setting-for-managed-dependencies/20919304#20919304
      // http://www.scala-sbt.org/release/docs/Howto-Scaladoc.html#Enable+manual+linking+to+the+external+Scaladoc+of+managed+dependencies
      // https://github.com/ThoughtWorksInc/sbt-api-mappings/blob/master/src/main/scala/com/thoughtworks/sbtApiMappings/ApiMappings.scala#L34

      val ScalaLibraryRegex = """^.*[/\\]scala-library-([\d\.]+)\.jar$""".r
      val JavaxInjectRegex  = """^.*[/\\]java.inject-([\d\.]+)\.jar$""".r

      val IvyRegex = """^.*[/\\]([\.\-_\w]+)[/\\]([\.\-_\w]+)[/\\](?:jars|bundles)[/\\]([\.\-_\w]+)\.jar$""".r

      (for {
        jar <- (dependencyClasspath in Compile in doc).value.toSet ++ (dependencyClasspath in Test in doc).value
        fullyFile = jar.data
        urlOption = fullyFile.getCanonicalPath match {
          case ScalaLibraryRegex(v) =>
            Some(url(raw"""http://scala-lang.org/files/archive/api/$v/index.html"""))

          case JavaxInjectRegex(v) =>
            // the jar file doesn't match up with $apiName-
            Some(url(Docs.javaxInjectUrl))

          case re @ IvyRegex(apiOrganization, apiName, jarBaseFile) if jarBaseFile.startsWith(s"$apiName-") =>
            val apiVersion = jarBaseFile.substring(apiName.length + 1, jarBaseFile.length)
            apiOrganization match {
              case "com.typesafe.akka" =>
                Some(url(raw"https://doc.akka.io/api/akka/$apiVersion/"))

              case default =>
                val link = Docs.artifactToJavadoc(apiOrganization, apiName, apiVersion, jarBaseFile)
                Some(url(link))
            }

          case other =>
            None
        }
        url <- urlOption
      } yield (fullyFile -> url))(collection.breakOut(Map.canBuildFrom))
    }
  )

  // Versions of previous minor releases being checked for binary compatibility
  val mimaPreviousVersion: Option[String] = Some("2.8.0")

  /**
   * These settings are used by all projects that are part of the runtime, as opposed to the development mode of Play.
   */
  def playRuntimeSettings: Seq[Setting[_]] = Def.settings(
    playCommonSettings,
    mimaDefaultSettings,
    mimaPreviousArtifacts := mimaPreviousVersion.map { version =>
      val cross = if (crossPaths.value) CrossVersion.binary else CrossVersion.disabled
      (organization.value %% moduleName.value % version).cross(cross)
    }.toSet,
    mimaBinaryIssueFilters ++= Seq(
      // Remove deprecated methods from HttpRequestHandler
      ProblemFilters.exclude[DirectMissingMethodProblem]("play.api.http.DefaultHttpRequestHandler.filterHandler"),
      ProblemFilters.exclude[DirectMissingMethodProblem]("play.api.http.DefaultHttpRequestHandler.this"),
      ProblemFilters.exclude[DirectMissingMethodProblem]("play.api.http.JavaCompatibleHttpRequestHandler.this"),
      // Refactor params of runEvolutions (ApplicationEvolutions however is private anyway)
      ProblemFilters.exclude[IncompatibleMethTypeProblem]("play.api.db.evolutions.ApplicationEvolutions.runEvolutions"),
      // Removed @varargs (which removed the array forwarder method)
      ProblemFilters.exclude[DirectMissingMethodProblem]("play.api.libs.typedmap.DefaultTypedMap.-"),
      // Add .addAttrs(...) varargs and override methods to Request/RequestHeader and TypedMap's
      ProblemFilters.exclude[ReversedMissingMethodProblem]("play.mvc.Http#Request.addAttrs"),
      ProblemFilters.exclude[ReversedMissingMethodProblem]("play.mvc.Http#RequestHeader.addAttrs"),
      ProblemFilters.exclude[ReversedMissingMethodProblem]("play.api.libs.typedmap.TypedMap.+"),
      ProblemFilters.exclude[ReversedMissingMethodProblem]("play.api.libs.typedmap.TypedMap.-"),
      ProblemFilters.exclude[IncompatibleMethTypeProblem]("play.api.libs.typedmap.DefaultTypedMap.-"),
<<<<<<< HEAD
      // Add allowEmptyFiles config to allow empty file uploads
      ProblemFilters.exclude[DirectMissingMethodProblem]("play.api.http.ParserConfiguration.apply"),
      ProblemFilters.exclude[DirectMissingMethodProblem]("play.api.http.ParserConfiguration.copy"),
      ProblemFilters.exclude[DirectMissingMethodProblem]("play.api.http.ParserConfiguration.this"),
      ProblemFilters.exclude[IncompatibleSignatureProblem]("play.api.http.ParserConfiguration.curried"),
      ProblemFilters.exclude[IncompatibleSignatureProblem]("play.api.http.ParserConfiguration.tupled"),
      ProblemFilters.exclude[IncompatibleSignatureProblem]("play.api.http.ParserConfiguration.unapply"),
      ProblemFilters.exclude[MissingTypesProblem]("play.api.http.ParserConfiguration$"),
=======
      // Remove outdated (internal) method
      ProblemFilters.exclude[DirectMissingMethodProblem]("play.api.libs.streams.Execution.defaultExecutionContext"),
>>>>>>> a1ccdd03
    ),
    unmanagedSourceDirectories in Compile += {
      val suffix = CrossVersion.partialVersion(scalaVersion.value) match {
        case Some((x, y)) => s"$x.$y"
        case None         => scalaBinaryVersion.value
      }
      (sourceDirectory in Compile).value / s"scala-$suffix"
    },
    // Argument for setting size of permgen space or meta space for all forked processes
    Docs.apiDocsInclude := true
  )

  /** A project that is shared between the sbt runtime and the Play runtime. */
  def PlayNonCrossBuiltProject(name: String, dir: String): Project = {
    Project(name, file(dir))
      .enablePlugins(PlaySbtLibrary, AutomateHeaderPlugin)
      .settings(playRuntimeSettings: _*)
      .settings(omnidocSettings: _*)
      .settings(
        autoScalaLibrary := false,
        crossPaths := false,
        crossScalaVersions := Seq(scala212)
      )
  }

  /** A project that is only used when running in development. */
  def PlayDevelopmentProject(name: String, dir: String): Project = {
    Project(name, file(dir))
      .enablePlugins(PlayLibrary, AutomateHeaderPlugin)
      .settings(
        playCommonSettings,
        (javacOptions in compile) ~= (_.map {
          case "1.8" => "1.6"
          case other => other
        }),
        mimaPreviousArtifacts := Set.empty,
      )
  }

  /** A project that is in the Play runtime. */
  def PlayCrossBuiltProject(name: String, dir: String): Project = {
    Project(name, file(dir))
      .enablePlugins(PlayLibrary, AutomateHeaderPlugin, AkkaSnapshotRepositories)
      .settings(playRuntimeSettings: _*)
      .settings(omnidocSettings: _*)
      .settings(
        scalacOptions += "-target:jvm-1.8"
      )
  }

  def omnidocSettings: Seq[Setting[_]] = Def.settings(
    Omnidoc.projectSettings,
    omnidocSnapshotBranch := snapshotBranch,
    omnidocPathPrefix := ""
  )

  def playScriptedSettings: Seq[Setting[_]] = Seq(
    // Don't automatically publish anything.
    // The test-sbt-plugins-* scripts publish before running the scripted tests.
    // When developing the sbt plugins:
    // * run a publishLocal in the root project to get everything
    // * run a publishLocal in the changes projects for fast feedback loops
    scriptedDependencies := (()), // drop Test/compile & publishLocal
    scriptedBufferLog := false,
    scriptedLaunchOpts ++= Seq(
      s"-Dsbt.boot.directory=${file(sys.props("user.home")) / ".sbt" / "boot"}",
      "-Xmx512m",
      "-XX:MaxMetaspaceSize=512m",
      s"-Dscala.version=$scala212",
    ),
    scripted := scripted.tag(Tags.Test).evaluated,
  )

  def disablePublishing = Def.settings(
    disableNonLocalPublishing,
    // This setting will work for sbt 1, but not 0.13. For 0.13 it only affects
    // `compile` and `update` tasks.
    skip in publish := true,
    publishLocal := {},
  )
  def disableNonLocalPublishing = Def.settings(
    // For sbt 0.13 this is what we need to avoid publishing. These settings can
    // be removed when we move to sbt 1.
    PgpKeys.publishSigned := {},
    publish := {},
    // We also don't need to track dependencies for unpublished projects
    // so we need to disable WhiteSource plugin.
    whitesourceIgnore := true
  )

  /** A project that runs in the sbt runtime. */
  def PlaySbtProject(name: String, dir: String): Project = {
    Project(name, file(dir))
      .enablePlugins(PlaySbtLibrary, AutomateHeaderPlugin)
      .settings(
        playCommonSettings,
        mimaPreviousArtifacts := Set.empty,
      )
  }

  /** A project that *is* an sbt plugin. */
  def PlaySbtPluginProject(name: String, dir: String): Project = {
    Project(name, file(dir))
      .enablePlugins(PlaySbtPlugin, AutomateHeaderPlugin)
      .settings(
        playCommonSettings,
        playScriptedSettings,
        fork in Test := false,
        mimaPreviousArtifacts := Set.empty,
      )
  }
}<|MERGE_RESOLUTION|>--- conflicted
+++ resolved
@@ -223,7 +223,8 @@
       ProblemFilters.exclude[ReversedMissingMethodProblem]("play.api.libs.typedmap.TypedMap.+"),
       ProblemFilters.exclude[ReversedMissingMethodProblem]("play.api.libs.typedmap.TypedMap.-"),
       ProblemFilters.exclude[IncompatibleMethTypeProblem]("play.api.libs.typedmap.DefaultTypedMap.-"),
-<<<<<<< HEAD
+      // Remove outdated (internal) method
+      ProblemFilters.exclude[DirectMissingMethodProblem]("play.api.libs.streams.Execution.defaultExecutionContext"),
       // Add allowEmptyFiles config to allow empty file uploads
       ProblemFilters.exclude[DirectMissingMethodProblem]("play.api.http.ParserConfiguration.apply"),
       ProblemFilters.exclude[DirectMissingMethodProblem]("play.api.http.ParserConfiguration.copy"),
@@ -232,10 +233,6 @@
       ProblemFilters.exclude[IncompatibleSignatureProblem]("play.api.http.ParserConfiguration.tupled"),
       ProblemFilters.exclude[IncompatibleSignatureProblem]("play.api.http.ParserConfiguration.unapply"),
       ProblemFilters.exclude[MissingTypesProblem]("play.api.http.ParserConfiguration$"),
-=======
-      // Remove outdated (internal) method
-      ProblemFilters.exclude[DirectMissingMethodProblem]("play.api.libs.streams.Execution.defaultExecutionContext"),
->>>>>>> a1ccdd03
     ),
     unmanagedSourceDirectories in Compile += {
       val suffix = CrossVersion.partialVersion(scalaVersion.value) match {
