/*
 * Copyright (C) 2009-2019 Lightbend Inc. <https://www.lightbend.com>
 */
import java.util.regex.Pattern

import bintray.BintrayPlugin.autoImport._
import com.jsuereth.sbtpgp.PgpKeys
import com.typesafe.tools.mima.core.ProblemFilters
import com.typesafe.tools.mima.core._
import com.typesafe.tools.mima.plugin.MimaKeys._
import com.typesafe.tools.mima.plugin.MimaPlugin._
import de.heikoseeberger.sbtheader.AutomateHeaderPlugin
import de.heikoseeberger.sbtheader.FileType
import de.heikoseeberger.sbtheader.CommentStyle
import de.heikoseeberger.sbtheader.HeaderPlugin.autoImport._
import interplay._
import interplay.Omnidoc.autoImport._
import interplay.PlayBuildBase.autoImport._
import interplay.ScalaVersions._
import sbt._
import sbt.Keys._
import sbt.ScriptedPlugin.autoImport._
import sbtwhitesource.WhiteSourcePlugin.autoImport._

import scala.sys.process.stringToProcess
import scala.util.control.NonFatal

object BuildSettings {

  val snapshotBranch: String = {
    try {
      val branch = "git rev-parse --abbrev-ref HEAD".!!.trim
      if (branch == "HEAD") {
        // not on a branch, get the hash
        "git rev-parse HEAD".!!.trim
      } else branch
    } catch {
      case NonFatal(_) => "unknown"
    }
  }

  /** File header settings.  */
  private def fileUriRegexFilter(pattern: String): FileFilter = new FileFilter {
    val compiledPattern = Pattern.compile(pattern)
    override def accept(pathname: File): Boolean = {
      val uriString = pathname.toURI.toString
      compiledPattern.matcher(uriString).matches()
    }
  }

  val fileHeaderSettings = Seq(
    excludeFilter in (Compile, headerSources) := HiddenFileFilter ||
      fileUriRegexFilter(".*/cookie/encoding/.*") || fileUriRegexFilter(".*/inject/SourceProvider.java$") ||
      fileUriRegexFilter(".*/libs/reflect/.*"),
    headerLicense := Some(HeaderLicense.Custom("Copyright (C) 2009-2019 Lightbend Inc. <https://www.lightbend.com>")),
    headerMappings ++= Map(
      FileType.xml  -> CommentStyle.xmlStyleBlockComment,
      FileType.conf -> CommentStyle.hashLineComment
    )
  )

  private val VersionPattern = """^(\d+).(\d+).(\d+)(-.*)?""".r

  // Versions of previous minor releases being checked for binary compatibility
  val mimaPreviousMinorReleaseVersions: Seq[String] = Seq("2.7.0")
  def mimaPreviousPatchVersions(version: String): Seq[String] = version match {
    case VersionPattern(epoch, major, minor, rest) => (0 until minor.toInt).map(v => s"$epoch.$major.$v")
    case _                                         => sys.error(s"Cannot find previous versions for $version")
  }
  def mimaPreviousVersions(version: String): Set[String] =
    mimaPreviousMinorReleaseVersions.toSet ++ mimaPreviousPatchVersions(version)

  def evictionSettings: Seq[Setting[_]] = Seq(
    // This avoids a lot of dependency resolution warnings to be showed.
    evictionWarningOptions in update := EvictionWarningOptions.default
      .withWarnTransitiveEvictions(false)
      .withWarnDirectEvictions(false)
  )

  // We are not automatically promoting artifacts to Sonatype and
  // Bintray so that we can have more control of the release process
  // and do something if somethings fails (for example, if publishing
  // a artifact times out).
  def playPublishingPromotionSettings: Seq[Setting[_]] = Seq(
    playBuildPromoteBintray := false,
    playBuildPromoteSonatype := false
  )

  val DocsApplication    = config("docs").hide
  val SourcesApplication = config("sources").hide

  /** These settings are used by all projects. */
  def playCommonSettings: Seq[Setting[_]] = Def.settings(
    fileHeaderSettings,
    homepage := Some(url("https://playframework.com")),
    ivyLoggingLevel := UpdateLogging.DownloadOnly,
    resolvers ++= Seq(
      Resolver.sonatypeRepo("releases"),
      Resolver.typesafeRepo("releases"),
      Resolver.typesafeIvyRepo("releases")
    ),
    evictionSettings,
    ivyConfigurations ++= Seq(DocsApplication, SourcesApplication),
    javacOptions ++= Seq("-encoding", "UTF-8", "-Xlint:unchecked", "-Xlint:deprecation"),
    scalacOptions in (Compile, doc) := {
      // disable the new scaladoc feature for scala 2.12.0, might be removed in 2.12.0-1 (https://github.com/scala/scala-dev/issues/249)
      CrossVersion.partialVersion(scalaVersion.value) match {
        case Some((2, v)) if v >= 12 => Seq("-no-java-comments")
        case _                       => Seq()
      }
    },
    fork in Test := true,
    parallelExecution in Test := false,
    testListeners in (Test, test) := Nil,
    javaOptions in Test ++= Seq("-XX:MaxMetaspaceSize=384m", "-Xmx512m", "-Xms128m"),
    testOptions ++= Seq(
      Tests.Argument(TestFrameworks.Specs2, "showtimes"),
      Tests.Argument(TestFrameworks.JUnit, "-v")
    ),
    bintrayPackage := "play-sbt-plugin",
    playPublishingPromotionSettings,
    apiURL := {
      val v = version.value
      if (isSnapshot.value) {
        v match {
          case VersionPattern(epoch, major, _, _) =>
            Some(url(raw"https://www.playframework.com/documentation/$epoch.$major.x/api/scala/index.html"))
          case _ => Some(url("https://www.playframework.com/documentation/latest/api/scala/index.html"))
        }
      } else {
        Some(url(raw"https://www.playframework.com/documentation/$v/api/scala/index.html"))
      }
    },
    autoAPIMappings := true,
    apiMappings ++= {
      val scalaInstance = Keys.scalaInstance.value
      scalaInstance.libraryJars.map { libraryJar =>
        libraryJar -> url(
          raw"""http://scala-lang.org/files/archive/api/${scalaInstance.actualVersion}/index.html"""
        )
      }.toMap
    },
    apiMappings ++= {
      // Maps JDK 1.8 jar into apidoc.
      val rtJar = sys.props
        .get("sun.boot.class.path")
        .flatMap(
          cp =>
            cp.split(java.io.File.pathSeparator).collectFirst {
              case str if str.endsWith(java.io.File.separator + "rt.jar") => str
            }
        )
      rtJar match {
        case None        => Map.empty
        case Some(rtJar) => Map(file(rtJar) -> url(Docs.javaApiUrl))
      }
    },
    apiMappings ++= {
      // Finds appropriate scala apidoc from dependencies when autoAPIMappings are insufficient.
      // See the following:
      //
      // http://stackoverflow.com/questions/19786841/can-i-use-sbts-apimappings-setting-for-managed-dependencies/20919304#20919304
      // http://www.scala-sbt.org/release/docs/Howto-Scaladoc.html#Enable+manual+linking+to+the+external+Scaladoc+of+managed+dependencies
      // https://github.com/ThoughtWorksInc/sbt-api-mappings/blob/master/src/main/scala/com/thoughtworks/sbtApiMappings/ApiMappings.scala#L34

      val ScalaLibraryRegex = """^.*[/\\]scala-library-([\d\.]+)\.jar$""".r
      val JavaxInjectRegex  = """^.*[/\\]java.inject-([\d\.]+)\.jar$""".r

      val IvyRegex = """^.*[/\\]([\.\-_\w]+)[/\\]([\.\-_\w]+)[/\\](?:jars|bundles)[/\\]([\.\-_\w]+)\.jar$""".r

      (for {
        jar <- (dependencyClasspath in Compile in doc).value.toSet ++ (dependencyClasspath in Test in doc).value
        fullyFile = jar.data
        urlOption = fullyFile.getCanonicalPath match {
          case ScalaLibraryRegex(v) =>
            Some(url(raw"""http://scala-lang.org/files/archive/api/$v/index.html"""))

          case JavaxInjectRegex(v) =>
            // the jar file doesn't match up with $apiName-
            Some(url(Docs.javaxInjectUrl))

          case re @ IvyRegex(apiOrganization, apiName, jarBaseFile) if jarBaseFile.startsWith(s"$apiName-") =>
            val apiVersion = jarBaseFile.substring(apiName.length + 1, jarBaseFile.length)
            apiOrganization match {
              case "com.typesafe.akka" =>
                Some(url(raw"https://doc.akka.io/api/akka/$apiVersion/"))

              case default =>
                val link = Docs.artifactToJavadoc(apiOrganization, apiName, apiVersion, jarBaseFile)
                Some(url(link))
            }

          case other =>
            None

        }
        url <- urlOption
      } yield (fullyFile -> url))(collection.breakOut(Map.canBuildFrom))
    }
  )

  /**
   * These settings are used by all projects that are part of the runtime, as opposed to the development mode of Play.
   */
  def playRuntimeSettings: Seq[Setting[_]] = Def.settings(
    playCommonSettings,
    mimaDefaultSettings,
    mimaPreviousArtifacts := {
      // Binary compatibility is tested against these versions
      val previousVersions = mimaPreviousVersions(version.value)
      val cross            = if (crossPaths.value) CrossVersion.binary else CrossVersion.disabled
      previousVersions.map(v => (organization.value %% moduleName.value % v).cross(cross))
    },
    mimaPreviousArtifacts := {
      CrossVersion.partialVersion(scalaVersion.value) match {
        case Some((2, v)) if v >= 13 => Set.empty // No release of Play 2.7 using Scala 2.13, yet
        case _                       => mimaPreviousArtifacts.value
      }
    },
    mimaBinaryIssueFilters ++= Seq(
      // Ignore signature problems on constructors
      ProblemFilters.exclude[IncompatibleSignatureProblem]("*.this"),
      // Scala 2.11 removed
      ProblemFilters.exclude[MissingClassProblem]("play.core.j.AbstractFilter"),
      ProblemFilters.exclude[MissingClassProblem]("play.core.j.JavaImplicitConversions"),
      ProblemFilters.exclude[MissingTypesProblem]("play.core.j.PlayMagicForJava$"),
      // Remove deprecated
      ProblemFilters.exclude[DirectMissingMethodProblem]("play.data.validation.Constraints#ValidationPayload.getArgs"),
      ProblemFilters.exclude[DirectMissingMethodProblem]("play.data.validation.Constraints#ValidationPayload.this"),
      // Remove deprecated
      ProblemFilters.exclude[DirectMissingMethodProblem]("play.libs.typedmap.TypedMap.underlying"),
      ProblemFilters.exclude[MissingClassProblem]("play.api.libs.concurrent.Execution"),
      ProblemFilters.exclude[MissingClassProblem]("play.api.libs.concurrent.Execution$"),
      ProblemFilters.exclude[MissingClassProblem]("play.api.libs.concurrent.Execution$Implicits$"),
      ProblemFilters.exclude[MissingClassProblem]("play.api.libs.concurrent.Timeout"),
      ProblemFilters.exclude[MissingClassProblem]("play.api.libs.concurrent.Timeout$"),
      // Remove deprecated
      ProblemFilters.exclude[DirectMissingMethodProblem]("play.data.DynamicForm.bind"),
      ProblemFilters.exclude[DirectMissingMethodProblem]("play.data.DynamicForm.bindFromRequest"),
      ProblemFilters.exclude[DirectMissingMethodProblem]("play.data.Form.allErrors"),
      ProblemFilters.exclude[DirectMissingMethodProblem]("play.data.Form.bind"),
      ProblemFilters.exclude[DirectMissingMethodProblem]("play.data.Form.bindFromRequest"),
      ProblemFilters.exclude[DirectMissingMethodProblem]("play.data.Form#Field.getName"),
      ProblemFilters.exclude[DirectMissingMethodProblem]("play.data.Form#Field.getValue"),
      ProblemFilters.exclude[DirectMissingMethodProblem]("play.data.Form.getError"),
      ProblemFilters.exclude[DirectMissingMethodProblem]("play.data.Form.getGlobalError"),
      ProblemFilters.exclude[DirectMissingMethodProblem]("play.libs.openid.DefaultOpenIdClient.verifiedId"),
      ProblemFilters.exclude[DirectMissingMethodProblem]("play.libs.openid.OpenIdClient.verifiedId"),
      ProblemFilters.exclude[DirectMissingMethodProblem]("play.mvc.RangeResults.ofFile"),
      ProblemFilters.exclude[DirectMissingMethodProblem]("play.mvc.RangeResults.ofPath"),
      ProblemFilters.exclude[DirectMissingMethodProblem]("play.mvc.RangeResults.ofSource"),
      ProblemFilters.exclude[DirectMissingMethodProblem]("play.mvc.RangeResults.ofStream"),
      ProblemFilters.exclude[DirectMissingMethodProblem]("play.test.Helpers.httpContext"),
      ProblemFilters.exclude[DirectMissingMethodProblem]("play.test.Helpers.invokeWithContext"),
      ProblemFilters.exclude[IncompatibleMethTypeProblem]("play.data.DynamicForm.bindFromRequest"),
      ProblemFilters.exclude[IncompatibleMethTypeProblem]("play.data.Form.bindFromRequest"),
      ProblemFilters.exclude[IncompatibleMethTypeProblem]("play.mvc.RangeResults.ofFile"),
      ProblemFilters.exclude[IncompatibleMethTypeProblem]("play.mvc.RangeResults.ofPath"),
      ProblemFilters.exclude[IncompatibleMethTypeProblem]("play.mvc.RangeResults.ofStream"),
      // Remove deprecated
      ProblemFilters.exclude[DirectMissingMethodProblem]("play.api.Play.current"),
      ProblemFilters.exclude[DirectMissingMethodProblem]("play.api.Play.maybeApplication"),
      ProblemFilters.exclude[DirectMissingMethodProblem]("play.api.Play.unsafeApplication"),
      ProblemFilters.exclude[DirectMissingMethodProblem]("play.api.db.evolutions.Evolutions.applyFor"),
      ProblemFilters.exclude[DirectMissingMethodProblem]("play.api.db.evolutions.Evolutions.applyFor$default$*"),
      // Remove deprecated
      ProblemFilters.exclude[DirectMissingMethodProblem]("play.routing.JavaScriptReverseRouter.create"),
      // Renamed methods back to original name
      ProblemFilters.exclude[IncompatibleResultTypeProblem]("play.mvc.Http#Cookies.get"),
      ProblemFilters.exclude[IncompatibleResultTypeProblem]("play.mvc.Result.cookie"),
      ProblemFilters.exclude[ReversedMissingMethodProblem]("play.mvc.Http#Cookies.get"),
      ProblemFilters.exclude[DirectMissingMethodProblem]("play.cache.DefaultAsyncCacheApi.getOptional"),
      ProblemFilters.exclude[DirectMissingMethodProblem]("play.cache.DefaultSyncCacheApi.getOptional"),
      ProblemFilters.exclude[DirectMissingMethodProblem]("play.cache.SyncCacheApiAdapter.getOptional"),
      ProblemFilters.exclude[IncompatibleResultTypeProblem]("play.cache.DefaultSyncCacheApi.get"),
      ProblemFilters.exclude[IncompatibleSignatureProblem]("play.cache.DefaultAsyncCacheApi.get"),
      ProblemFilters.exclude[IncompatibleResultTypeProblem]("play.cache.SyncCacheApiAdapter.get"),
      ProblemFilters.exclude[IncompatibleResultTypeProblem]("play.cache.SyncCacheApi.get"),
      ProblemFilters.exclude[IncompatibleSignatureProblem]("play.cache.AsyncCacheApi.get"),
      ProblemFilters.exclude[ReversedMissingMethodProblem]("play.cache.SyncCacheApi.get"),
      ProblemFilters.exclude[MissingTypesProblem]("play.cache.caffeine.NamedCaffeineCache"),
      ProblemFilters.exclude[IncompatibleSignatureProblem]("play.cache.caffeine.NamedCaffeineCache.asMap"),
      ProblemFilters.exclude[IncompatibleResultTypeProblem]("play.cache.caffeine.NamedCaffeineCache.get"),
      ProblemFilters.exclude[IncompatibleMethTypeProblem]("play.cache.caffeine.NamedCaffeineCache.put"),
      ProblemFilters.exclude[IncompatibleResultTypeProblem]("play.cache.caffeine.NamedCaffeineCache.getIfPresent"),
      ProblemFilters.exclude[DirectMissingMethodProblem]("play.cache.caffeine.NamedCaffeineCache.stats"),
      ProblemFilters.exclude[DirectMissingMethodProblem]("play.cache.caffeine.NamedCaffeineCache.invalidate"),
      ProblemFilters.exclude[DirectMissingMethodProblem]("play.cache.caffeine.NamedCaffeineCache.invalidateAll"),
      ProblemFilters.exclude[DirectMissingMethodProblem]("play.cache.caffeine.NamedCaffeineCache.invalidateAll"),
      ProblemFilters.exclude[DirectMissingMethodProblem]("play.cache.caffeine.NamedCaffeineCache.policy"),
      ProblemFilters.exclude[DirectMissingMethodProblem]("play.cache.caffeine.NamedCaffeineCache.cleanUp"),
      ProblemFilters.exclude[DirectMissingMethodProblem]("play.cache.caffeine.NamedCaffeineCache.estimatedSize"),
      ProblemFilters.exclude[DirectMissingMethodProblem]("play.cache.caffeine.NamedCaffeineCache.putAll"),
      ProblemFilters.exclude[DirectMissingMethodProblem]("play.cache.caffeine.NamedCaffeineCache.getAllPresent"),
      ProblemFilters.exclude[IncompatibleMethTypeProblem]("play.cache.caffeine.NamedCaffeineCache.this"),
      ProblemFilters.exclude[MissingClassProblem]("play.cache.caffeine.CaffeineDefaultExpiry"),
      ProblemFilters.exclude[IncompatibleResultTypeProblem](
        "play.api.libs.Files#DefaultTemporaryFileCreator#DefaultTemporaryFile.atomicMoveWithFallback"
      ),
      ProblemFilters.exclude[IncompatibleResultTypeProblem](
        "play.api.libs.Files#DefaultTemporaryFileCreator#DefaultTemporaryFile.moveTo"
      ),
      ProblemFilters.exclude[IncompatibleResultTypeProblem](
        "play.api.libs.Files#SingletonTemporaryFileCreator#SingletonTemporaryFile.atomicMoveWithFallback"
      ),
      ProblemFilters.exclude[IncompatibleResultTypeProblem](
        "play.api.libs.Files#SingletonTemporaryFileCreator#SingletonTemporaryFile.moveTo"
      ),
      ProblemFilters.exclude[IncompatibleResultTypeProblem]("play.api.libs.Files#TemporaryFile.atomicMoveWithFallback"),
      ProblemFilters.exclude[IncompatibleResultTypeProblem]("play.api.libs.Files#TemporaryFile.moveTo"),
      ProblemFilters
        .exclude[IncompatibleResultTypeProblem]("play.libs.Files#DelegateTemporaryFile.atomicMoveWithFallback"),
      ProblemFilters.exclude[IncompatibleResultTypeProblem]("play.libs.Files#DelegateTemporaryFile.moveTo"),
      ProblemFilters.exclude[IncompatibleResultTypeProblem]("play.libs.Files#TemporaryFile.atomicMoveWithFallback"),
      ProblemFilters.exclude[IncompatibleResultTypeProblem]("play.libs.Files#TemporaryFile.moveTo"),
      ProblemFilters.exclude[ReversedMissingMethodProblem]("play.libs.Files#TemporaryFile.atomicMoveWithFallback"),
      ProblemFilters.exclude[ReversedMissingMethodProblem]("play.libs.Files#TemporaryFile.moveTo"),
      // Add fileName param (with default value) to Scala's sendResource(...) method
      ProblemFilters.exclude[DirectMissingMethodProblem]("play.api.mvc.Results#Status.sendResource"),
      // Removed internally-used subclass
      ProblemFilters.exclude[MissingClassProblem]("org.jdbcdslog.LogSqlDataSource"),
      // play.api.Logger$ no longer extends play.api.Logger
      ProblemFilters.exclude[MissingTypesProblem]("play.api.Logger$"),
      ProblemFilters.exclude[DirectMissingMethodProblem]("play.api.Logger.debug"),
      ProblemFilters.exclude[DirectMissingMethodProblem]("play.api.Logger.enabled"),
      ProblemFilters.exclude[DirectMissingMethodProblem]("play.api.Logger.error"),
      ProblemFilters.exclude[DirectMissingMethodProblem]("play.api.Logger.forMode"),
      ProblemFilters.exclude[DirectMissingMethodProblem]("play.api.Logger.info"),
      ProblemFilters.exclude[DirectMissingMethodProblem]("play.api.Logger.isDebugEnabled"),
      ProblemFilters.exclude[DirectMissingMethodProblem]("play.api.Logger.isErrorEnabled"),
      ProblemFilters.exclude[DirectMissingMethodProblem]("play.api.Logger.isInfoEnabled"),
      ProblemFilters.exclude[DirectMissingMethodProblem]("play.api.Logger.isTraceEnabled"),
      ProblemFilters.exclude[DirectMissingMethodProblem]("play.api.Logger.isWarnEnabled"),
      ProblemFilters.exclude[DirectMissingMethodProblem]("play.api.Logger.trace"),
      ProblemFilters.exclude[DirectMissingMethodProblem]("play.api.Logger.warn"),
      // Dropped an internal method
      ProblemFilters.exclude[DirectMissingMethodProblem]("play.api.Configuration.asScalaList"),
      // Add queryString method to RequestHeader interface
      ProblemFilters.exclude[ReversedMissingMethodProblem]("play.mvc.Http#RequestHeader.queryString"),
      // Add getCookie method to RequestHeader interface
      ProblemFilters.exclude[ReversedMissingMethodProblem]("play.mvc.Http#RequestHeader.getCookie"),
      // Removed deprecated method Database.toScala()
      ProblemFilters.exclude[DirectMissingMethodProblem]("play.db.Database.toScala"),
      ProblemFilters.exclude[DirectMissingMethodProblem]("play.db.DefaultDatabase.toScala"),
      // No longer extends AssetsBuilder
      ProblemFilters.exclude[MissingTypesProblem]("controllers.Assets$"),
      ProblemFilters.exclude[DirectMissingMethodProblem]("controllers.Assets.at"),
      ProblemFilters.exclude[DirectMissingMethodProblem]("controllers.Assets.at"),
      ProblemFilters.exclude[DirectMissingMethodProblem]("controllers.Assets.versioned"),
      ProblemFilters.exclude[DirectMissingMethodProblem]("controllers.Assets.versioned"),
      // TODO: document this exclude
      ProblemFilters.exclude[DirectMissingMethodProblem]("play.core.j.JavaParsers.parse"),
      // TODO: document this exclude
      ProblemFilters.exclude[DirectMissingMethodProblem]("play.mvc.Http#MultipartFormData#FilePart.getFile"),
      // Switch one of these from returning scala.collection.Seq to scala.collection.immutable.Seq (I think)
      ProblemFilters.exclude[IncompatibleResultTypeProblem]("views.html.helper.options.apply"),
      // No longer extends CookieBaker
      ProblemFilters.exclude[MissingTypesProblem]("play.api.mvc.Flash$"),
      ProblemFilters.exclude[DirectMissingMethodProblem]("play.api.mvc.Flash.COOKIE_NAME"),
      ProblemFilters.exclude[DirectMissingMethodProblem]("play.api.mvc.Flash.config"),
      ProblemFilters.exclude[DirectMissingMethodProblem]("play.api.mvc.Flash.cookieSigner"),
      ProblemFilters.exclude[DirectMissingMethodProblem]("play.api.mvc.Flash.decode"),
      ProblemFilters.exclude[DirectMissingMethodProblem]("play.api.mvc.Flash.decodeCookieToMap"),
      ProblemFilters.exclude[DirectMissingMethodProblem]("play.api.mvc.Flash.decodeFromCookie"),
      ProblemFilters.exclude[DirectMissingMethodProblem]("play.api.mvc.Flash.deserialize"),
      ProblemFilters.exclude[DirectMissingMethodProblem]("play.api.mvc.Flash.discard"),
      ProblemFilters.exclude[DirectMissingMethodProblem]("play.api.mvc.Flash.domain"),
      ProblemFilters.exclude[DirectMissingMethodProblem]("play.api.mvc.Flash.encode"),
      ProblemFilters.exclude[DirectMissingMethodProblem]("play.api.mvc.Flash.encodeAsCookie"),
      ProblemFilters.exclude[DirectMissingMethodProblem]("play.api.mvc.Flash.httpOnly"),
      ProblemFilters.exclude[DirectMissingMethodProblem]("play.api.mvc.Flash.isSigned"),
      ProblemFilters.exclude[DirectMissingMethodProblem]("play.api.mvc.Flash.maxAge"),
      ProblemFilters.exclude[DirectMissingMethodProblem]("play.api.mvc.Flash.path"),
      ProblemFilters.exclude[DirectMissingMethodProblem]("play.api.mvc.Flash.sameSite"),
      ProblemFilters.exclude[DirectMissingMethodProblem]("play.api.mvc.Flash.secure"),
      ProblemFilters.exclude[DirectMissingMethodProblem]("play.api.mvc.Flash.serialize"),
      // No longer extends CookieBaker
      ProblemFilters.exclude[MissingTypesProblem]("play.api.mvc.Session$"),
      ProblemFilters.exclude[DirectMissingMethodProblem]("play.api.mvc.Session.COOKIE_NAME"),
      ProblemFilters.exclude[DirectMissingMethodProblem]("play.api.mvc.Session.config"),
      ProblemFilters.exclude[DirectMissingMethodProblem]("play.api.mvc.Session.decode"),
      ProblemFilters.exclude[DirectMissingMethodProblem]("play.api.mvc.Session.decodeCookieToMap"),
      ProblemFilters.exclude[DirectMissingMethodProblem]("play.api.mvc.Session.decodeFromCookie"),
      ProblemFilters.exclude[DirectMissingMethodProblem]("play.api.mvc.Session.deserialize"),
      ProblemFilters.exclude[DirectMissingMethodProblem]("play.api.mvc.Session.discard"),
      ProblemFilters.exclude[DirectMissingMethodProblem]("play.api.mvc.Session.domain"),
      ProblemFilters.exclude[DirectMissingMethodProblem]("play.api.mvc.Session.encode"),
      ProblemFilters.exclude[DirectMissingMethodProblem]("play.api.mvc.Session.encodeAsCookie"),
      ProblemFilters.exclude[DirectMissingMethodProblem]("play.api.mvc.Session.httpOnly"),
      ProblemFilters.exclude[DirectMissingMethodProblem]("play.api.mvc.Session.isSigned"),
      ProblemFilters.exclude[DirectMissingMethodProblem]("play.api.mvc.Session.jwtCodec"),
      ProblemFilters.exclude[DirectMissingMethodProblem]("play.api.mvc.Session.maxAge"),
      ProblemFilters.exclude[DirectMissingMethodProblem]("play.api.mvc.Session.path"),
      ProblemFilters.exclude[DirectMissingMethodProblem]("play.api.mvc.Session.sameSite"),
      ProblemFilters.exclude[DirectMissingMethodProblem]("play.api.mvc.Session.secure"),
      ProblemFilters.exclude[DirectMissingMethodProblem]("play.api.mvc.Session.serialize"),
      ProblemFilters.exclude[DirectMissingMethodProblem]("play.api.mvc.Session.signedCodec"),
      // Remove deprecated
      ProblemFilters.exclude[MissingClassProblem]("play.api.http.LazyHttpErrorHandler"),
      ProblemFilters.exclude[MissingClassProblem]("play.api.http.LazyHttpErrorHandler$"),
      ProblemFilters.exclude[MissingClassProblem]("play.api.libs.Crypto"),
      ProblemFilters.exclude[MissingClassProblem]("play.api.libs.Crypto$"),
      // Removed deprecated BodyParsers.urlFormEncoded method
      ProblemFilters.exclude[DirectMissingMethodProblem]("play.api.mvc.DefaultPlayBodyParsers.urlFormEncoded"),
      ProblemFilters.exclude[DirectMissingMethodProblem]("play.api.mvc.PlayBodyParsers.urlFormEncoded"),
      // Remove deprecated
      ProblemFilters.exclude[MissingClassProblem]("play.api.mvc.Action$"),
      // These return Seq[Any] instead of Seq[String] #9385
      ProblemFilters.exclude[IncompatibleSignatureProblem]("views.html.helper.FieldElements.infos"),
      ProblemFilters.exclude[IncompatibleSignatureProblem]("views.html.helper.FieldElements.errors"),
      // Removed deprecated TOO_MANY_REQUEST field
      ProblemFilters.exclude[DirectMissingMethodProblem]("play.api.http.Status.TOO_MANY_REQUEST"),
      ProblemFilters.exclude[DirectMissingMethodProblem]("play.api.mvc.AbstractController.TOO_MANY_REQUEST"),
      ProblemFilters.exclude[DirectMissingMethodProblem]("play.api.mvc.AbstractController.TooManyRequest"),
      ProblemFilters.exclude[DirectMissingMethodProblem]("play.api.mvc.ControllerHelpers.TOO_MANY_REQUEST"),
      ProblemFilters.exclude[DirectMissingMethodProblem]("play.api.mvc.ControllerHelpers.TooManyRequest"),
      ProblemFilters.exclude[DirectMissingMethodProblem]("play.api.mvc.MessagesAbstractController.TOO_MANY_REQUEST"),
      ProblemFilters.exclude[DirectMissingMethodProblem]("play.api.mvc.MessagesAbstractController.TooManyRequest"),
      ProblemFilters.exclude[DirectMissingMethodProblem]("play.api.mvc.Results.TooManyRequest"),
      ProblemFilters.exclude[DirectMissingMethodProblem]("play.api.test.Helpers.TOO_MANY_REQUEST"),
      ProblemFilters.exclude[DirectMissingMethodProblem]("controllers.AssetsBuilder.TOO_MANY_REQUEST"),
      ProblemFilters.exclude[DirectMissingMethodProblem]("controllers.AssetsBuilder.TooManyRequest"),
      ProblemFilters.exclude[DirectMissingMethodProblem]("controllers.Default.TOO_MANY_REQUEST"),
      ProblemFilters.exclude[DirectMissingMethodProblem]("controllers.Default.TooManyRequest"),
      ProblemFilters.exclude[DirectMissingMethodProblem]("controllers.ExternalAssets.TOO_MANY_REQUEST"),
      ProblemFilters.exclude[DirectMissingMethodProblem]("controllers.ExternalAssets.TooManyRequest"),
      // Removed deprecated methods that depend on Java's Http.Context
      ProblemFilters.exclude[DirectMissingMethodProblem]("play.mvc.Controller.changeLang"),
      ProblemFilters.exclude[DirectMissingMethodProblem]("play.mvc.Controller.clearLang"),
      ProblemFilters.exclude[DirectMissingMethodProblem]("play.mvc.Controller.ctx"),
      ProblemFilters.exclude[DirectMissingMethodProblem]("play.mvc.Controller.flash"),
      ProblemFilters.exclude[DirectMissingMethodProblem]("play.mvc.Controller.lang"),
      ProblemFilters.exclude[DirectMissingMethodProblem]("play.mvc.Controller.request"),
      ProblemFilters.exclude[DirectMissingMethodProblem]("play.mvc.Controller.response"),
      ProblemFilters.exclude[DirectMissingMethodProblem]("play.mvc.Controller.session"),
      ProblemFilters.exclude[DirectMissingMethodProblem]("play.mvc.Controller.TODO"),
      ProblemFilters.exclude[IncompatibleMethTypeProblem]("play.mvc.Security#Authenticator.getUsername"),
      ProblemFilters.exclude[IncompatibleMethTypeProblem]("play.mvc.Security#Authenticator.onUnauthorized"),
      // No static forwarders for non-public overloads
      ProblemFilters.exclude[DirectMissingMethodProblem]("play.api.libs.concurrent.ActorSystemProvider.start"),
      ProblemFilters.exclude[IncompatibleMethTypeProblem]("play.api.libs.concurrent.ActorSystemProvider.start"),
      ProblemFilters.exclude[DirectMissingMethodProblem]("play.api.mvc.Action.async"),
      ProblemFilters.exclude[DirectMissingMethodProblem]("play.api.mvc.Action.invokeBlock"),
      // Removed Java's JPAApi thread-local
      ProblemFilters.exclude[DirectMissingMethodProblem]("play.db.jpa.DefaultJPAApi.em"),
      ProblemFilters.exclude[DirectMissingMethodProblem]("play.db.jpa.DefaultJPAApi#JPAApiProvider.this"),
      ProblemFilters.exclude[DirectMissingMethodProblem]("play.db.jpa.DefaultJPAApi.this"),
      ProblemFilters.exclude[DirectMissingMethodProblem]("play.db.jpa.JPAApi.em"),
      ProblemFilters.exclude[IncompatibleMethTypeProblem]("play.db.jpa.DefaultJPAApi.withTransaction"),
      ProblemFilters.exclude[IncompatibleMethTypeProblem]("play.db.jpa.JPAApi.withTransaction"),
      ProblemFilters.exclude[MissingClassProblem]("play.db.jpa.JPAEntityManagerContext"),
      ProblemFilters.exclude[MissingClassProblem]("play.db.jpa.Transactional"),
      ProblemFilters.exclude[MissingClassProblem]("play.db.jpa.TransactionalAction"),
      // Removed deprecated methods PathPatternMatcher.routeAsync and PathPatternMatcher.routeTo
      ProblemFilters.exclude[DirectMissingMethodProblem]("play.routing.RoutingDsl#PathPatternMatcher.routeAsync"),
      ProblemFilters.exclude[DirectMissingMethodProblem]("play.routing.RoutingDsl#PathPatternMatcher.routeTo"),
      // Tweaked generic signature - false positive
      ProblemFilters.exclude[IncompatibleSignatureProblem]("play.test.Helpers.fakeApplication"),
      // Remove constructor from private class
      ProblemFilters.exclude[DirectMissingMethodProblem]("play.routing.RouterBuilderHelper.this"),
      // Remove Http.Context and Http.Response
      ProblemFilters.exclude[DirectAbstractMethodProblem]("play.mvc.Action.call"),
      ProblemFilters.exclude[DirectMissingMethodProblem]("play.core.j.HttpExecutionContext.httpContext_="),
      ProblemFilters.exclude[DirectMissingMethodProblem]("play.core.j.HttpExecutionContext.httpContext"),
      ProblemFilters.exclude[DirectMissingMethodProblem]("play.core.j.HttpExecutionContext.this"),
      ProblemFilters.exclude[DirectMissingMethodProblem]("play.core.j.JavaAction.createJavaContext"),
      ProblemFilters.exclude[DirectMissingMethodProblem]("play.core.j.JavaAction.createResult"),
      ProblemFilters.exclude[DirectMissingMethodProblem]("play.core.j.JavaAction.invokeWithContext"),
      ProblemFilters.exclude[DirectMissingMethodProblem]("play.core.j.JavaAction.withContext"),
      ProblemFilters.exclude[DirectMissingMethodProblem]("play.core.j.JavaHelpers.createJavaContext"),
      ProblemFilters.exclude[DirectMissingMethodProblem]("play.core.j.JavaHelpers.createResult"),
      ProblemFilters.exclude[DirectMissingMethodProblem]("play.core.j.JavaHelpers.invokeWithContext"),
      ProblemFilters.exclude[DirectMissingMethodProblem]("play.core.j.JavaHelpers.withContext"),
      ProblemFilters.exclude[DirectMissingMethodProblem]("play.core.j.PlayMagicForJava.implicitJavaLang"),
      ProblemFilters.exclude[DirectMissingMethodProblem]("play.core.j.PlayMagicForJava.implicitJavaMessages"),
      ProblemFilters.exclude[DirectMissingMethodProblem]("play.core.j.PlayMagicForJava.javaRequest2ScalaRequest"),
      ProblemFilters.exclude[DirectMissingMethodProblem]("play.core.j.PlayMagicForJava.requestHeader"),
      ProblemFilters.exclude[IncompatibleMethTypeProblem]("play.mvc.Action.call"),
      ProblemFilters.exclude[MissingClassProblem]("play.mvc.Http$Context"),
      ProblemFilters.exclude[MissingClassProblem]("play.mvc.Http$Context$Implicit"),
      ProblemFilters.exclude[MissingClassProblem]("play.mvc.Http$Response"),
      ProblemFilters.exclude[MissingClassProblem]("play.mvc.Http$WrappedContext"),
      ProblemFilters.exclude[ReversedAbstractMethodProblem]("play.mvc.Action.call"),
      // Made these two utility and constants classes final
      ProblemFilters.exclude[FinalClassProblem]("play.libs.XML$Constants"),
      ProblemFilters.exclude[FinalClassProblem]("play.libs.XML"),
      // Make Java's Session and Flash immutable
      ProblemFilters.exclude[DirectMissingMethodProblem]("play.mvc.Http#Flash.clear"),
      ProblemFilters.exclude[DirectMissingMethodProblem]("play.mvc.Http#Flash.compute"),
      ProblemFilters.exclude[DirectMissingMethodProblem]("play.mvc.Http#Flash.computeIfAbsent"),
      ProblemFilters.exclude[DirectMissingMethodProblem]("play.mvc.Http#Flash.computeIfPresent"),
      ProblemFilters.exclude[DirectMissingMethodProblem]("play.mvc.Http#Flash.containsKey"),
      ProblemFilters.exclude[DirectMissingMethodProblem]("play.mvc.Http#Flash.containsValue"),
      ProblemFilters.exclude[DirectMissingMethodProblem]("play.mvc.Http#Flash.entrySet"),
      ProblemFilters.exclude[DirectMissingMethodProblem]("play.mvc.Http#Flash.forEach"),
      ProblemFilters.exclude[DirectMissingMethodProblem]("play.mvc.Http#Flash.getOrDefault"),
      ProblemFilters.exclude[DirectMissingMethodProblem]("play.mvc.Http#Flash.isEmpty"),
      ProblemFilters.exclude[DirectMissingMethodProblem]("play.mvc.Http#Flash.keySet"),
      ProblemFilters.exclude[DirectMissingMethodProblem]("play.mvc.Http#Flash.merge"),
      ProblemFilters.exclude[DirectMissingMethodProblem]("play.mvc.Http#Flash.put"),
      ProblemFilters.exclude[DirectMissingMethodProblem]("play.mvc.Http#Flash.putAll"),
      ProblemFilters.exclude[DirectMissingMethodProblem]("play.mvc.Http#Flash.putIfAbsent"),
      ProblemFilters.exclude[DirectMissingMethodProblem]("play.mvc.Http#Flash.remove"),
      ProblemFilters.exclude[DirectMissingMethodProblem]("play.mvc.Http#Flash.replace"),
      ProblemFilters.exclude[DirectMissingMethodProblem]("play.mvc.Http#Flash.replaceAll"),
      ProblemFilters.exclude[DirectMissingMethodProblem]("play.mvc.Http#Flash.size"),
      ProblemFilters.exclude[DirectMissingMethodProblem]("play.mvc.Http#Flash.this"),
      ProblemFilters.exclude[DirectMissingMethodProblem]("play.mvc.Http#Flash.values"),
      ProblemFilters.exclude[DirectMissingMethodProblem]("play.mvc.Http#Session.clear"),
      ProblemFilters.exclude[DirectMissingMethodProblem]("play.mvc.Http#Session.compute"),
      ProblemFilters.exclude[DirectMissingMethodProblem]("play.mvc.Http#Session.computeIfAbsent"),
      ProblemFilters.exclude[DirectMissingMethodProblem]("play.mvc.Http#Session.computeIfPresent"),
      ProblemFilters.exclude[DirectMissingMethodProblem]("play.mvc.Http#Session.containsKey"),
      ProblemFilters.exclude[DirectMissingMethodProblem]("play.mvc.Http#Session.containsValue"),
      ProblemFilters.exclude[DirectMissingMethodProblem]("play.mvc.Http#Session.entrySet"),
      ProblemFilters.exclude[DirectMissingMethodProblem]("play.mvc.Http#Session.forEach"),
      ProblemFilters.exclude[DirectMissingMethodProblem]("play.mvc.Http#Session.getOrDefault"),
      ProblemFilters.exclude[DirectMissingMethodProblem]("play.mvc.Http#Session.isEmpty"),
      ProblemFilters.exclude[DirectMissingMethodProblem]("play.mvc.Http#Session.keySet"),
      ProblemFilters.exclude[DirectMissingMethodProblem]("play.mvc.Http#Session.merge"),
      ProblemFilters.exclude[DirectMissingMethodProblem]("play.mvc.Http#Session.put"),
      ProblemFilters.exclude[DirectMissingMethodProblem]("play.mvc.Http#Session.putAll"),
      ProblemFilters.exclude[DirectMissingMethodProblem]("play.mvc.Http#Session.putIfAbsent"),
      ProblemFilters.exclude[DirectMissingMethodProblem]("play.mvc.Http#Session.remove"),
      ProblemFilters.exclude[DirectMissingMethodProblem]("play.mvc.Http#Session.replace"),
      ProblemFilters.exclude[DirectMissingMethodProblem]("play.mvc.Http#Session.replaceAll"),
      ProblemFilters.exclude[DirectMissingMethodProblem]("play.mvc.Http#Session.size"),
      ProblemFilters.exclude[DirectMissingMethodProblem]("play.mvc.Http#Session.this"),
      ProblemFilters.exclude[DirectMissingMethodProblem]("play.mvc.Http#Session.values"),
      ProblemFilters.exclude[IncompatibleMethTypeProblem]("play.mvc.Http#Flash.get"),
      ProblemFilters.exclude[IncompatibleMethTypeProblem]("play.mvc.Http#Flash.this"),
      ProblemFilters.exclude[IncompatibleMethTypeProblem]("play.mvc.Http#Session.get"),
      ProblemFilters.exclude[IncompatibleMethTypeProblem]("play.mvc.Http#Session.this"),
      ProblemFilters.exclude[MissingFieldProblem]("play.mvc.Http#Flash.isDirty"),
      ProblemFilters.exclude[MissingFieldProblem]("play.mvc.Http#Session.isDirty"),
      ProblemFilters.exclude[MissingTypesProblem]("play.mvc.Http$Flash"),
      ProblemFilters.exclude[MissingTypesProblem]("play.mvc.Http$Session"),
      ProblemFilters.exclude[InaccessibleMethodProblem]("java.lang.Object.clone"),
      // Taught Scala.asScala to covariantly widen seq element type
      ProblemFilters.exclude[IncompatibleSignatureProblem]("play.libs.Scala.asScala"),
      // Replaced raw type usages
      ProblemFilters.exclude[IncompatibleSignatureProblem]("play.mvc.BodyParser#Of.value"),
      // Add configuration for max-age of language-cookie
      ProblemFilters.exclude[DirectMissingMethodProblem]("play.api.i18n.DefaultMessagesApi.this"),
      ProblemFilters.exclude[ReversedMissingMethodProblem]("play.api.i18n.MessagesApi.langCookieMaxAge"),
      ProblemFilters.exclude[DirectMissingMethodProblem]("play.api.test.Helpers.stubMessagesApi"),
      ProblemFilters.exclude[DirectMissingMethodProblem]("play.api.test.StubMessagesFactory.stubMessagesApi"),
      // Use Akka Jackson ObjectMapper
      ProblemFilters.exclude[ReversedMissingMethodProblem]("play.core.ObjectMapperComponents.actorSystem"),
      ProblemFilters.exclude[DirectMissingMethodProblem]("play.core.ObjectMapperProvider.this"),
      // Add configuration for temporary file directory
      ProblemFilters.exclude[DirectMissingMethodProblem]("play.api.libs.Files#DefaultTemporaryFileCreator.this"),
      // Return type of filename function parameter changed from String to Option[String]
      ProblemFilters.exclude[IncompatibleSignatureProblem]("play.api.mvc.Results#Status.sendFile"),
      ProblemFilters.exclude[IncompatibleSignatureProblem]("play.api.mvc.Results#Status.sendFile$default$3"),
      ProblemFilters.exclude[IncompatibleSignatureProblem]("play.api.mvc.Results#Status.sendPath"),
      ProblemFilters.exclude[IncompatibleSignatureProblem]("play.api.mvc.Results#Status.sendPath$default$3"),
      // Add contentType param (which defaults to None) to Results.chunked(...) like Results.streamed(...) already has
      ProblemFilters.exclude[DirectMissingMethodProblem]("play.api.mvc.Results#Status.chunked"),
      // Netty's request handler needs maxContentLength to check if request size exceeds allowed configured value
      ProblemFilters.exclude[DirectMissingMethodProblem]("play.core.server.netty.PlayRequestHandler.this"),
      // Removing NoMaterializer
      ProblemFilters.exclude[MissingClassProblem]("play.api.test.NoMaterializer$"),
      ProblemFilters.exclude[MissingClassProblem]("play.api.test.NoMaterializer"),
      // Fix "memory leak" in DelegatingMultipartFormDataBodyParser
      ProblemFilters
        .exclude[IncompatibleSignatureProblem]("play.mvc.BodyParser#DelegatingMultipartFormDataBodyParser.apply"),
      // Update mima to 0.6.0
      ProblemFilters.exclude[DirectMissingMethodProblem]("play.mvc.Security#Authenticator.getUsername"),
      ProblemFilters.exclude[DirectMissingMethodProblem]("play.mvc.Security#Authenticator.onUnauthorized"),
      ProblemFilters.exclude[DirectMissingMethodProblem]("play.mvc.Action.call"),
      ProblemFilters.exclude[DirectMissingMethodProblem]("play.db.jpa.JPAApi.withTransaction"),
      ProblemFilters.exclude[DirectMissingMethodProblem]("play.db.jpa.JPAApi.withTransaction"),
      ProblemFilters.exclude[DirectMissingMethodProblem]("play.db.jpa.JPAApi.withTransaction"),
      ProblemFilters.exclude[DirectMissingMethodProblem]("play.db.jpa.DefaultJPAApi.withTransaction"),
      ProblemFilters.exclude[DirectMissingMethodProblem]("play.db.jpa.DefaultJPAApi.withTransaction"),
      ProblemFilters.exclude[DirectMissingMethodProblem]("play.db.jpa.DefaultJPAApi.withTransaction"),
      // Add treshold to GzipFilter
      ProblemFilters.exclude[DirectMissingMethodProblem]("play.filters.gzip.GzipFilterConfig.apply"),
      ProblemFilters.exclude[DirectMissingMethodProblem]("play.filters.gzip.GzipFilterConfig.copy"),
      ProblemFilters.exclude[DirectMissingMethodProblem]("play.filters.gzip.GzipFilterConfig.this"),
      ProblemFilters.exclude[DirectMissingMethodProblem]("play.filters.gzip.GzipFilter.this"),
      ProblemFilters.exclude[IncompatibleResultTypeProblem]("play.filters.gzip.GzipFilterConfig.apply$default$3"),
      ProblemFilters.exclude[IncompatibleResultTypeProblem]("play.filters.gzip.GzipFilterConfig.apply$default$4"),
      ProblemFilters.exclude[IncompatibleResultTypeProblem]("play.filters.gzip.GzipFilterConfig.copy$default$3"),
      ProblemFilters.exclude[IncompatibleResultTypeProblem]("play.filters.gzip.GzipFilterConfig.copy$default$4"),
      ProblemFilters.exclude[IncompatibleResultTypeProblem]("play.filters.gzip.GzipFilterConfig.<init>$default$3"),
      ProblemFilters.exclude[IncompatibleResultTypeProblem]("play.filters.gzip.GzipFilterConfig.<init>$default$4"),
      ProblemFilters.exclude[IncompatibleResultTypeProblem]("play.filters.gzip.GzipFilter.<init>$default$3"),
      ProblemFilters.exclude[IncompatibleResultTypeProblem]("play.filters.gzip.GzipFilter.<init>$default$4"),
      ProblemFilters.exclude[IncompatibleSignatureProblem]("play.filters.gzip.GzipFilterConfig.unapply"),
<<<<<<< HEAD
      // Remove deprecated Messages implicits
      ProblemFilters.exclude[MissingClassProblem]("play.api.i18n.Messages$Implicits$"),
=======
      // Remove deprecated security methods
      ProblemFilters.exclude[DirectMissingMethodProblem]("play.api.mvc.Security.Authenticated"),
      ProblemFilters.exclude[DirectMissingMethodProblem]("play.api.mvc.Security.username"),
      ProblemFilters.exclude[DirectMissingMethodProblem]("play.api.mvc.Security#AuthenticatedBuilder.apply")
>>>>>>> de2abe51
    ),
    unmanagedSourceDirectories in Compile += {
      val suffix = CrossVersion.partialVersion(scalaVersion.value) match {
        case Some((x, y)) => s"$x.$y"
        case None         => scalaBinaryVersion.value
      }
      (sourceDirectory in Compile).value / s"scala-$suffix"
    },
    // Argument for setting size of permgen space or meta space for all forked processes
    Docs.apiDocsInclude := true
  )

  /** A project that is shared between the sbt runtime and the Play runtime. */
  def PlayNonCrossBuiltProject(name: String, dir: String): Project = {
    Project(name, file(dir))
      .enablePlugins(PlaySbtLibrary, AutomateHeaderPlugin)
      .settings(playRuntimeSettings: _*)
      .settings(omnidocSettings: _*)
      .settings(
        autoScalaLibrary := false,
        crossPaths := false,
        crossScalaVersions := Seq(scala212)
      )
  }

  /** A project that is only used when running in development. */
  def PlayDevelopmentProject(name: String, dir: String): Project = {
    Project(name, file(dir))
      .enablePlugins(PlayLibrary, AutomateHeaderPlugin)
      .settings(
        playCommonSettings,
        (javacOptions in compile) ~= (_.map {
          case "1.8" => "1.6"
          case other => other
        }),
        mimaPreviousArtifacts := Set.empty,
      )
  }

  /** A project that is in the Play runtime. */
  def PlayCrossBuiltProject(name: String, dir: String): Project = {
    Project(name, file(dir))
      .enablePlugins(PlayLibrary, AutomateHeaderPlugin, AkkaSnapshotRepositories)
      .settings(playRuntimeSettings: _*)
      .settings(omnidocSettings: _*)
      .settings(
        scalacOptions += "-target:jvm-1.8"
      )
  }

  def omnidocSettings: Seq[Setting[_]] = Def.settings(
    Omnidoc.projectSettings,
    omnidocSnapshotBranch := snapshotBranch,
    omnidocPathPrefix := ""
  )

  def playScriptedSettings: Seq[Setting[_]] = Seq(
    // Don't automatically publish anything.
    // The test-sbt-plugins-* scripts publish before running the scripted tests.
    // When developing the sbt plugins:
    // * run a publishLocal in the root project to get everything
    // * run a publishLocal in the changes projects for fast feedback loops
    scriptedDependencies := (()), // drop Test/compile & publishLocal
    scriptedBufferLog := false,
    scriptedLaunchOpts ++= Seq(
      s"-Dsbt.boot.directory=${file(sys.props("user.home")) / ".sbt" / "boot"}",
      "-Xmx512m",
      "-XX:MaxMetaspaceSize=512m",
      s"-Dscala.version=$scala212",
    ),
    scripted := scripted.tag(Tags.Test).evaluated,
  )

  def disablePublishing = Def.settings(
    disableNonLocalPublishing,
    // This setting will work for sbt 1, but not 0.13. For 0.13 it only affects
    // `compile` and `update` tasks.
    skip in publish := true,
    publishLocal := {},
  )
  def disableNonLocalPublishing = Def.settings(
    // For sbt 0.13 this is what we need to avoid publishing. These settings can
    // be removed when we move to sbt 1.
    PgpKeys.publishSigned := {},
    publish := {},
    // We also don't need to track dependencies for unpublished projects
    // so we need to disable WhiteSource plugin.
    whitesourceIgnore := true
  )

  /** A project that runs in the sbt runtime. */
  def PlaySbtProject(name: String, dir: String): Project = {
    Project(name, file(dir))
      .enablePlugins(PlaySbtLibrary, AutomateHeaderPlugin)
      .settings(
        playCommonSettings,
        mimaPreviousArtifacts := Set.empty,
      )
  }

  /** A project that *is* an sbt plugin. */
  def PlaySbtPluginProject(name: String, dir: String): Project = {
    Project(name, file(dir))
      .enablePlugins(PlaySbtPlugin, AutomateHeaderPlugin)
      .settings(
        playCommonSettings,
        playScriptedSettings,
        fork in Test := false,
        mimaPreviousArtifacts := Set.empty,
      )
  }

}<|MERGE_RESOLUTION|>--- conflicted
+++ resolved
@@ -589,15 +589,12 @@
       ProblemFilters.exclude[IncompatibleResultTypeProblem]("play.filters.gzip.GzipFilter.<init>$default$3"),
       ProblemFilters.exclude[IncompatibleResultTypeProblem]("play.filters.gzip.GzipFilter.<init>$default$4"),
       ProblemFilters.exclude[IncompatibleSignatureProblem]("play.filters.gzip.GzipFilterConfig.unapply"),
-<<<<<<< HEAD
       // Remove deprecated Messages implicits
       ProblemFilters.exclude[MissingClassProblem]("play.api.i18n.Messages$Implicits$"),
-=======
       // Remove deprecated security methods
       ProblemFilters.exclude[DirectMissingMethodProblem]("play.api.mvc.Security.Authenticated"),
       ProblemFilters.exclude[DirectMissingMethodProblem]("play.api.mvc.Security.username"),
       ProblemFilters.exclude[DirectMissingMethodProblem]("play.api.mvc.Security#AuthenticatedBuilder.apply")
->>>>>>> de2abe51
     ),
     unmanagedSourceDirectories in Compile += {
       val suffix = CrossVersion.partialVersion(scalaVersion.value) match {
