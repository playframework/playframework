/*
 * Copyright (C) 2009-2019 Lightbend Inc. <https://www.lightbend.com>
 */
import java.util.regex.Pattern

import bintray.BintrayPlugin.autoImport._
import com.typesafe.sbt.pgp.PgpKeys
import com.typesafe.tools.mima.core.ProblemFilters
import com.typesafe.tools.mima.core._
import com.typesafe.tools.mima.plugin.MimaKeys._
import com.typesafe.tools.mima.plugin.MimaPlugin._
import de.heikoseeberger.sbtheader.AutomateHeaderPlugin
import de.heikoseeberger.sbtheader.HeaderPlugin.autoImport._
import interplay._
import interplay.Omnidoc.autoImport._
import interplay.PlayBuildBase.autoImport._
import interplay.ScalaVersions._
import sbt._
import sbt.Keys._
import sbt.ScriptedPlugin.autoImport._
import sbtwhitesource.WhiteSourcePlugin.autoImport._

import scala.sys.process.stringToProcess
import scala.util.control.NonFatal

object BuildSettings {

  val snapshotBranch: String = {
    try {
      val branch = "git rev-parse --abbrev-ref HEAD".!!.trim
      if (branch == "HEAD") {
        // not on a branch, get the hash
        "git rev-parse HEAD".!!.trim
      } else branch
    } catch {
      case NonFatal(_) => "unknown"
    }
  }

  /** File header settings.  */
  private def fileUriRegexFilter(pattern: String): FileFilter = new FileFilter {
    val compiledPattern = Pattern.compile(pattern)
    override def accept(pathname: File): Boolean = {
      val uriString = pathname.toURI.toString
      compiledPattern.matcher(uriString).matches()
    }
  }

  val fileHeaderSettings = Seq(
    excludeFilter in (Compile, headerSources) := HiddenFileFilter ||
      fileUriRegexFilter(".*/cookie/encoding/.*") || fileUriRegexFilter(".*/inject/SourceProvider.java$") ||
      fileUriRegexFilter(".*/libs/reflect/.*"),
    headerLicense := Some(HeaderLicense.Custom("Copyright (C) 2009-2019 Lightbend Inc. <https://www.lightbend.com>"))
  )

  private val VersionPattern = """^(\d+).(\d+).(\d+)(-.*)?""".r

  // Versions of previous minor releases being checked for binary compatibility
  val mimaPreviousMinorReleaseVersions: Seq[String] = Seq("2.7.0")
  def mimaPreviousPatchVersions(version: String): Seq[String] = version match {
    case VersionPattern(epoch, major, minor, rest) => (0 until minor.toInt).map(v => s"$epoch.$major.$v")
    case _                                         => sys.error(s"Cannot find previous versions for $version")
  }
  def mimaPreviousVersions(version: String): Set[String] =
    mimaPreviousMinorReleaseVersions.toSet ++ mimaPreviousPatchVersions(version)

  def evictionSettings: Seq[Setting[_]] = Seq(
    // This avoids a lot of dependency resolution warnings to be showed.
    evictionWarningOptions in update := EvictionWarningOptions.default
      .withWarnTransitiveEvictions(false)
      .withWarnDirectEvictions(false)
  )

  // We are not automatically promoting artifacts to Sonatype and
  // Bintray so that we can have more control of the release process
  // and do something if somethings fails (for example, if publishing
  // a artifact times out).
  def playPublishingPromotionSettings: Seq[Setting[_]] = Seq(
    playBuildPromoteBintray := false,
    playBuildPromoteSonatype := false
  )

  val DocsApplication    = config("docs").hide
  val SourcesApplication = config("sources").hide

  /** These settings are used by all projects. */
  def playCommonSettings: Seq[Setting[_]] = Def.settings(
    scalaVersion := scala212,
    fileHeaderSettings,
    homepage := Some(url("https://playframework.com")),
    ivyLoggingLevel := UpdateLogging.DownloadOnly,
    resolvers ++= Seq(
      Resolver.sonatypeRepo("releases"),
      Resolver.typesafeRepo("releases"),
      Resolver.typesafeIvyRepo("releases")
    ),
    evictionSettings,
    ivyConfigurations ++= Seq(DocsApplication, SourcesApplication),
    javacOptions ++= Seq("-encoding", "UTF-8", "-Xlint:unchecked", "-Xlint:deprecation"),
    scalacOptions in (Compile, doc) := {
      // disable the new scaladoc feature for scala 2.12.0, might be removed in 2.12.0-1 (https://github.com/scala/scala-dev/issues/249)
      CrossVersion.partialVersion(scalaVersion.value) match {
        case Some((2, v)) if v >= 12 => Seq("-no-java-comments")
        case _                       => Seq()
      }
    },
    fork in Test := true,
    parallelExecution in Test := false,
    testListeners in (Test, test) := Nil,
    javaOptions in Test ++= Seq("-XX:MaxMetaspaceSize=384m", "-Xmx512m", "-Xms128m"),
    testOptions ++= Seq(
      Tests.Argument(TestFrameworks.Specs2, "showtimes"),
      Tests.Argument(TestFrameworks.JUnit, "-v")
    ),
    bintrayPackage := "play-sbt-plugin",
    playPublishingPromotionSettings,
    apiURL := {
      val v = version.value
      if (isSnapshot.value) {
        v match {
          case VersionPattern(epoch, major, _, _) =>
            Some(url(raw"https://www.playframework.com/documentation/$epoch.$major.x/api/scala/index.html"))
          case _ => Some(url("https://www.playframework.com/documentation/latest/api/scala/index.html"))
        }
      } else {
        Some(url(raw"https://www.playframework.com/documentation/$v/api/scala/index.html"))
      }
    },
    autoAPIMappings := true,
    apiMappings += scalaInstance.value.libraryJar -> url(
      raw"""http://scala-lang.org/files/archive/api/${scalaInstance.value.actualVersion}/index.html"""
    ),
    apiMappings ++= {
      // Maps JDK 1.8 jar into apidoc.
      val rtJar = sys.props
        .get("sun.boot.class.path")
        .flatMap(
          cp =>
            cp.split(java.io.File.pathSeparator).collectFirst {
              case str if str.endsWith(java.io.File.separator + "rt.jar") => str
            }
        )
      rtJar match {
        case None        => Map.empty
        case Some(rtJar) => Map(file(rtJar) -> url(Docs.javaApiUrl))
      }
    },
    apiMappings ++= {
      // Finds appropriate scala apidoc from dependencies when autoAPIMappings are insufficient.
      // See the following:
      //
      // http://stackoverflow.com/questions/19786841/can-i-use-sbts-apimappings-setting-for-managed-dependencies/20919304#20919304
      // http://www.scala-sbt.org/release/docs/Howto-Scaladoc.html#Enable+manual+linking+to+the+external+Scaladoc+of+managed+dependencies
      // https://github.com/ThoughtWorksInc/sbt-api-mappings/blob/master/src/main/scala/com/thoughtworks/sbtApiMappings/ApiMappings.scala#L34

      val ScalaLibraryRegex = """^.*[/\\]scala-library-([\d\.]+)\.jar$""".r
      val JavaxInjectRegex  = """^.*[/\\]java.inject-([\d\.]+)\.jar$""".r

      val IvyRegex = """^.*[/\\]([\.\-_\w]+)[/\\]([\.\-_\w]+)[/\\](?:jars|bundles)[/\\]([\.\-_\w]+)\.jar$""".r

      (for {
        jar <- (dependencyClasspath in Compile in doc).value.toSet ++ (dependencyClasspath in Test in doc).value
        fullyFile = jar.data
        urlOption = fullyFile.getCanonicalPath match {
          case ScalaLibraryRegex(v) =>
            Some(url(raw"""http://scala-lang.org/files/archive/api/$v/index.html"""))

          case JavaxInjectRegex(v) =>
            // the jar file doesn't match up with $apiName-
            Some(url(Docs.javaxInjectUrl))

          case re @ IvyRegex(apiOrganization, apiName, jarBaseFile) if jarBaseFile.startsWith(s"$apiName-") =>
            val apiVersion = jarBaseFile.substring(apiName.length + 1, jarBaseFile.length)
            apiOrganization match {
              case "com.typesafe.akka" =>
                Some(url(raw"https://doc.akka.io/api/akka/$apiVersion/"))

              case default =>
                val link = Docs.artifactToJavadoc(apiOrganization, apiName, apiVersion, jarBaseFile)
                Some(url(link))
            }

          case other =>
            None

        }
        url <- urlOption
      } yield (fullyFile -> url))(collection.breakOut(Map.canBuildFrom))
    }
  )

  /**
   * These settings are used by all projects that are part of the runtime, as opposed to the development mode of Play.
   */
  def playRuntimeSettings: Seq[Setting[_]] = Def.settings(
    playCommonSettings,
    mimaDefaultSettings,
    mimaPreviousArtifacts := {
      // Binary compatibility is tested against these versions
      val previousVersions = mimaPreviousVersions(version.value)
      val cross            = if (crossPaths.value) CrossVersion.binary else CrossVersion.disabled
      previousVersions.map(v => (organization.value %% moduleName.value % v).cross(cross))
    },
    mimaPreviousArtifacts := {
      CrossVersion.partialVersion(scalaVersion.value) match {
        case Some((2, v)) if v >= 13 => Set.empty // No release of Play 2.7 using Scala 2.13, yet
        case _                       => mimaPreviousArtifacts.value
      }
    },
    mimaBinaryIssueFilters ++= Seq(
      // Scala 2.11 removed
      ProblemFilters.exclude[MissingClassProblem]("play.core.j.AbstractFilter"),
      ProblemFilters.exclude[MissingClassProblem]("play.core.j.JavaImplicitConversions"),
      ProblemFilters.exclude[MissingTypesProblem]("play.core.j.PlayMagicForJava$"),
      // Remove deprecated
      ProblemFilters.exclude[DirectMissingMethodProblem]("play.data.validation.Constraints#ValidationPayload.getArgs"),
      ProblemFilters.exclude[DirectMissingMethodProblem]("play.data.validation.Constraints#ValidationPayload.this"),
      // Remove deprecated
      ProblemFilters.exclude[DirectMissingMethodProblem]("play.libs.typedmap.TypedMap.underlying"),
      ProblemFilters.exclude[MissingClassProblem]("play.api.libs.concurrent.Execution"),
      ProblemFilters.exclude[MissingClassProblem]("play.api.libs.concurrent.Execution$"),
      ProblemFilters.exclude[MissingClassProblem]("play.api.libs.concurrent.Execution$Implicits$"),
      ProblemFilters.exclude[MissingClassProblem]("play.api.libs.concurrent.Timeout"),
      ProblemFilters.exclude[MissingClassProblem]("play.api.libs.concurrent.Timeout$"),
      // Remove deprecated
      ProblemFilters.exclude[DirectMissingMethodProblem]("play.data.DynamicForm.bind"),
      ProblemFilters.exclude[DirectMissingMethodProblem]("play.data.DynamicForm.bindFromRequest"),
      ProblemFilters.exclude[DirectMissingMethodProblem]("play.data.Form.allErrors"),
      ProblemFilters.exclude[DirectMissingMethodProblem]("play.data.Form.bind"),
      ProblemFilters.exclude[DirectMissingMethodProblem]("play.data.Form.bindFromRequest"),
      ProblemFilters.exclude[DirectMissingMethodProblem]("play.data.Form#Field.getName"),
      ProblemFilters.exclude[DirectMissingMethodProblem]("play.data.Form#Field.getValue"),
      ProblemFilters.exclude[DirectMissingMethodProblem]("play.data.Form.getError"),
      ProblemFilters.exclude[DirectMissingMethodProblem]("play.data.Form.getGlobalError"),
      ProblemFilters.exclude[DirectMissingMethodProblem]("play.libs.openid.DefaultOpenIdClient.verifiedId"),
      ProblemFilters.exclude[DirectMissingMethodProblem]("play.libs.openid.OpenIdClient.verifiedId"),
      ProblemFilters.exclude[DirectMissingMethodProblem]("play.mvc.RangeResults.ofFile"),
      ProblemFilters.exclude[DirectMissingMethodProblem]("play.mvc.RangeResults.ofPath"),
      ProblemFilters.exclude[DirectMissingMethodProblem]("play.mvc.RangeResults.ofSource"),
      ProblemFilters.exclude[DirectMissingMethodProblem]("play.mvc.RangeResults.ofStream"),
      ProblemFilters.exclude[DirectMissingMethodProblem]("play.test.Helpers.httpContext"),
      ProblemFilters.exclude[DirectMissingMethodProblem]("play.test.Helpers.invokeWithContext"),
      ProblemFilters.exclude[IncompatibleMethTypeProblem]("play.data.DynamicForm.bindFromRequest"),
      ProblemFilters.exclude[IncompatibleMethTypeProblem]("play.data.Form.bindFromRequest"),
      ProblemFilters.exclude[IncompatibleMethTypeProblem]("play.mvc.RangeResults.ofFile"),
      ProblemFilters.exclude[IncompatibleMethTypeProblem]("play.mvc.RangeResults.ofPath"),
      ProblemFilters.exclude[IncompatibleMethTypeProblem]("play.mvc.RangeResults.ofStream"),
      // Remove deprecated
      ProblemFilters.exclude[DirectMissingMethodProblem]("play.api.Play.current"),
      ProblemFilters.exclude[DirectMissingMethodProblem]("play.api.Play.maybeApplication"),
      ProblemFilters.exclude[DirectMissingMethodProblem]("play.api.Play.unsafeApplication"),
      ProblemFilters.exclude[DirectMissingMethodProblem]("play.api.db.evolutions.Evolutions.applyFor"),
      ProblemFilters.exclude[DirectMissingMethodProblem]("play.api.db.evolutions.Evolutions.applyFor$default$*"),
      // Remove deprecated
      ProblemFilters.exclude[DirectMissingMethodProblem]("play.routing.JavaScriptReverseRouter.create"),
      // Renamed methods back to original name
      ProblemFilters.exclude[IncompatibleResultTypeProblem]("play.mvc.Http#Cookies.get"),
      ProblemFilters.exclude[IncompatibleResultTypeProblem]("play.mvc.Result.cookie"),
      ProblemFilters.exclude[ReversedMissingMethodProblem]("play.mvc.Http#Cookies.get"),
      ProblemFilters.exclude[DirectMissingMethodProblem]("play.cache.DefaultAsyncCacheApi.getOptional"),
      ProblemFilters.exclude[DirectMissingMethodProblem]("play.cache.DefaultSyncCacheApi.getOptional"),
      ProblemFilters.exclude[DirectMissingMethodProblem]("play.cache.SyncCacheApiAdapter.getOptional"),
      ProblemFilters.exclude[IncompatibleResultTypeProblem]("play.cache.DefaultSyncCacheApi.get"),
      ProblemFilters.exclude[IncompatibleSignatureProblem]("play.cache.DefaultAsyncCacheApi.get"),
      ProblemFilters.exclude[IncompatibleResultTypeProblem]("play.cache.SyncCacheApiAdapter.get"),
      ProblemFilters.exclude[IncompatibleResultTypeProblem]("play.cache.SyncCacheApi.get"),
      ProblemFilters.exclude[IncompatibleSignatureProblem]("play.cache.AsyncCacheApi.get"),
      ProblemFilters.exclude[ReversedMissingMethodProblem]("play.cache.SyncCacheApi.get"),
      ProblemFilters.exclude[IncompatibleResultTypeProblem](
        "play.api.libs.Files#DefaultTemporaryFileCreator#DefaultTemporaryFile.atomicMoveWithFallback"
      ),
      ProblemFilters.exclude[IncompatibleResultTypeProblem](
        "play.api.libs.Files#DefaultTemporaryFileCreator#DefaultTemporaryFile.moveTo"
      ),
      ProblemFilters.exclude[IncompatibleResultTypeProblem](
        "play.api.libs.Files#SingletonTemporaryFileCreator#SingletonTemporaryFile.atomicMoveWithFallback"
      ),
      ProblemFilters.exclude[IncompatibleResultTypeProblem](
        "play.api.libs.Files#SingletonTemporaryFileCreator#SingletonTemporaryFile.moveTo"
      ),
      ProblemFilters.exclude[IncompatibleResultTypeProblem]("play.api.libs.Files#TemporaryFile.atomicMoveWithFallback"),
      ProblemFilters.exclude[IncompatibleResultTypeProblem]("play.api.libs.Files#TemporaryFile.moveTo"),
      ProblemFilters
        .exclude[IncompatibleResultTypeProblem]("play.libs.Files#DelegateTemporaryFile.atomicMoveWithFallback"),
      ProblemFilters.exclude[IncompatibleResultTypeProblem]("play.libs.Files#DelegateTemporaryFile.moveTo"),
      ProblemFilters.exclude[IncompatibleResultTypeProblem]("play.libs.Files#TemporaryFile.atomicMoveWithFallback"),
      ProblemFilters.exclude[IncompatibleResultTypeProblem]("play.libs.Files#TemporaryFile.moveTo"),
      ProblemFilters.exclude[ReversedMissingMethodProblem]("play.libs.Files#TemporaryFile.atomicMoveWithFallback"),
      ProblemFilters.exclude[ReversedMissingMethodProblem]("play.libs.Files#TemporaryFile.moveTo"),
      // Add fileName param (with default value) to Scala's sendResource(...) method
      ProblemFilters.exclude[DirectMissingMethodProblem]("play.api.mvc.Results#Status.sendResource"),
      // Removed internally-used subclass
      ProblemFilters.exclude[MissingClassProblem]("org.jdbcdslog.LogSqlDataSource"),
      // play.api.Logger$ no longer extends play.api.Logger
      ProblemFilters.exclude[MissingTypesProblem]("play.api.Logger$"),
      ProblemFilters.exclude[DirectMissingMethodProblem]("play.api.Logger.debug"),
      ProblemFilters.exclude[DirectMissingMethodProblem]("play.api.Logger.enabled"),
      ProblemFilters.exclude[DirectMissingMethodProblem]("play.api.Logger.error"),
      ProblemFilters.exclude[DirectMissingMethodProblem]("play.api.Logger.forMode"),
      ProblemFilters.exclude[DirectMissingMethodProblem]("play.api.Logger.info"),
      ProblemFilters.exclude[DirectMissingMethodProblem]("play.api.Logger.isDebugEnabled"),
      ProblemFilters.exclude[DirectMissingMethodProblem]("play.api.Logger.isErrorEnabled"),
      ProblemFilters.exclude[DirectMissingMethodProblem]("play.api.Logger.isInfoEnabled"),
      ProblemFilters.exclude[DirectMissingMethodProblem]("play.api.Logger.isTraceEnabled"),
      ProblemFilters.exclude[DirectMissingMethodProblem]("play.api.Logger.isWarnEnabled"),
      ProblemFilters.exclude[DirectMissingMethodProblem]("play.api.Logger.trace"),
      ProblemFilters.exclude[DirectMissingMethodProblem]("play.api.Logger.warn"),
      // Add queryString method to RequestHeader interface
      ProblemFilters.exclude[ReversedMissingMethodProblem]("play.mvc.Http#RequestHeader.queryString"),
      // Add getCookie method to RequestHeader interface
      ProblemFilters.exclude[ReversedMissingMethodProblem]("play.mvc.Http#RequestHeader.getCookie"),
      // Removed deprecated method Database.toScala()
      ProblemFilters.exclude[DirectMissingMethodProblem]("play.db.Database.toScala"),
      ProblemFilters.exclude[DirectMissingMethodProblem]("play.db.DefaultDatabase.toScala"),
      // No longer extends AssetsBuilder
      ProblemFilters.exclude[MissingTypesProblem]("controllers.Assets$"),
      ProblemFilters.exclude[DirectMissingMethodProblem]("controllers.Assets.at"),
      ProblemFilters.exclude[DirectMissingMethodProblem]("controllers.Assets.at"),
      ProblemFilters.exclude[DirectMissingMethodProblem]("controllers.Assets.versioned"),
      ProblemFilters.exclude[DirectMissingMethodProblem]("controllers.Assets.versioned"),
      // TODO: document this exclude
      ProblemFilters.exclude[DirectMissingMethodProblem]("play.core.j.JavaParsers.parse"),
      // TODO: document this exclude
      ProblemFilters.exclude[DirectMissingMethodProblem]("play.mvc.Http#MultipartFormData#FilePart.getFile"),
      // Switch one of these from returning scala.collection.Seq to scala.collection.immutable.Seq (I think)
      ProblemFilters.exclude[IncompatibleResultTypeProblem]("views.html.helper.options.apply"),
      // No longer extends CookieBaker
      ProblemFilters.exclude[MissingTypesProblem]("play.api.mvc.Flash$"),
      ProblemFilters.exclude[DirectMissingMethodProblem]("play.api.mvc.Flash.COOKIE_NAME"),
      ProblemFilters.exclude[DirectMissingMethodProblem]("play.api.mvc.Flash.config"),
      ProblemFilters.exclude[DirectMissingMethodProblem]("play.api.mvc.Flash.cookieSigner"),
      ProblemFilters.exclude[DirectMissingMethodProblem]("play.api.mvc.Flash.decode"),
      ProblemFilters.exclude[DirectMissingMethodProblem]("play.api.mvc.Flash.decodeCookieToMap"),
      ProblemFilters.exclude[DirectMissingMethodProblem]("play.api.mvc.Flash.decodeFromCookie"),
      ProblemFilters.exclude[DirectMissingMethodProblem]("play.api.mvc.Flash.deserialize"),
      ProblemFilters.exclude[DirectMissingMethodProblem]("play.api.mvc.Flash.discard"),
      ProblemFilters.exclude[DirectMissingMethodProblem]("play.api.mvc.Flash.domain"),
      ProblemFilters.exclude[DirectMissingMethodProblem]("play.api.mvc.Flash.encode"),
      ProblemFilters.exclude[DirectMissingMethodProblem]("play.api.mvc.Flash.encodeAsCookie"),
      ProblemFilters.exclude[DirectMissingMethodProblem]("play.api.mvc.Flash.httpOnly"),
      ProblemFilters.exclude[DirectMissingMethodProblem]("play.api.mvc.Flash.isSigned"),
      ProblemFilters.exclude[DirectMissingMethodProblem]("play.api.mvc.Flash.maxAge"),
      ProblemFilters.exclude[DirectMissingMethodProblem]("play.api.mvc.Flash.path"),
      ProblemFilters.exclude[DirectMissingMethodProblem]("play.api.mvc.Flash.sameSite"),
      ProblemFilters.exclude[DirectMissingMethodProblem]("play.api.mvc.Flash.secure"),
      ProblemFilters.exclude[DirectMissingMethodProblem]("play.api.mvc.Flash.serialize"),
      // No longer extends CookieBaker
      ProblemFilters.exclude[MissingTypesProblem]("play.api.mvc.Session$"),
      ProblemFilters.exclude[DirectMissingMethodProblem]("play.api.mvc.Session.COOKIE_NAME"),
      ProblemFilters.exclude[DirectMissingMethodProblem]("play.api.mvc.Session.config"),
      ProblemFilters.exclude[DirectMissingMethodProblem]("play.api.mvc.Session.decode"),
      ProblemFilters.exclude[DirectMissingMethodProblem]("play.api.mvc.Session.decodeCookieToMap"),
      ProblemFilters.exclude[DirectMissingMethodProblem]("play.api.mvc.Session.decodeFromCookie"),
      ProblemFilters.exclude[DirectMissingMethodProblem]("play.api.mvc.Session.deserialize"),
      ProblemFilters.exclude[DirectMissingMethodProblem]("play.api.mvc.Session.discard"),
      ProblemFilters.exclude[DirectMissingMethodProblem]("play.api.mvc.Session.domain"),
      ProblemFilters.exclude[DirectMissingMethodProblem]("play.api.mvc.Session.encode"),
      ProblemFilters.exclude[DirectMissingMethodProblem]("play.api.mvc.Session.encodeAsCookie"),
      ProblemFilters.exclude[DirectMissingMethodProblem]("play.api.mvc.Session.httpOnly"),
      ProblemFilters.exclude[DirectMissingMethodProblem]("play.api.mvc.Session.isSigned"),
      ProblemFilters.exclude[DirectMissingMethodProblem]("play.api.mvc.Session.jwtCodec"),
      ProblemFilters.exclude[DirectMissingMethodProblem]("play.api.mvc.Session.maxAge"),
      ProblemFilters.exclude[DirectMissingMethodProblem]("play.api.mvc.Session.path"),
      ProblemFilters.exclude[DirectMissingMethodProblem]("play.api.mvc.Session.sameSite"),
      ProblemFilters.exclude[DirectMissingMethodProblem]("play.api.mvc.Session.secure"),
      ProblemFilters.exclude[DirectMissingMethodProblem]("play.api.mvc.Session.serialize"),
      ProblemFilters.exclude[DirectMissingMethodProblem]("play.api.mvc.Session.signedCodec"),
      // Remove deprecated
      ProblemFilters.exclude[MissingClassProblem]("play.api.http.LazyHttpErrorHandler"),
      ProblemFilters.exclude[MissingClassProblem]("play.api.http.LazyHttpErrorHandler$"),
      ProblemFilters.exclude[MissingClassProblem]("play.api.libs.Crypto"),
      ProblemFilters.exclude[MissingClassProblem]("play.api.libs.Crypto$"),
      // Removed deprecated BodyParsers.urlFormEncoded method
      ProblemFilters.exclude[DirectMissingMethodProblem]("play.api.mvc.DefaultPlayBodyParsers.urlFormEncoded"),
      ProblemFilters.exclude[DirectMissingMethodProblem]("play.api.mvc.PlayBodyParsers.urlFormEncoded"),
      // Remove deprecated
      ProblemFilters.exclude[MissingClassProblem]("play.api.mvc.Action$"),
      // These return Seq[Any] instead of Seq[String] #9385
      ProblemFilters.exclude[IncompatibleSignatureProblem]("views.html.helper.FieldElements.infos"),
      ProblemFilters.exclude[IncompatibleSignatureProblem]("views.html.helper.FieldElements.errors"),
      // Removed deprecated TOO_MANY_REQUEST field
      ProblemFilters.exclude[DirectMissingMethodProblem]("play.api.http.Status.TOO_MANY_REQUEST"),
      ProblemFilters.exclude[DirectMissingMethodProblem]("play.api.mvc.AbstractController.TOO_MANY_REQUEST"),
      ProblemFilters.exclude[DirectMissingMethodProblem]("play.api.mvc.AbstractController.TooManyRequest"),
      ProblemFilters.exclude[DirectMissingMethodProblem]("play.api.mvc.ControllerHelpers.TOO_MANY_REQUEST"),
      ProblemFilters.exclude[DirectMissingMethodProblem]("play.api.mvc.ControllerHelpers.TooManyRequest"),
      ProblemFilters.exclude[DirectMissingMethodProblem]("play.api.mvc.MessagesAbstractController.TOO_MANY_REQUEST"),
      ProblemFilters.exclude[DirectMissingMethodProblem]("play.api.mvc.MessagesAbstractController.TooManyRequest"),
      ProblemFilters.exclude[DirectMissingMethodProblem]("play.api.mvc.Results.TooManyRequest"),
      ProblemFilters.exclude[DirectMissingMethodProblem]("play.api.test.Helpers.TOO_MANY_REQUEST"),
      ProblemFilters.exclude[DirectMissingMethodProblem]("controllers.AssetsBuilder.TOO_MANY_REQUEST"),
      ProblemFilters.exclude[DirectMissingMethodProblem]("controllers.AssetsBuilder.TooManyRequest"),
      ProblemFilters.exclude[DirectMissingMethodProblem]("controllers.Default.TOO_MANY_REQUEST"),
      ProblemFilters.exclude[DirectMissingMethodProblem]("controllers.Default.TooManyRequest"),
      ProblemFilters.exclude[DirectMissingMethodProblem]("controllers.ExternalAssets.TOO_MANY_REQUEST"),
      ProblemFilters.exclude[DirectMissingMethodProblem]("controllers.ExternalAssets.TooManyRequest"),
      // Removed deprecated methods that depend on Java's Http.Context
      ProblemFilters.exclude[DirectMissingMethodProblem]("play.mvc.Controller.changeLang"),
      ProblemFilters.exclude[DirectMissingMethodProblem]("play.mvc.Controller.clearLang"),
      ProblemFilters.exclude[DirectMissingMethodProblem]("play.mvc.Controller.ctx"),
      ProblemFilters.exclude[DirectMissingMethodProblem]("play.mvc.Controller.flash"),
      ProblemFilters.exclude[DirectMissingMethodProblem]("play.mvc.Controller.lang"),
      ProblemFilters.exclude[DirectMissingMethodProblem]("play.mvc.Controller.request"),
      ProblemFilters.exclude[DirectMissingMethodProblem]("play.mvc.Controller.response"),
      ProblemFilters.exclude[DirectMissingMethodProblem]("play.mvc.Controller.session"),
      ProblemFilters.exclude[DirectMissingMethodProblem]("play.mvc.Controller.TODO"),
      ProblemFilters.exclude[IncompatibleMethTypeProblem]("play.mvc.Security#Authenticator.getUsername"),
      ProblemFilters.exclude[IncompatibleMethTypeProblem]("play.mvc.Security#Authenticator.onUnauthorized"),
      // No static forwarders for non-public overloads
      ProblemFilters.exclude[DirectMissingMethodProblem]("play.api.libs.concurrent.ActorSystemProvider.start"),
      ProblemFilters.exclude[IncompatibleMethTypeProblem]("play.api.libs.concurrent.ActorSystemProvider.start"),
      ProblemFilters.exclude[DirectMissingMethodProblem]("play.api.mvc.Action.async"),
      ProblemFilters.exclude[DirectMissingMethodProblem]("play.api.mvc.Action.invokeBlock"),
      // Removed Java's JPAApi thread-local
      ProblemFilters.exclude[DirectMissingMethodProblem]("play.db.jpa.DefaultJPAApi.em"),
      ProblemFilters.exclude[DirectMissingMethodProblem]("play.db.jpa.DefaultJPAApi#JPAApiProvider.this"),
      ProblemFilters.exclude[DirectMissingMethodProblem]("play.db.jpa.DefaultJPAApi.this"),
      ProblemFilters.exclude[DirectMissingMethodProblem]("play.db.jpa.JPAApi.em"),
      ProblemFilters.exclude[IncompatibleMethTypeProblem]("play.db.jpa.DefaultJPAApi.withTransaction"),
      ProblemFilters.exclude[IncompatibleMethTypeProblem]("play.db.jpa.JPAApi.withTransaction"),
      ProblemFilters.exclude[MissingClassProblem]("play.db.jpa.JPAEntityManagerContext"),
      ProblemFilters.exclude[MissingClassProblem]("play.db.jpa.Transactional"),
      ProblemFilters.exclude[MissingClassProblem]("play.db.jpa.TransactionalAction"),
      // Removed deprecated methods PathPatternMatcher.routeAsync and PathPatternMatcher.routeTo
      ProblemFilters.exclude[DirectMissingMethodProblem]("play.routing.RoutingDsl#PathPatternMatcher.routeAsync"),
      ProblemFilters.exclude[DirectMissingMethodProblem]("play.routing.RoutingDsl#PathPatternMatcher.routeTo"),
      // Tweaked generic signature - false positive
      ProblemFilters.exclude[IncompatibleSignatureProblem]("play.test.Helpers.fakeApplication"),
      // Remove constructor from private class
      ProblemFilters.exclude[DirectMissingMethodProblem]("play.routing.RouterBuilderHelper.this"),
      // Remove Http.Context and Http.Response
      ProblemFilters.exclude[DirectAbstractMethodProblem]("play.mvc.Action.call"),
      ProblemFilters.exclude[DirectMissingMethodProblem]("play.core.j.HttpExecutionContext.httpContext_="),
      ProblemFilters.exclude[DirectMissingMethodProblem]("play.core.j.HttpExecutionContext.httpContext"),
      ProblemFilters.exclude[DirectMissingMethodProblem]("play.core.j.HttpExecutionContext.this"),
      ProblemFilters.exclude[DirectMissingMethodProblem]("play.core.j.JavaAction.createJavaContext"),
      ProblemFilters.exclude[DirectMissingMethodProblem]("play.core.j.JavaAction.createResult"),
      ProblemFilters.exclude[DirectMissingMethodProblem]("play.core.j.JavaAction.invokeWithContext"),
      ProblemFilters.exclude[DirectMissingMethodProblem]("play.core.j.JavaAction.withContext"),
      ProblemFilters.exclude[DirectMissingMethodProblem]("play.core.j.JavaHelpers.createJavaContext"),
      ProblemFilters.exclude[DirectMissingMethodProblem]("play.core.j.JavaHelpers.createResult"),
      ProblemFilters.exclude[DirectMissingMethodProblem]("play.core.j.JavaHelpers.invokeWithContext"),
      ProblemFilters.exclude[DirectMissingMethodProblem]("play.core.j.JavaHelpers.withContext"),
      ProblemFilters.exclude[DirectMissingMethodProblem]("play.core.j.PlayMagicForJava.implicitJavaLang"),
      ProblemFilters.exclude[DirectMissingMethodProblem]("play.core.j.PlayMagicForJava.implicitJavaMessages"),
      ProblemFilters.exclude[DirectMissingMethodProblem]("play.core.j.PlayMagicForJava.javaRequest2ScalaRequest"),
      ProblemFilters.exclude[DirectMissingMethodProblem]("play.core.j.PlayMagicForJava.requestHeader"),
      ProblemFilters.exclude[IncompatibleMethTypeProblem]("play.mvc.Action.call"),
      ProblemFilters.exclude[MissingClassProblem]("play.mvc.Http$Context"),
      ProblemFilters.exclude[MissingClassProblem]("play.mvc.Http$Context$Implicit"),
      ProblemFilters.exclude[MissingClassProblem]("play.mvc.Http$Response"),
      ProblemFilters.exclude[MissingClassProblem]("play.mvc.Http$WrappedContext"),
      ProblemFilters.exclude[ReversedAbstractMethodProblem]("play.mvc.Action.call"),
      // Made these two utility and constants classes final
      ProblemFilters.exclude[FinalClassProblem]("play.libs.XML$Constants"),
      ProblemFilters.exclude[FinalClassProblem]("play.libs.XML"),
      // Make Java's Session and Flash immutable
      ProblemFilters.exclude[DirectMissingMethodProblem]("play.mvc.Http#Flash.clear"),
      ProblemFilters.exclude[DirectMissingMethodProblem]("play.mvc.Http#Flash.compute"),
      ProblemFilters.exclude[DirectMissingMethodProblem]("play.mvc.Http#Flash.computeIfAbsent"),
      ProblemFilters.exclude[DirectMissingMethodProblem]("play.mvc.Http#Flash.computeIfPresent"),
      ProblemFilters.exclude[DirectMissingMethodProblem]("play.mvc.Http#Flash.containsKey"),
      ProblemFilters.exclude[DirectMissingMethodProblem]("play.mvc.Http#Flash.containsValue"),
      ProblemFilters.exclude[DirectMissingMethodProblem]("play.mvc.Http#Flash.entrySet"),
      ProblemFilters.exclude[DirectMissingMethodProblem]("play.mvc.Http#Flash.forEach"),
      ProblemFilters.exclude[DirectMissingMethodProblem]("play.mvc.Http#Flash.getOrDefault"),
      ProblemFilters.exclude[DirectMissingMethodProblem]("play.mvc.Http#Flash.isEmpty"),
      ProblemFilters.exclude[DirectMissingMethodProblem]("play.mvc.Http#Flash.keySet"),
      ProblemFilters.exclude[DirectMissingMethodProblem]("play.mvc.Http#Flash.merge"),
      ProblemFilters.exclude[DirectMissingMethodProblem]("play.mvc.Http#Flash.put"),
      ProblemFilters.exclude[DirectMissingMethodProblem]("play.mvc.Http#Flash.putAll"),
      ProblemFilters.exclude[DirectMissingMethodProblem]("play.mvc.Http#Flash.putIfAbsent"),
      ProblemFilters.exclude[DirectMissingMethodProblem]("play.mvc.Http#Flash.remove"),
      ProblemFilters.exclude[DirectMissingMethodProblem]("play.mvc.Http#Flash.replace"),
      ProblemFilters.exclude[DirectMissingMethodProblem]("play.mvc.Http#Flash.replaceAll"),
      ProblemFilters.exclude[DirectMissingMethodProblem]("play.mvc.Http#Flash.size"),
      ProblemFilters.exclude[DirectMissingMethodProblem]("play.mvc.Http#Flash.this"),
      ProblemFilters.exclude[DirectMissingMethodProblem]("play.mvc.Http#Flash.values"),
      ProblemFilters.exclude[DirectMissingMethodProblem]("play.mvc.Http#Session.clear"),
      ProblemFilters.exclude[DirectMissingMethodProblem]("play.mvc.Http#Session.compute"),
      ProblemFilters.exclude[DirectMissingMethodProblem]("play.mvc.Http#Session.computeIfAbsent"),
      ProblemFilters.exclude[DirectMissingMethodProblem]("play.mvc.Http#Session.computeIfPresent"),
      ProblemFilters.exclude[DirectMissingMethodProblem]("play.mvc.Http#Session.containsKey"),
      ProblemFilters.exclude[DirectMissingMethodProblem]("play.mvc.Http#Session.containsValue"),
      ProblemFilters.exclude[DirectMissingMethodProblem]("play.mvc.Http#Session.entrySet"),
      ProblemFilters.exclude[DirectMissingMethodProblem]("play.mvc.Http#Session.forEach"),
      ProblemFilters.exclude[DirectMissingMethodProblem]("play.mvc.Http#Session.getOrDefault"),
      ProblemFilters.exclude[DirectMissingMethodProblem]("play.mvc.Http#Session.isEmpty"),
      ProblemFilters.exclude[DirectMissingMethodProblem]("play.mvc.Http#Session.keySet"),
      ProblemFilters.exclude[DirectMissingMethodProblem]("play.mvc.Http#Session.merge"),
      ProblemFilters.exclude[DirectMissingMethodProblem]("play.mvc.Http#Session.put"),
      ProblemFilters.exclude[DirectMissingMethodProblem]("play.mvc.Http#Session.putAll"),
      ProblemFilters.exclude[DirectMissingMethodProblem]("play.mvc.Http#Session.putIfAbsent"),
      ProblemFilters.exclude[DirectMissingMethodProblem]("play.mvc.Http#Session.remove"),
      ProblemFilters.exclude[DirectMissingMethodProblem]("play.mvc.Http#Session.replace"),
      ProblemFilters.exclude[DirectMissingMethodProblem]("play.mvc.Http#Session.replaceAll"),
      ProblemFilters.exclude[DirectMissingMethodProblem]("play.mvc.Http#Session.size"),
      ProblemFilters.exclude[DirectMissingMethodProblem]("play.mvc.Http#Session.this"),
      ProblemFilters.exclude[DirectMissingMethodProblem]("play.mvc.Http#Session.values"),
      ProblemFilters.exclude[IncompatibleMethTypeProblem]("play.mvc.Http#Flash.get"),
      ProblemFilters.exclude[IncompatibleMethTypeProblem]("play.mvc.Http#Flash.this"),
      ProblemFilters.exclude[IncompatibleMethTypeProblem]("play.mvc.Http#Session.get"),
      ProblemFilters.exclude[IncompatibleMethTypeProblem]("play.mvc.Http#Session.this"),
      ProblemFilters.exclude[MissingFieldProblem]("play.mvc.Http#Flash.isDirty"),
      ProblemFilters.exclude[MissingFieldProblem]("play.mvc.Http#Session.isDirty"),
      ProblemFilters.exclude[MissingTypesProblem]("play.mvc.Http$Flash"),
      ProblemFilters.exclude[MissingTypesProblem]("play.mvc.Http$Session"),
      ProblemFilters.exclude[InaccessibleMethodProblem]("java.lang.Object.clone"),
      // Taught Scala.asScala to covariantly widen seq element type
      ProblemFilters.exclude[IncompatibleSignatureProblem]("play.libs.Scala.asScala"),
      // Replaced raw type usages
      ProblemFilters.exclude[IncompatibleSignatureProblem]("play.mvc.BodyParser#Of.value"),
      // Add configuration for max-age of language-cookie
      ProblemFilters.exclude[DirectMissingMethodProblem]("play.api.i18n.DefaultMessagesApi.this"),
      ProblemFilters.exclude[ReversedMissingMethodProblem]("play.api.i18n.MessagesApi.langCookieMaxAge"),
      ProblemFilters.exclude[DirectMissingMethodProblem]("play.api.test.Helpers.stubMessagesApi"),
      ProblemFilters.exclude[DirectMissingMethodProblem]("play.api.test.StubMessagesFactory.stubMessagesApi"),
      // Use Akka Jackson ObjectMapper
      ProblemFilters.exclude[ReversedMissingMethodProblem]("play.core.ObjectMapperComponents.actorSystem"),
      ProblemFilters.exclude[DirectMissingMethodProblem]("play.core.ObjectMapperProvider.this"),
      // Add configuration for temporary file directory
      ProblemFilters.exclude[DirectMissingMethodProblem]("play.api.libs.Files#DefaultTemporaryFileCreator.this"),
      // Return type of filename function parameter changed from String to Option[String]
      ProblemFilters.exclude[IncompatibleSignatureProblem]("play.api.mvc.Results#Status.sendFile"),
      ProblemFilters.exclude[IncompatibleSignatureProblem]("play.api.mvc.Results#Status.sendFile$default$3"),
      ProblemFilters.exclude[IncompatibleSignatureProblem]("play.api.mvc.Results#Status.sendPath"),
      ProblemFilters.exclude[IncompatibleSignatureProblem]("play.api.mvc.Results#Status.sendPath$default$3"),
      // Add contentType param (which defaults to None) to Results.chunked(...) like Results.streamed(...) already has
      ProblemFilters.exclude[DirectMissingMethodProblem]("play.api.mvc.Results#Status.chunked"),
<<<<<<< HEAD
      // Netty's request handler needs maxContentLength to check if request size exceeds allowed configured value
      ProblemFilters.exclude[DirectMissingMethodProblem]("play.core.server.netty.PlayRequestHandler.this"),
=======
      // Removing NoMaterializer
      ProblemFilters.exclude[MissingClassProblem]("play.api.test.NoMaterializer$"),
      ProblemFilters.exclude[MissingClassProblem]("play.api.test.NoMaterializer"),
>>>>>>> 74b5f1be
    ),
    unmanagedSourceDirectories in Compile += {
      val suffix = CrossVersion.partialVersion(scalaVersion.value) match {
        case Some((x, y)) => s"$x.$y"
        case None         => scalaBinaryVersion.value
      }
      (sourceDirectory in Compile).value / s"scala-$suffix"
    },
    // Argument for setting size of permgen space or meta space for all forked processes
    Docs.apiDocsInclude := true
  )

  /** A project that is shared between the sbt runtime and the Play runtime. */
  def PlayNonCrossBuiltProject(name: String, dir: String): Project = {
    Project(name, file(dir))
      .enablePlugins(PlaySbtLibrary, AutomateHeaderPlugin)
      .settings(playRuntimeSettings: _*)
      .settings(omnidocSettings: _*)
      .settings(
        autoScalaLibrary := false,
        crossPaths := false,
        crossScalaVersions := Seq(scala212)
      )
  }

  /** A project that is only used when running in development. */
  def PlayDevelopmentProject(name: String, dir: String): Project = {
    Project(name, file(dir))
      .enablePlugins(PlayLibrary, AutomateHeaderPlugin)
      .settings(
        playCommonSettings,
        (javacOptions in compile) ~= (_.map {
          case "1.8" => "1.6"
          case other => other
        }),
        mimaPreviousArtifacts := Set.empty,
      )
  }

  /** A project that is in the Play runtime. */
  def PlayCrossBuiltProject(name: String, dir: String): Project = {
    Project(name, file(dir))
      .enablePlugins(PlayLibrary, AutomateHeaderPlugin, AkkaSnapshotRepositories)
      .settings(playRuntimeSettings: _*)
      .settings(omnidocSettings: _*)
      .settings(
        scalacOptions += "-target:jvm-1.8"
      )
  }

  def omnidocSettings: Seq[Setting[_]] = Def.settings(
    Omnidoc.projectSettings,
    omnidocSnapshotBranch := snapshotBranch,
    omnidocPathPrefix := ""
  )

  def playScriptedSettings: Seq[Setting[_]] = Seq(
    // Don't automatically publish anything.
    // The test-sbt-plugins-* scripts publish before running the scripted tests.
    // When developing the sbt plugins:
    // * run a publishLocal in the root project to get everything
    // * run a publishLocal in the changes projects for fast feedback loops
    scriptedDependencies := (()), // drop Test/compile & publishLocal
    scriptedBufferLog := false,
    scriptedLaunchOpts ++= Seq(
      s"-Dsbt.boot.directory=${file(sys.props("user.home")) / ".sbt" / "boot"}",
      "-Xmx512m",
      "-XX:MaxMetaspaceSize=512m",
      s"-Dscala.version=$scala212",
    ),
    scripted := scripted.tag(Tags.Test).evaluated,
  )

  def disablePublishing = Def.settings(
    disableNonLocalPublishing,
    // This setting will work for sbt 1, but not 0.13. For 0.13 it only affects
    // `compile` and `update` tasks.
    skip in publish := true,
    publishLocal := {},
  )
  def disableNonLocalPublishing = Def.settings(
    // For sbt 0.13 this is what we need to avoid publishing. These settings can
    // be removed when we move to sbt 1.
    PgpKeys.publishSigned := {},
    publish := {},
    // We also don't need to track dependencies for unpublished projects
    // so we need to disable WhiteSource plugin.
    whitesourceIgnore := true
  )

  /** A project that runs in the sbt runtime. */
  def PlaySbtProject(name: String, dir: String): Project = {
    Project(name, file(dir))
      .enablePlugins(PlaySbtLibrary, AutomateHeaderPlugin)
      .settings(
        playCommonSettings,
        mimaPreviousArtifacts := Set.empty,
      )
  }

  /** A project that *is* an sbt plugin. */
  def PlaySbtPluginProject(name: String, dir: String): Project = {
    Project(name, file(dir))
      .enablePlugins(PlaySbtPlugin, AutomateHeaderPlugin)
      .settings(
        playCommonSettings,
        playScriptedSettings,
        fork in Test := false,
        mimaPreviousArtifacts := Set.empty,
      )
  }

}<|MERGE_RESOLUTION|>--- conflicted
+++ resolved
@@ -527,14 +527,11 @@
       ProblemFilters.exclude[IncompatibleSignatureProblem]("play.api.mvc.Results#Status.sendPath$default$3"),
       // Add contentType param (which defaults to None) to Results.chunked(...) like Results.streamed(...) already has
       ProblemFilters.exclude[DirectMissingMethodProblem]("play.api.mvc.Results#Status.chunked"),
-<<<<<<< HEAD
       // Netty's request handler needs maxContentLength to check if request size exceeds allowed configured value
       ProblemFilters.exclude[DirectMissingMethodProblem]("play.core.server.netty.PlayRequestHandler.this"),
-=======
       // Removing NoMaterializer
       ProblemFilters.exclude[MissingClassProblem]("play.api.test.NoMaterializer$"),
       ProblemFilters.exclude[MissingClassProblem]("play.api.test.NoMaterializer"),
->>>>>>> 74b5f1be
     ),
     unmanagedSourceDirectories in Compile += {
       val suffix = CrossVersion.partialVersion(scalaVersion.value) match {
