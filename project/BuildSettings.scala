--- conflicted
+++ resolved
@@ -276,15 +276,12 @@
       ProblemFilters.exclude[DirectMissingMethodProblem]("play.api.cache.caffeine.CaffeineCacheApi.this"),
       ProblemFilters.exclude[DirectMissingMethodProblem]("play.api.cache.caffeine.CaffeineCacheManager.this"),
       ProblemFilters.exclude[DirectMissingMethodProblem]("play.cache.caffeine.CaffeineParser.from"),
-<<<<<<< HEAD
       // Remove deprecated FakeKeyStore
       ProblemFilters.exclude[MissingClassProblem]("play.core.server.ssl.FakeKeyStore$"),
       ProblemFilters.exclude[MissingClassProblem]("play.core.server.ssl.FakeKeyStore"),
-=======
       // Limit JSON parsing resources
       ProblemFilters.exclude[DirectMissingMethodProblem]("play.api.data.FormUtils.fromJson$default$1"),
       ProblemFilters.exclude[IncompatibleMethTypeProblem]("play.api.data.FormUtils.fromJson"), // is private
->>>>>>> 406da56a
     ),
     unmanagedSourceDirectories in Compile += {
       val suffix = CrossVersion.partialVersion(scalaVersion.value) match {
