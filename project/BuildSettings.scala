/*
 * Copyright (C) Lightbend Inc. <https://www.lightbend.com>
 */
import java.util.regex.Pattern

import com.jsuereth.sbtpgp.PgpKeys
import com.typesafe.tools.mima.core.ProblemFilters
import com.typesafe.tools.mima.core._
import com.typesafe.tools.mima.plugin.MimaKeys._
import com.typesafe.tools.mima.plugin.MimaPlugin._
import interplay._
import interplay.PlayBuildBase.autoImport._
import interplay.ScalaVersions._
import sbt._
import sbt.Keys._
import sbt.ScriptedPlugin.autoImport._
import sbtwhitesource.WhiteSourcePlugin.autoImport._

import scala.sys.process.stringToProcess
import scala.util.control.NonFatal

object BuildSettings {

  val playVersion = "2.8.7-lila_1.6"

  /** File header settings.  */
  private def fileUriRegexFilter(pattern: String): FileFilter = new FileFilter {
    val compiledPattern = Pattern.compile(pattern)
    override def accept(pathname: File): Boolean = {
      val uriString = pathname.toURI.toString
      compiledPattern.matcher(uriString).matches()
    }
  }

<<<<<<< HEAD
=======
  val fileHeaderSettings = Seq(
    (Compile / headerSources / excludeFilter) := HiddenFileFilter ||
      fileUriRegexFilter(".*/cookie/encoding/.*") || fileUriRegexFilter(".*/inject/SourceProvider.java$") ||
      fileUriRegexFilter(".*/libs/reflect/.*"),
    headerLicense := Some(HeaderLicense.Custom("Copyright (C) Lightbend Inc. <https://www.lightbend.com>")),
    headerMappings ++= Map(
      FileType.xml  -> CommentStyle.xmlStyleBlockComment,
      FileType.conf -> CommentStyle.hashLineComment
    )
  )

>>>>>>> 71707c58
  private val VersionPattern = """^(\d+).(\d+).(\d+)(-.*)?""".r

  def evictionSettings: Seq[Setting[_]] = Seq(
    // This avoids a lot of dependency resolution warnings to be showed.
    (update / evictionWarningOptions) := EvictionWarningOptions.default
      .withWarnTransitiveEvictions(false)
      .withWarnDirectEvictions(false)
  )

<<<<<<< HEAD
  // We are not automatically promoting artifacts to Sonatype and
  // Bintray so that we can have more control of the release process
  // and do something if somethings fails (for example, if publishing
  // a artifact times out).
  def playPublishingPromotionSettings: Seq[Setting[_]] = Seq(
    playBuildPromoteBintray := false,
    playBuildPromoteSonatype := false
  )

=======
  val DocsApplication    = config("docs").hide
>>>>>>> 71707c58
  val SourcesApplication = config("sources").hide

  /** These settings are used by all projects. */
  def playCommonSettings: Seq[Setting[_]] = Def.settings(
    ivyLoggingLevel := UpdateLogging.DownloadOnly,
    resolvers ++= Seq(
      Resolver.sonatypeRepo("releases"), // sync ScriptedTools.scala
      Resolver.typesafeRepo("releases"),
      Resolver.typesafeIvyRepo("releases"),
      Resolver.sbtPluginRepo("releases"), // weird sbt-pgp/play docs/vegemite issue
    ),
    evictionSettings,
    ivyConfigurations ++= Seq(SourcesApplication),
    javacOptions ++= Seq("-encoding", "UTF-8", "-Xlint:unchecked", "-Xlint:deprecation"),
    (Compile / doc / scalacOptions) := {
      // disable the new scaladoc feature for scala 2.12.0, might be removed in 2.12.0-1 (https://github.com/scala/scala-dev/issues/249)
      CrossVersion.partialVersion(scalaVersion.value) match {
        case Some((2, v)) if v >= 12 => Seq("-no-java-comments")
        case _                       => Seq()
      }
    },
    (Test / fork) := true,
    (Test / parallelExecution) := false,
    (Test / test / testListeners) := Nil,
    (Test / javaOptions) ++= Seq("-XX:MaxMetaspaceSize=384m", "-Xmx512m", "-Xms128m"),
    testOptions ++= Seq(
      Tests.Argument(TestFrameworks.Specs2, "showtimes"),
      Tests.Argument(TestFrameworks.JUnit, "-v")
    ),
<<<<<<< HEAD
    bintrayPackage := "play-sbt-plugin",
    playPublishingPromotionSettings,
    version := playVersion,
    sources in (Compile,doc) := Seq.empty
=======
    version ~= { v =>
      v +
        sys.props.get("akka.version").map("-akka-" + _).getOrElse("") +
        sys.props.get("akka.http.version").map("-akka-http-" + _).getOrElse("")
    },
    apiURL := {
      val v = version.value
      if (isSnapshot.value) {
        v match {
          case VersionPattern(epoch, major, _, _) =>
            Some(url(raw"https://www.playframework.com/documentation/$epoch.$major.x/api/scala/index.html"))
          case _ => Some(url("https://www.playframework.com/documentation/latest/api/scala/index.html"))
        }
      } else {
        Some(url(raw"https://www.playframework.com/documentation/$v/api/scala/index.html"))
      }
    },
    autoAPIMappings := true,
    apiMappings ++= {
      val scalaInstance = Keys.scalaInstance.value
      scalaInstance.libraryJars.map { libraryJar =>
        libraryJar -> url(
          raw"""http://scala-lang.org/files/archive/api/${scalaInstance.actualVersion}/index.html"""
        )
      }.toMap
    },
    apiMappings ++= {
      // Maps JDK 1.8 jar into apidoc.
      val rtJar = sys.props
        .get("sun.boot.class.path")
        .flatMap(cp =>
          cp.split(java.io.File.pathSeparator).collectFirst {
            case str if str.endsWith(java.io.File.separator + "rt.jar") => str
          }
        )
      rtJar match {
        case None        => Map.empty
        case Some(rtJar) => Map(file(rtJar) -> url(Docs.javaApiUrl))
      }
    },
    apiMappings ++= {
      // Finds appropriate scala apidoc from dependencies when autoAPIMappings are insufficient.
      // See the following:
      //
      // http://stackoverflow.com/questions/19786841/can-i-use-sbts-apimappings-setting-for-managed-dependencies/20919304#20919304
      // http://www.scala-sbt.org/release/docs/Howto-Scaladoc.html#Enable+manual+linking+to+the+external+Scaladoc+of+managed+dependencies
      // https://github.com/ThoughtWorksInc/sbt-api-mappings/blob/master/src/main/scala/com/thoughtworks/sbtApiMappings/ApiMappings.scala#L34

      val ScalaLibraryRegex = """^.*[/\\]scala-library-([\d\.]+)\.jar$""".r
      val JavaxInjectRegex  = """^.*[/\\]java.inject-([\d\.]+)\.jar$""".r

      val IvyRegex = """^.*[/\\]([\.\-_\w]+)[/\\]([\.\-_\w]+)[/\\](?:jars|bundles)[/\\]([\.\-_\w]+)\.jar$""".r

      (for {
        jar <- (Compile / doc / dependencyClasspath).value.toSet ++ (Test / doc / dependencyClasspath).value
        fullyFile = jar.data
        urlOption = fullyFile.getCanonicalPath match {
          case ScalaLibraryRegex(v) =>
            Some(url(raw"""http://scala-lang.org/files/archive/api/$v/index.html"""))

          case JavaxInjectRegex(v) =>
            // the jar file doesn't match up with $apiName-
            Some(url(Docs.javaxInjectUrl))

          case re @ IvyRegex(apiOrganization, apiName, jarBaseFile) if jarBaseFile.startsWith(s"$apiName-") =>
            val apiVersion = jarBaseFile.substring(apiName.length + 1, jarBaseFile.length)
            apiOrganization match {
              case "com.typesafe.akka" =>
                Some(url(raw"https://doc.akka.io/api/akka/$apiVersion/"))

              case default =>
                val link = Docs.artifactToJavadoc(apiOrganization, apiName, apiVersion, jarBaseFile)
                Some(url(link))
            }

          case other =>
            None
        }
        url <- urlOption
      } yield (fullyFile -> url))(collection.breakOut(Map.canBuildFrom))
    }
>>>>>>> 71707c58
  )

  // Versions of previous minor releases being checked for binary compatibility
  val mimaPreviousVersion: Option[String] = Some("2.8.0")

  /**
   * These settings are used by all projects that are part of the runtime, as opposed to the development mode of Play.
   */
  def playRuntimeSettings: Seq[Setting[_]] = Def.settings(
    playCommonSettings,
    mimaDefaultSettings,
    mimaPreviousArtifacts := mimaPreviousVersion.map { version =>
      val cross = if (crossPaths.value) CrossVersion.binary else CrossVersion.disabled
      (organization.value %% moduleName.value % version).cross(cross)
    }.toSet,
    mimaBinaryIssueFilters ++= Seq(
      // Remove deprecated methods from HttpRequestHandler
      ProblemFilters.exclude[DirectMissingMethodProblem]("play.api.http.DefaultHttpRequestHandler.filterHandler"),
      ProblemFilters.exclude[DirectMissingMethodProblem]("play.api.http.DefaultHttpRequestHandler.this"),
      ProblemFilters.exclude[DirectMissingMethodProblem]("play.api.http.JavaCompatibleHttpRequestHandler.this"),
      // Refactor params of runEvolutions (ApplicationEvolutions however is private anyway)
      ProblemFilters.exclude[IncompatibleMethTypeProblem]("play.api.db.evolutions.ApplicationEvolutions.runEvolutions"),
      // Removed @varargs (which removed the array forwarder method)
      ProblemFilters.exclude[DirectMissingMethodProblem]("play.api.libs.typedmap.DefaultTypedMap.-"),
      // Add .addAttrs(...) varargs and override methods to Request/RequestHeader and TypedMap's
      ProblemFilters.exclude[ReversedMissingMethodProblem]("play.mvc.Http#Request.addAttrs"),
      ProblemFilters.exclude[ReversedMissingMethodProblem]("play.mvc.Http#RequestHeader.addAttrs"),
      ProblemFilters.exclude[ReversedMissingMethodProblem]("play.api.libs.typedmap.TypedMap.+"),
      ProblemFilters.exclude[ReversedMissingMethodProblem]("play.api.libs.typedmap.TypedMap.-"),
      ProblemFilters.exclude[IncompatibleMethTypeProblem]("play.api.libs.typedmap.DefaultTypedMap.-"),
      // Remove outdated (internal) method
      ProblemFilters.exclude[DirectMissingMethodProblem]("play.api.libs.streams.Execution.defaultExecutionContext"),
      // Add allowEmptyFiles config to allow empty file uploads
      ProblemFilters.exclude[DirectMissingMethodProblem]("play.api.http.ParserConfiguration.apply"),
      ProblemFilters.exclude[DirectMissingMethodProblem]("play.api.http.ParserConfiguration.copy"),
      ProblemFilters.exclude[DirectMissingMethodProblem]("play.api.http.ParserConfiguration.this"),
      ProblemFilters.exclude[IncompatibleSignatureProblem]("play.api.http.ParserConfiguration.curried"),
      ProblemFilters.exclude[IncompatibleSignatureProblem]("play.api.http.ParserConfiguration.tupled"),
      ProblemFilters.exclude[IncompatibleSignatureProblem]("play.api.http.ParserConfiguration.unapply"),
      ProblemFilters.exclude[MissingTypesProblem]("play.api.http.ParserConfiguration$"),
      // Add Result attributes
      ProblemFilters.exclude[DirectMissingMethodProblem]("play.api.mvc.Result.apply"),
      ProblemFilters.exclude[DirectMissingMethodProblem]("play.api.mvc.Result.copy"),
      ProblemFilters.exclude[DirectMissingMethodProblem]("play.api.mvc.Result.this"),
<<<<<<< HEAD
      ProblemFilters.exclude[IncompatibleSignatureProblem]("play.api.mvc.Result.unapply")
=======
      ProblemFilters.exclude[IncompatibleSignatureProblem]("play.api.mvc.Result.unapply"),
      // Config which sets Caffeine's internal executor, also switched to trampoline where useful
      ProblemFilters.exclude[DirectMissingMethodProblem]("play.api.cache.caffeine.CacheManagerProvider.this"),
      ProblemFilters.exclude[DirectMissingMethodProblem]("play.api.cache.caffeine.CaffeineCacheApi.this"),
      ProblemFilters.exclude[DirectMissingMethodProblem]("play.api.cache.caffeine.CaffeineCacheManager.this"),
      ProblemFilters.exclude[DirectMissingMethodProblem]("play.cache.caffeine.CaffeineParser.from"),
      // Remove deprecated FakeKeyStore
      ProblemFilters.exclude[MissingClassProblem]("play.core.server.ssl.FakeKeyStore$"),
      ProblemFilters.exclude[MissingClassProblem]("play.core.server.ssl.FakeKeyStore"),
      // Limit JSON parsing resources
      ProblemFilters.exclude[DirectMissingMethodProblem]("play.api.data.FormUtils.fromJson$default$1"),
      ProblemFilters.exclude[IncompatibleMethTypeProblem]("play.api.data.FormUtils.fromJson"), // is private
      // Honour maxMemoryBuffer when binding Json to form
      ProblemFilters.exclude[IncompatibleMethTypeProblem]("play.api.data.Form.bindFromRequest"),
      ProblemFilters.exclude[ReversedMissingMethodProblem](
        "play.api.mvc.PlayBodyParsers.play$api$mvc$PlayBodyParsers$_setter_$defaultFormBinding_="
      ),
      ProblemFilters.exclude[ReversedMissingMethodProblem]("play.api.mvc.PlayBodyParsers.defaultFormBinding"),
      ProblemFilters.exclude[ReversedMissingMethodProblem]("play.api.mvc.PlayBodyParsers.formBinding$default$1"),
      ProblemFilters.exclude[ReversedMissingMethodProblem]("play.api.mvc.PlayBodyParsers.formBinding"),
      // fix types on Json parsing limits
      ProblemFilters.exclude[IncompatibleMethTypeProblem]("play.api.data.Form.bind"),
      ProblemFilters.exclude[DirectMissingMethodProblem]("play.api.data.Form.bindFromRequest"),
      ProblemFilters.exclude[ReversedMissingMethodProblem](
        "play.api.mvc.BaseControllerHelpers.play$api$mvc$BaseControllerHelpers$_setter_$defaultFormBinding_="
      ),
      ProblemFilters.exclude[ReversedMissingMethodProblem]("play.api.mvc.BaseControllerHelpers.defaultFormBinding"),
      // Add UUID PathBindableExtractors
      ProblemFilters.exclude[ReversedMissingMethodProblem](
        "play.api.routing.sird.PathBindableExtractors.play$api$routing$sird$PathBindableExtractors$_setter_$uuid_="
      ),
      ProblemFilters.exclude[ReversedMissingMethodProblem]("play.api.routing.sird.PathBindableExtractors.uuid"),
      // Upgrading JJWT
      ProblemFilters.exclude[DirectMissingMethodProblem]("play.api.http.JWTConfigurationParser.apply"),
      ProblemFilters.exclude[DirectMissingMethodProblem]("play.api.http.SecretConfiguration.SHORTEST_SECRET_LENGTH"),
      ProblemFilters.exclude[DirectMissingMethodProblem]("play.api.http.SecretConfiguration.SHORT_SECRET_LENGTH"),
      // Removing Jetty ALPN Agent
      ProblemFilters.exclude[DirectMissingMethodProblem]("play.core.PlayVersion.jettyAlpnAgentVersion"),
      // Remove obsolete CertificateGenerator
      ProblemFilters.exclude[MissingClassProblem]("play.core.server.ssl.CertificateGenerator"),
      ProblemFilters.exclude[MissingClassProblem]("play.core.server.ssl.CertificateGenerator$"),
      // Add SameSite to DiscardingCookie
      ProblemFilters.exclude[DirectMissingMethodProblem]("play.api.mvc.DiscardingCookie.apply"),
      ProblemFilters.exclude[DirectMissingMethodProblem]("play.api.mvc.DiscardingCookie.copy"),
      ProblemFilters.exclude[DirectMissingMethodProblem]("play.api.mvc.DiscardingCookie.this"),
      ProblemFilters.exclude[IncompatibleSignatureProblem]("play.api.mvc.DiscardingCookie.curried"),
      ProblemFilters.exclude[IncompatibleSignatureProblem]("play.api.mvc.DiscardingCookie.tupled"),
      ProblemFilters.exclude[IncompatibleSignatureProblem]("play.api.mvc.DiscardingCookie.unapply"),
      ProblemFilters.exclude[MissingTypesProblem]("play.api.mvc.DiscardingCookie$"),
      // Variable substitution in evolutions scripts
      ProblemFilters
        .exclude[ReversedMissingMethodProblem]("play.api.db.evolutions.EvolutionsDatasourceConfig.substitutionsSuffix"),
      ProblemFilters
        .exclude[ReversedMissingMethodProblem]("play.api.db.evolutions.EvolutionsDatasourceConfig.substitutionsPrefix"),
      ProblemFilters.exclude[ReversedMissingMethodProblem](
        "play.api.db.evolutions.EvolutionsDatasourceConfig.substitutionsMappings"
      ),
      ProblemFilters
        .exclude[ReversedMissingMethodProblem]("play.api.db.evolutions.EvolutionsDatasourceConfig.substitutionsEscape"),
      // Remove routeAndCall(...) methods that depended on StaticRoutesGenerator
      ProblemFilters.exclude[DirectMissingMethodProblem]("play.test.Helpers.routeAndCall"),
>>>>>>> 71707c58
    ),
    (Compile / unmanagedSourceDirectories) += {
      val suffix = CrossVersion.partialVersion(scalaVersion.value) match {
        case Some((x, y)) => s"$x.$y"
        case None         => scalaBinaryVersion.value
      }
<<<<<<< HEAD
      (sourceDirectory in Compile).value / s"scala-$suffix"
    }
=======
      (Compile / sourceDirectory).value / s"scala-$suffix"
    },
    // Argument for setting size of permgen space or meta space for all forked processes
    Docs.apiDocsInclude := true
>>>>>>> 71707c58
  )

  /** A project that is shared between the sbt runtime and the Play runtime. */
  def PlayNonCrossBuiltProject(name: String, dir: String): Project = {
    Project(name, file(dir))
      .enablePlugins(PlaySbtLibrary)
      .settings(playRuntimeSettings: _*)
      .settings(
        autoScalaLibrary := false,
        crossPaths := false,
        crossScalaVersions := Seq(scala212)
      )
  }

  /** A project that is only used when running in development. */
  def PlayDevelopmentProject(name: String, dir: String): Project = {
    Project(name, file(dir))
      .enablePlugins(PlayLibrary)
      .settings(
        playCommonSettings,
        mimaPreviousArtifacts := Set.empty,
      )
  }

  /** A project that is in the Play runtime. */
  def PlayCrossBuiltProject(name: String, dir: String): Project = {
    Project(name, file(dir))
      .enablePlugins(PlayLibrary, AkkaSnapshotRepositories)
      .settings(playRuntimeSettings: _*)
  }

  def playScriptedSettings: Seq[Setting[_]] = Seq(
    // Don't automatically publish anything.
    // The test-sbt-plugins-* scripts publish before running the scripted tests.
    // When developing the sbt plugins:
    // * run a publishLocal in the root project to get everything
    // * run a publishLocal in the changes projects for fast feedback loops
    scriptedDependencies := (()), // drop Test/compile & publishLocal
    scriptedBufferLog := false,
    scriptedLaunchOpts ++= Seq(
      s"-Dsbt.boot.directory=${file(sys.props("user.home")) / ".sbt" / "boot"}",
      "-Xmx512m",
      "-XX:MaxMetaspaceSize=512m",
<<<<<<< HEAD
      s"-Dscala.version=$scala212",
=======
      "-XX:HeapDumpPath=/tmp/",
      "-XX:+HeapDumpOnOutOfMemoryError",
>>>>>>> 71707c58
    ),
    scripted := scripted.tag(Tags.Test).evaluated,
  )

  def disablePublishing = Def.settings(
    disableNonLocalPublishing,
    // This setting will work for sbt 1, but not 0.13. For 0.13 it only affects
    // `compile` and `update` tasks.
    (publish / skip) := true,
    publishLocal := {},
  )
  def disableNonLocalPublishing = Def.settings(
    // For sbt 0.13 this is what we need to avoid publishing. These settings can
    // be removed when we move to sbt 1.
    PgpKeys.publishSigned := {},
    publish := {},
    // We also don't need to track dependencies for unpublished projects
    // so we need to disable WhiteSource plugin.
    whitesourceIgnore := true
  )

  /** A project that runs in the sbt runtime. */
  def PlaySbtProject(name: String, dir: String): Project = {
    Project(name, file(dir))
      .enablePlugins(PlaySbtLibrary)
      .settings(
        playCommonSettings,
        mimaPreviousArtifacts := Set.empty,
      )
  }

  /** A project that *is* an sbt plugin. */
  def PlaySbtPluginProject(name: String, dir: String): Project = {
    Project(name, file(dir))
      .enablePlugins(PlaySbtPlugin)
      .settings(
        playCommonSettings,
        playScriptedSettings,
        (Test / fork) := false,
        mimaPreviousArtifacts := Set.empty,
      )
  }
}<|MERGE_RESOLUTION|>--- conflicted
+++ resolved
@@ -21,7 +21,7 @@
 
 object BuildSettings {
 
-  val playVersion = "2.8.7-lila_1.6"
+  val playVersion = "2.8.8-lila_1.7"
 
   /** File header settings.  */
   private def fileUriRegexFilter(pattern: String): FileFilter = new FileFilter {
@@ -32,20 +32,6 @@
     }
   }
 
-<<<<<<< HEAD
-=======
-  val fileHeaderSettings = Seq(
-    (Compile / headerSources / excludeFilter) := HiddenFileFilter ||
-      fileUriRegexFilter(".*/cookie/encoding/.*") || fileUriRegexFilter(".*/inject/SourceProvider.java$") ||
-      fileUriRegexFilter(".*/libs/reflect/.*"),
-    headerLicense := Some(HeaderLicense.Custom("Copyright (C) Lightbend Inc. <https://www.lightbend.com>")),
-    headerMappings ++= Map(
-      FileType.xml  -> CommentStyle.xmlStyleBlockComment,
-      FileType.conf -> CommentStyle.hashLineComment
-    )
-  )
-
->>>>>>> 71707c58
   private val VersionPattern = """^(\d+).(\d+).(\d+)(-.*)?""".r
 
   def evictionSettings: Seq[Setting[_]] = Seq(
@@ -55,19 +41,6 @@
       .withWarnDirectEvictions(false)
   )
 
-<<<<<<< HEAD
-  // We are not automatically promoting artifacts to Sonatype and
-  // Bintray so that we can have more control of the release process
-  // and do something if somethings fails (for example, if publishing
-  // a artifact times out).
-  def playPublishingPromotionSettings: Seq[Setting[_]] = Seq(
-    playBuildPromoteBintray := false,
-    playBuildPromoteSonatype := false
-  )
-
-=======
-  val DocsApplication    = config("docs").hide
->>>>>>> 71707c58
   val SourcesApplication = config("sources").hide
 
   /** These settings are used by all projects. */
@@ -97,94 +70,10 @@
       Tests.Argument(TestFrameworks.Specs2, "showtimes"),
       Tests.Argument(TestFrameworks.JUnit, "-v")
     ),
-<<<<<<< HEAD
     bintrayPackage := "play-sbt-plugin",
     playPublishingPromotionSettings,
     version := playVersion,
     sources in (Compile,doc) := Seq.empty
-=======
-    version ~= { v =>
-      v +
-        sys.props.get("akka.version").map("-akka-" + _).getOrElse("") +
-        sys.props.get("akka.http.version").map("-akka-http-" + _).getOrElse("")
-    },
-    apiURL := {
-      val v = version.value
-      if (isSnapshot.value) {
-        v match {
-          case VersionPattern(epoch, major, _, _) =>
-            Some(url(raw"https://www.playframework.com/documentation/$epoch.$major.x/api/scala/index.html"))
-          case _ => Some(url("https://www.playframework.com/documentation/latest/api/scala/index.html"))
-        }
-      } else {
-        Some(url(raw"https://www.playframework.com/documentation/$v/api/scala/index.html"))
-      }
-    },
-    autoAPIMappings := true,
-    apiMappings ++= {
-      val scalaInstance = Keys.scalaInstance.value
-      scalaInstance.libraryJars.map { libraryJar =>
-        libraryJar -> url(
-          raw"""http://scala-lang.org/files/archive/api/${scalaInstance.actualVersion}/index.html"""
-        )
-      }.toMap
-    },
-    apiMappings ++= {
-      // Maps JDK 1.8 jar into apidoc.
-      val rtJar = sys.props
-        .get("sun.boot.class.path")
-        .flatMap(cp =>
-          cp.split(java.io.File.pathSeparator).collectFirst {
-            case str if str.endsWith(java.io.File.separator + "rt.jar") => str
-          }
-        )
-      rtJar match {
-        case None        => Map.empty
-        case Some(rtJar) => Map(file(rtJar) -> url(Docs.javaApiUrl))
-      }
-    },
-    apiMappings ++= {
-      // Finds appropriate scala apidoc from dependencies when autoAPIMappings are insufficient.
-      // See the following:
-      //
-      // http://stackoverflow.com/questions/19786841/can-i-use-sbts-apimappings-setting-for-managed-dependencies/20919304#20919304
-      // http://www.scala-sbt.org/release/docs/Howto-Scaladoc.html#Enable+manual+linking+to+the+external+Scaladoc+of+managed+dependencies
-      // https://github.com/ThoughtWorksInc/sbt-api-mappings/blob/master/src/main/scala/com/thoughtworks/sbtApiMappings/ApiMappings.scala#L34
-
-      val ScalaLibraryRegex = """^.*[/\\]scala-library-([\d\.]+)\.jar$""".r
-      val JavaxInjectRegex  = """^.*[/\\]java.inject-([\d\.]+)\.jar$""".r
-
-      val IvyRegex = """^.*[/\\]([\.\-_\w]+)[/\\]([\.\-_\w]+)[/\\](?:jars|bundles)[/\\]([\.\-_\w]+)\.jar$""".r
-
-      (for {
-        jar <- (Compile / doc / dependencyClasspath).value.toSet ++ (Test / doc / dependencyClasspath).value
-        fullyFile = jar.data
-        urlOption = fullyFile.getCanonicalPath match {
-          case ScalaLibraryRegex(v) =>
-            Some(url(raw"""http://scala-lang.org/files/archive/api/$v/index.html"""))
-
-          case JavaxInjectRegex(v) =>
-            // the jar file doesn't match up with $apiName-
-            Some(url(Docs.javaxInjectUrl))
-
-          case re @ IvyRegex(apiOrganization, apiName, jarBaseFile) if jarBaseFile.startsWith(s"$apiName-") =>
-            val apiVersion = jarBaseFile.substring(apiName.length + 1, jarBaseFile.length)
-            apiOrganization match {
-              case "com.typesafe.akka" =>
-                Some(url(raw"https://doc.akka.io/api/akka/$apiVersion/"))
-
-              case default =>
-                val link = Docs.artifactToJavadoc(apiOrganization, apiName, apiVersion, jarBaseFile)
-                Some(url(link))
-            }
-
-          case other =>
-            None
-        }
-        url <- urlOption
-      } yield (fullyFile -> url))(collection.breakOut(Map.canBuildFrom))
-    }
->>>>>>> 71707c58
   )
 
   // Versions of previous minor releases being checked for binary compatibility
@@ -229,86 +118,15 @@
       ProblemFilters.exclude[DirectMissingMethodProblem]("play.api.mvc.Result.apply"),
       ProblemFilters.exclude[DirectMissingMethodProblem]("play.api.mvc.Result.copy"),
       ProblemFilters.exclude[DirectMissingMethodProblem]("play.api.mvc.Result.this"),
-<<<<<<< HEAD
       ProblemFilters.exclude[IncompatibleSignatureProblem]("play.api.mvc.Result.unapply")
-=======
-      ProblemFilters.exclude[IncompatibleSignatureProblem]("play.api.mvc.Result.unapply"),
-      // Config which sets Caffeine's internal executor, also switched to trampoline where useful
-      ProblemFilters.exclude[DirectMissingMethodProblem]("play.api.cache.caffeine.CacheManagerProvider.this"),
-      ProblemFilters.exclude[DirectMissingMethodProblem]("play.api.cache.caffeine.CaffeineCacheApi.this"),
-      ProblemFilters.exclude[DirectMissingMethodProblem]("play.api.cache.caffeine.CaffeineCacheManager.this"),
-      ProblemFilters.exclude[DirectMissingMethodProblem]("play.cache.caffeine.CaffeineParser.from"),
-      // Remove deprecated FakeKeyStore
-      ProblemFilters.exclude[MissingClassProblem]("play.core.server.ssl.FakeKeyStore$"),
-      ProblemFilters.exclude[MissingClassProblem]("play.core.server.ssl.FakeKeyStore"),
-      // Limit JSON parsing resources
-      ProblemFilters.exclude[DirectMissingMethodProblem]("play.api.data.FormUtils.fromJson$default$1"),
-      ProblemFilters.exclude[IncompatibleMethTypeProblem]("play.api.data.FormUtils.fromJson"), // is private
-      // Honour maxMemoryBuffer when binding Json to form
-      ProblemFilters.exclude[IncompatibleMethTypeProblem]("play.api.data.Form.bindFromRequest"),
-      ProblemFilters.exclude[ReversedMissingMethodProblem](
-        "play.api.mvc.PlayBodyParsers.play$api$mvc$PlayBodyParsers$_setter_$defaultFormBinding_="
-      ),
-      ProblemFilters.exclude[ReversedMissingMethodProblem]("play.api.mvc.PlayBodyParsers.defaultFormBinding"),
-      ProblemFilters.exclude[ReversedMissingMethodProblem]("play.api.mvc.PlayBodyParsers.formBinding$default$1"),
-      ProblemFilters.exclude[ReversedMissingMethodProblem]("play.api.mvc.PlayBodyParsers.formBinding"),
-      // fix types on Json parsing limits
-      ProblemFilters.exclude[IncompatibleMethTypeProblem]("play.api.data.Form.bind"),
-      ProblemFilters.exclude[DirectMissingMethodProblem]("play.api.data.Form.bindFromRequest"),
-      ProblemFilters.exclude[ReversedMissingMethodProblem](
-        "play.api.mvc.BaseControllerHelpers.play$api$mvc$BaseControllerHelpers$_setter_$defaultFormBinding_="
-      ),
-      ProblemFilters.exclude[ReversedMissingMethodProblem]("play.api.mvc.BaseControllerHelpers.defaultFormBinding"),
-      // Add UUID PathBindableExtractors
-      ProblemFilters.exclude[ReversedMissingMethodProblem](
-        "play.api.routing.sird.PathBindableExtractors.play$api$routing$sird$PathBindableExtractors$_setter_$uuid_="
-      ),
-      ProblemFilters.exclude[ReversedMissingMethodProblem]("play.api.routing.sird.PathBindableExtractors.uuid"),
-      // Upgrading JJWT
-      ProblemFilters.exclude[DirectMissingMethodProblem]("play.api.http.JWTConfigurationParser.apply"),
-      ProblemFilters.exclude[DirectMissingMethodProblem]("play.api.http.SecretConfiguration.SHORTEST_SECRET_LENGTH"),
-      ProblemFilters.exclude[DirectMissingMethodProblem]("play.api.http.SecretConfiguration.SHORT_SECRET_LENGTH"),
-      // Removing Jetty ALPN Agent
-      ProblemFilters.exclude[DirectMissingMethodProblem]("play.core.PlayVersion.jettyAlpnAgentVersion"),
-      // Remove obsolete CertificateGenerator
-      ProblemFilters.exclude[MissingClassProblem]("play.core.server.ssl.CertificateGenerator"),
-      ProblemFilters.exclude[MissingClassProblem]("play.core.server.ssl.CertificateGenerator$"),
-      // Add SameSite to DiscardingCookie
-      ProblemFilters.exclude[DirectMissingMethodProblem]("play.api.mvc.DiscardingCookie.apply"),
-      ProblemFilters.exclude[DirectMissingMethodProblem]("play.api.mvc.DiscardingCookie.copy"),
-      ProblemFilters.exclude[DirectMissingMethodProblem]("play.api.mvc.DiscardingCookie.this"),
-      ProblemFilters.exclude[IncompatibleSignatureProblem]("play.api.mvc.DiscardingCookie.curried"),
-      ProblemFilters.exclude[IncompatibleSignatureProblem]("play.api.mvc.DiscardingCookie.tupled"),
-      ProblemFilters.exclude[IncompatibleSignatureProblem]("play.api.mvc.DiscardingCookie.unapply"),
-      ProblemFilters.exclude[MissingTypesProblem]("play.api.mvc.DiscardingCookie$"),
-      // Variable substitution in evolutions scripts
-      ProblemFilters
-        .exclude[ReversedMissingMethodProblem]("play.api.db.evolutions.EvolutionsDatasourceConfig.substitutionsSuffix"),
-      ProblemFilters
-        .exclude[ReversedMissingMethodProblem]("play.api.db.evolutions.EvolutionsDatasourceConfig.substitutionsPrefix"),
-      ProblemFilters.exclude[ReversedMissingMethodProblem](
-        "play.api.db.evolutions.EvolutionsDatasourceConfig.substitutionsMappings"
-      ),
-      ProblemFilters
-        .exclude[ReversedMissingMethodProblem]("play.api.db.evolutions.EvolutionsDatasourceConfig.substitutionsEscape"),
-      // Remove routeAndCall(...) methods that depended on StaticRoutesGenerator
-      ProblemFilters.exclude[DirectMissingMethodProblem]("play.test.Helpers.routeAndCall"),
->>>>>>> 71707c58
     ),
     (Compile / unmanagedSourceDirectories) += {
       val suffix = CrossVersion.partialVersion(scalaVersion.value) match {
         case Some((x, y)) => s"$x.$y"
         case None         => scalaBinaryVersion.value
       }
-<<<<<<< HEAD
-      (sourceDirectory in Compile).value / s"scala-$suffix"
+      (Compile / sourceDirectory).value / s"scala-$suffix"
     }
-=======
-      (Compile / sourceDirectory).value / s"scala-$suffix"
-    },
-    // Argument for setting size of permgen space or meta space for all forked processes
-    Docs.apiDocsInclude := true
->>>>>>> 71707c58
   )
 
   /** A project that is shared between the sbt runtime and the Play runtime. */
@@ -351,13 +169,7 @@
     scriptedLaunchOpts ++= Seq(
       s"-Dsbt.boot.directory=${file(sys.props("user.home")) / ".sbt" / "boot"}",
       "-Xmx512m",
-      "-XX:MaxMetaspaceSize=512m",
-<<<<<<< HEAD
-      s"-Dscala.version=$scala212",
-=======
-      "-XX:HeapDumpPath=/tmp/",
-      "-XX:+HeapDumpOnOutOfMemoryError",
->>>>>>> 71707c58
+      "-XX:MaxMetaspaceSize=512m"
     ),
     scripted := scripted.tag(Tags.Test).evaluated,
   )
