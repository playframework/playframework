/*
 * Copyright (C) Lightbend Inc. <https://www.lightbend.com>
 */
import java.util.regex.Pattern
import com.jsuereth.sbtpgp.PgpKeys
import com.typesafe.tools.mima.core.ProblemFilters
import com.typesafe.tools.mima.core._
import com.typesafe.tools.mima.plugin.MimaKeys._
<<<<<<< HEAD
import com.typesafe.tools.mima.plugin.MimaPlugin._
=======
import com.typesafe.tools.mima.plugin.MimaPlugin
import de.heikoseeberger.sbtheader.AutomateHeaderPlugin
import de.heikoseeberger.sbtheader.FileType
import de.heikoseeberger.sbtheader.CommentStyle
import de.heikoseeberger.sbtheader.HeaderPlugin.autoImport._
>>>>>>> a893a2a6
import interplay._
import interplay.PlayBuildBase.autoImport._
import interplay.ScalaVersions._
import sbt._
import sbt.Keys._
import sbt.ScriptedPlugin.autoImport._

import scala.sys.process.stringToProcess
import scala.util.control.NonFatal
import xerial.sbt.Sonatype.autoImport.sonatypeProfileName

object BuildSettings {

  val playVersion = "2.8.8-lila_1.8"

  /** File header settings.  */
  private def fileUriRegexFilter(pattern: String): FileFilter = new FileFilter {
    val compiledPattern = Pattern.compile(pattern)
    override def accept(pathname: File): Boolean = {
      val uriString = pathname.toURI.toString
      compiledPattern.matcher(uriString).matches()
    }
  }

  private val VersionPattern = """^(\d+).(\d+).(\d+)(-.*)?""".r

  def evictionSettings: Seq[Setting[_]] = Seq(
    // This avoids a lot of dependency resolution warnings to be showed.
    (update / evictionWarningOptions) := EvictionWarningOptions.default
      .withWarnTransitiveEvictions(false)
      .withWarnDirectEvictions(false)
  )

  val SourcesApplication = config("sources").hide

  /** These settings are used by all projects. */
  def playCommonSettings: Seq[Setting[_]] = Def.settings(
<<<<<<< HEAD
=======
    // overwrite Interplay settings to new Sonatype profile
    sonatypeProfileName := "com.typesafe.play",
    fileHeaderSettings,
    homepage := Some(url("https://playframework.com")),
>>>>>>> a893a2a6
    ivyLoggingLevel := UpdateLogging.DownloadOnly,
    resolvers ++= Seq(
      Resolver.sonatypeRepo("releases"), // sync ScriptedTools.scala
      Resolver.typesafeRepo("releases"),
      Resolver.typesafeIvyRepo("releases"),
      Resolver.sbtPluginRepo("releases"), // weird sbt-pgp/play docs/vegemite issue
    ),
    evictionSettings,
    ivyConfigurations ++= Seq(SourcesApplication),
    javacOptions ++= Seq("-encoding", "UTF-8", "-Xlint:unchecked", "-Xlint:deprecation"),
    (Compile / doc / scalacOptions) := {
      // disable the new scaladoc feature for scala 2.12+ (https://github.com/scala/scala-dev/issues/249 and https://github.com/scala/bug/issues/11340)
      CrossVersion.partialVersion(scalaVersion.value) match {
        case Some((2, v)) if v >= 12 => Seq("-no-java-comments")
        case _                       => Seq()
      }
    },
    (Test / fork) := true,
    (Test / parallelExecution) := false,
    (Test / test / testListeners) := Nil,
    (Test / javaOptions) ++= Seq("-XX:MaxMetaspaceSize=384m", "-Xmx512m", "-Xms128m"),
    testOptions ++= Seq(
      Tests.Argument(TestFrameworks.Specs2, "showtimes"),
      Tests.Argument(TestFrameworks.JUnit, "-v")
    ),
    version := playVersion,
    sources in (Compile,doc) := Seq.empty
  )

  // Versions of previous minor releases being checked for binary compatibility
  val mimaPreviousVersion: Option[String] = Some("2.8.0")

  /**
   * These settings are used by all projects that are part of the runtime, as opposed to the development mode of Play.
   */
  def playRuntimeSettings: Seq[Setting[_]] = Def.settings(
    playCommonSettings,
    mimaPreviousArtifacts := mimaPreviousVersion.map { version =>
      val cross = if (crossPaths.value) CrossVersion.binary else CrossVersion.disabled
      (organization.value %% moduleName.value % version).cross(cross)
    }.toSet,
    mimaBinaryIssueFilters ++= Seq(
      // Remove deprecated methods from HttpRequestHandler
      ProblemFilters.exclude[DirectMissingMethodProblem]("play.api.http.DefaultHttpRequestHandler.filterHandler"),
      ProblemFilters.exclude[DirectMissingMethodProblem]("play.api.http.DefaultHttpRequestHandler.this"),
      ProblemFilters.exclude[DirectMissingMethodProblem]("play.api.http.JavaCompatibleHttpRequestHandler.this"),
      // Refactor params of runEvolutions (ApplicationEvolutions however is private anyway)
      ProblemFilters.exclude[IncompatibleMethTypeProblem]("play.api.db.evolutions.ApplicationEvolutions.runEvolutions"),
      // Removed @varargs (which removed the array forwarder method)
      ProblemFilters.exclude[DirectMissingMethodProblem]("play.api.libs.typedmap.DefaultTypedMap.-"),
      // Add .addAttrs(...) varargs and override methods to Request/RequestHeader and TypedMap's
      ProblemFilters.exclude[ReversedMissingMethodProblem]("play.mvc.Http#Request.addAttrs"),
      ProblemFilters.exclude[ReversedMissingMethodProblem]("play.mvc.Http#RequestHeader.addAttrs"),
      ProblemFilters.exclude[ReversedMissingMethodProblem]("play.api.libs.typedmap.TypedMap.+"),
      ProblemFilters.exclude[ReversedMissingMethodProblem]("play.api.libs.typedmap.TypedMap.-"),
      ProblemFilters.exclude[IncompatibleMethTypeProblem]("play.api.libs.typedmap.DefaultTypedMap.-"),
      // Remove outdated (internal) method
      ProblemFilters.exclude[DirectMissingMethodProblem]("play.api.libs.streams.Execution.defaultExecutionContext"),
      // Add allowEmptyFiles config to allow empty file uploads
      ProblemFilters.exclude[DirectMissingMethodProblem]("play.api.http.ParserConfiguration.apply"),
      ProblemFilters.exclude[DirectMissingMethodProblem]("play.api.http.ParserConfiguration.copy"),
      ProblemFilters.exclude[DirectMissingMethodProblem]("play.api.http.ParserConfiguration.this"),
      ProblemFilters.exclude[IncompatibleSignatureProblem]("play.api.http.ParserConfiguration.curried"),
      ProblemFilters.exclude[IncompatibleSignatureProblem]("play.api.http.ParserConfiguration.tupled"),
      ProblemFilters.exclude[IncompatibleSignatureProblem]("play.api.http.ParserConfiguration.unapply"),
      ProblemFilters.exclude[MissingTypesProblem]("play.api.http.ParserConfiguration$"),
      // Add Result attributes
      ProblemFilters.exclude[DirectMissingMethodProblem]("play.api.mvc.Result.apply"),
      ProblemFilters.exclude[DirectMissingMethodProblem]("play.api.mvc.Result.copy"),
      ProblemFilters.exclude[DirectMissingMethodProblem]("play.api.mvc.Result.this"),
<<<<<<< HEAD
      ProblemFilters.exclude[IncompatibleSignatureProblem]("play.api.mvc.Result.unapply")
=======
      ProblemFilters.exclude[IncompatibleSignatureProblem]("play.api.mvc.Result.unapply"),
      // Config which sets Caffeine's internal executor, also switched to trampoline where useful
      ProblemFilters.exclude[DirectMissingMethodProblem]("play.api.cache.caffeine.CacheManagerProvider.this"),
      ProblemFilters.exclude[DirectMissingMethodProblem]("play.api.cache.caffeine.CaffeineCacheApi.this"),
      ProblemFilters.exclude[DirectMissingMethodProblem]("play.api.cache.caffeine.CaffeineCacheManager.this"),
      ProblemFilters.exclude[DirectMissingMethodProblem]("play.cache.caffeine.CaffeineParser.from"),
      // Remove deprecated FakeKeyStore
      ProblemFilters.exclude[MissingClassProblem]("play.core.server.ssl.FakeKeyStore$"),
      ProblemFilters.exclude[MissingClassProblem]("play.core.server.ssl.FakeKeyStore"),
      // Limit JSON parsing resources
      ProblemFilters.exclude[DirectMissingMethodProblem]("play.api.data.FormUtils.fromJson$default$1"),
      ProblemFilters.exclude[IncompatibleMethTypeProblem]("play.api.data.FormUtils.fromJson"), // is private
      // Honour maxMemoryBuffer when binding Json to form
      ProblemFilters.exclude[IncompatibleMethTypeProblem]("play.api.data.Form.bindFromRequest"),
      ProblemFilters.exclude[ReversedMissingMethodProblem](
        "play.api.mvc.PlayBodyParsers.play$api$mvc$PlayBodyParsers$_setter_$defaultFormBinding_="
      ),
      ProblemFilters.exclude[ReversedMissingMethodProblem]("play.api.mvc.PlayBodyParsers.defaultFormBinding"),
      ProblemFilters.exclude[ReversedMissingMethodProblem]("play.api.mvc.PlayBodyParsers.formBinding$default$1"),
      ProblemFilters.exclude[ReversedMissingMethodProblem]("play.api.mvc.PlayBodyParsers.formBinding"),
      // fix types on Json parsing limits
      ProblemFilters.exclude[IncompatibleMethTypeProblem]("play.api.data.Form.bind"),
      ProblemFilters.exclude[DirectMissingMethodProblem]("play.api.data.Form.bindFromRequest"),
      ProblemFilters.exclude[ReversedMissingMethodProblem](
        "play.api.mvc.BaseControllerHelpers.play$api$mvc$BaseControllerHelpers$_setter_$defaultFormBinding_="
      ),
      ProblemFilters.exclude[ReversedMissingMethodProblem]("play.api.mvc.BaseControllerHelpers.defaultFormBinding"),
      // Add UUID PathBindableExtractors
      ProblemFilters.exclude[ReversedMissingMethodProblem](
        "play.api.routing.sird.PathBindableExtractors.play$api$routing$sird$PathBindableExtractors$_setter_$uuid_="
      ),
      ProblemFilters.exclude[ReversedMissingMethodProblem]("play.api.routing.sird.PathBindableExtractors.uuid"),
      // Upgrading JJWT
      ProblemFilters.exclude[DirectMissingMethodProblem]("play.api.http.JWTConfigurationParser.apply"),
      ProblemFilters.exclude[DirectMissingMethodProblem]("play.api.http.SecretConfiguration.SHORTEST_SECRET_LENGTH"),
      ProblemFilters.exclude[DirectMissingMethodProblem]("play.api.http.SecretConfiguration.SHORT_SECRET_LENGTH"),
      // Removing Jetty ALPN Agent
      ProblemFilters.exclude[DirectMissingMethodProblem]("play.core.PlayVersion.jettyAlpnAgentVersion"),
      // Remove obsolete CertificateGenerator
      ProblemFilters.exclude[MissingClassProblem]("play.core.server.ssl.CertificateGenerator"),
      ProblemFilters.exclude[MissingClassProblem]("play.core.server.ssl.CertificateGenerator$"),
      // Add SameSite to DiscardingCookie
      ProblemFilters.exclude[DirectMissingMethodProblem]("play.api.mvc.DiscardingCookie.apply"),
      ProblemFilters.exclude[DirectMissingMethodProblem]("play.api.mvc.DiscardingCookie.copy"),
      ProblemFilters.exclude[DirectMissingMethodProblem]("play.api.mvc.DiscardingCookie.this"),
      ProblemFilters.exclude[IncompatibleSignatureProblem]("play.api.mvc.DiscardingCookie.curried"),
      ProblemFilters.exclude[IncompatibleSignatureProblem]("play.api.mvc.DiscardingCookie.tupled"),
      ProblemFilters.exclude[IncompatibleSignatureProblem]("play.api.mvc.DiscardingCookie.unapply"),
      ProblemFilters.exclude[MissingTypesProblem]("play.api.mvc.DiscardingCookie$"),
      // Variable substitution in evolutions scripts
      ProblemFilters
        .exclude[ReversedMissingMethodProblem]("play.api.db.evolutions.EvolutionsDatasourceConfig.substitutionsSuffix"),
      ProblemFilters
        .exclude[ReversedMissingMethodProblem]("play.api.db.evolutions.EvolutionsDatasourceConfig.substitutionsPrefix"),
      ProblemFilters.exclude[ReversedMissingMethodProblem](
        "play.api.db.evolutions.EvolutionsDatasourceConfig.substitutionsMappings"
      ),
      ProblemFilters
        .exclude[ReversedMissingMethodProblem]("play.api.db.evolutions.EvolutionsDatasourceConfig.substitutionsEscape"),
      // Remove routeAndCall(...) methods that depended on StaticRoutesGenerator
      ProblemFilters.exclude[DirectMissingMethodProblem]("play.test.Helpers.routeAndCall"),
      // Remove CrossScala (parent class of play.libs.Scala)
      ProblemFilters.exclude[MissingTypesProblem]("play.libs.Scala"),
      // Renaming clearLang to withoutLang
      ProblemFilters.exclude[ReversedMissingMethodProblem]("play.api.i18n.MessagesApi.withoutLang")
>>>>>>> a893a2a6
    ),
    (Compile / unmanagedSourceDirectories) += {
      val suffix = CrossVersion.partialVersion(scalaVersion.value) match {
        case Some((x, y)) => s"$x.$y"
        case None         => scalaBinaryVersion.value
      }
      (Compile / sourceDirectory).value / s"scala-$suffix"
    }
  )

  /** A project that is shared between the sbt runtime and the Play runtime. */
  def PlayNonCrossBuiltProject(name: String, dir: String): Project = {
    Project(name, file(dir))
<<<<<<< HEAD
      .enablePlugins(PlaySbtLibrary)
=======
      .enablePlugins(PlaySbtLibrary, AutomateHeaderPlugin, MimaPlugin)
>>>>>>> a893a2a6
      .settings(playRuntimeSettings: _*)
      .settings(
        autoScalaLibrary := false,
        crossPaths := false,
        crossScalaVersions := Seq(scala213)
      )
  }

  /** A project that is only used when running in development. */
  def PlayDevelopmentProject(name: String, dir: String): Project = {
    Project(name, file(dir))
      .enablePlugins(PlayLibrary)
      .settings(
        playCommonSettings,
        mimaPreviousArtifacts := Set.empty,
      )
  }

  /** A project that is in the Play runtime. */
  def PlayCrossBuiltProject(name: String, dir: String): Project = {
    Project(name, file(dir))
<<<<<<< HEAD
      .enablePlugins(PlayLibrary, AkkaSnapshotRepositories)
=======
      .enablePlugins(PlayLibrary, AutomateHeaderPlugin, AkkaSnapshotRepositories, MimaPlugin)
>>>>>>> a893a2a6
      .settings(playRuntimeSettings: _*)
  }

  def playScriptedSettings: Seq[Setting[_]] = Seq(
    // Don't automatically publish anything.
    // The test-sbt-plugins-* scripts publish before running the scripted tests.
    // When developing the sbt plugins:
    // * run a publishLocal in the root project to get everything
    // * run a publishLocal in the changes projects for fast feedback loops
    scriptedDependencies := (()), // drop Test/compile & publishLocal
    scriptedBufferLog := false,
    scriptedLaunchOpts ++= Seq(
      s"-Dsbt.boot.directory=${file(sys.props("user.home")) / ".sbt" / "boot"}",
      "-Xmx512m",
      "-XX:MaxMetaspaceSize=512m"
    ),
    scripted := scripted.tag(Tags.Test).evaluated,
  )

  def disablePublishing = Def.settings(
    (publish / skip) := true,
    publishLocal := {},
  )

  /** A project that runs in the sbt runtime. */
  def PlaySbtProject(name: String, dir: String): Project = {
    Project(name, file(dir))
      .enablePlugins(PlaySbtLibrary)
      .settings(
        playCommonSettings,
        mimaPreviousArtifacts := Set.empty,
      )
  }

  /** A project that *is* an sbt plugin. */
  def PlaySbtPluginProject(name: String, dir: String): Project = {
    Project(name, file(dir))
      .enablePlugins(PlaySbtPlugin)
      .settings(
        playCommonSettings,
        playScriptedSettings,
        (Test / fork) := false,
        mimaPreviousArtifacts := Set.empty,
      )
  }
}<|MERGE_RESOLUTION|>--- conflicted
+++ resolved
@@ -6,15 +6,7 @@
 import com.typesafe.tools.mima.core.ProblemFilters
 import com.typesafe.tools.mima.core._
 import com.typesafe.tools.mima.plugin.MimaKeys._
-<<<<<<< HEAD
-import com.typesafe.tools.mima.plugin.MimaPlugin._
-=======
 import com.typesafe.tools.mima.plugin.MimaPlugin
-import de.heikoseeberger.sbtheader.AutomateHeaderPlugin
-import de.heikoseeberger.sbtheader.FileType
-import de.heikoseeberger.sbtheader.CommentStyle
-import de.heikoseeberger.sbtheader.HeaderPlugin.autoImport._
->>>>>>> a893a2a6
 import interplay._
 import interplay.PlayBuildBase.autoImport._
 import interplay.ScalaVersions._
@@ -24,11 +16,10 @@
 
 import scala.sys.process.stringToProcess
 import scala.util.control.NonFatal
-import xerial.sbt.Sonatype.autoImport.sonatypeProfileName
 
 object BuildSettings {
 
-  val playVersion = "2.8.8-lila_1.8"
+  val playVersion = "2.8.16-lila_1.9"
 
   /** File header settings.  */
   private def fileUriRegexFilter(pattern: String): FileFilter = new FileFilter {
@@ -52,13 +43,6 @@
 
   /** These settings are used by all projects. */
   def playCommonSettings: Seq[Setting[_]] = Def.settings(
-<<<<<<< HEAD
-=======
-    // overwrite Interplay settings to new Sonatype profile
-    sonatypeProfileName := "com.typesafe.play",
-    fileHeaderSettings,
-    homepage := Some(url("https://playframework.com")),
->>>>>>> a893a2a6
     ivyLoggingLevel := UpdateLogging.DownloadOnly,
     resolvers ++= Seq(
       Resolver.sonatypeRepo("releases"), // sync ScriptedTools.scala
@@ -70,7 +54,7 @@
     ivyConfigurations ++= Seq(SourcesApplication),
     javacOptions ++= Seq("-encoding", "UTF-8", "-Xlint:unchecked", "-Xlint:deprecation"),
     (Compile / doc / scalacOptions) := {
-      // disable the new scaladoc feature for scala 2.12+ (https://github.com/scala/scala-dev/issues/249 and https://github.com/scala/bug/issues/11340)
+      // disable the new scaladoc feature for scala 2.12.0, might be removed in 2.12.0-1 (https://github.com/scala/scala-dev/issues/249)
       CrossVersion.partialVersion(scalaVersion.value) match {
         case Some((2, v)) if v >= 12 => Seq("-no-java-comments")
         case _                       => Seq()
@@ -84,8 +68,7 @@
       Tests.Argument(TestFrameworks.Specs2, "showtimes"),
       Tests.Argument(TestFrameworks.JUnit, "-v")
     ),
-    version := playVersion,
-    sources in (Compile,doc) := Seq.empty
+    version := playVersion
   )
 
   // Versions of previous minor releases being checked for binary compatibility
@@ -101,6 +84,8 @@
       (organization.value %% moduleName.value % version).cross(cross)
     }.toSet,
     mimaBinaryIssueFilters ++= Seq(
+      //Remove deprecated methods from Http
+      ProblemFilters.exclude[DirectMissingMethodProblem]("play.mvc.Http#RequestImpl.this"),
       // Remove deprecated methods from HttpRequestHandler
       ProblemFilters.exclude[DirectMissingMethodProblem]("play.api.http.DefaultHttpRequestHandler.filterHandler"),
       ProblemFilters.exclude[DirectMissingMethodProblem]("play.api.http.DefaultHttpRequestHandler.this"),
@@ -129,75 +114,7 @@
       ProblemFilters.exclude[DirectMissingMethodProblem]("play.api.mvc.Result.apply"),
       ProblemFilters.exclude[DirectMissingMethodProblem]("play.api.mvc.Result.copy"),
       ProblemFilters.exclude[DirectMissingMethodProblem]("play.api.mvc.Result.this"),
-<<<<<<< HEAD
       ProblemFilters.exclude[IncompatibleSignatureProblem]("play.api.mvc.Result.unapply")
-=======
-      ProblemFilters.exclude[IncompatibleSignatureProblem]("play.api.mvc.Result.unapply"),
-      // Config which sets Caffeine's internal executor, also switched to trampoline where useful
-      ProblemFilters.exclude[DirectMissingMethodProblem]("play.api.cache.caffeine.CacheManagerProvider.this"),
-      ProblemFilters.exclude[DirectMissingMethodProblem]("play.api.cache.caffeine.CaffeineCacheApi.this"),
-      ProblemFilters.exclude[DirectMissingMethodProblem]("play.api.cache.caffeine.CaffeineCacheManager.this"),
-      ProblemFilters.exclude[DirectMissingMethodProblem]("play.cache.caffeine.CaffeineParser.from"),
-      // Remove deprecated FakeKeyStore
-      ProblemFilters.exclude[MissingClassProblem]("play.core.server.ssl.FakeKeyStore$"),
-      ProblemFilters.exclude[MissingClassProblem]("play.core.server.ssl.FakeKeyStore"),
-      // Limit JSON parsing resources
-      ProblemFilters.exclude[DirectMissingMethodProblem]("play.api.data.FormUtils.fromJson$default$1"),
-      ProblemFilters.exclude[IncompatibleMethTypeProblem]("play.api.data.FormUtils.fromJson"), // is private
-      // Honour maxMemoryBuffer when binding Json to form
-      ProblemFilters.exclude[IncompatibleMethTypeProblem]("play.api.data.Form.bindFromRequest"),
-      ProblemFilters.exclude[ReversedMissingMethodProblem](
-        "play.api.mvc.PlayBodyParsers.play$api$mvc$PlayBodyParsers$_setter_$defaultFormBinding_="
-      ),
-      ProblemFilters.exclude[ReversedMissingMethodProblem]("play.api.mvc.PlayBodyParsers.defaultFormBinding"),
-      ProblemFilters.exclude[ReversedMissingMethodProblem]("play.api.mvc.PlayBodyParsers.formBinding$default$1"),
-      ProblemFilters.exclude[ReversedMissingMethodProblem]("play.api.mvc.PlayBodyParsers.formBinding"),
-      // fix types on Json parsing limits
-      ProblemFilters.exclude[IncompatibleMethTypeProblem]("play.api.data.Form.bind"),
-      ProblemFilters.exclude[DirectMissingMethodProblem]("play.api.data.Form.bindFromRequest"),
-      ProblemFilters.exclude[ReversedMissingMethodProblem](
-        "play.api.mvc.BaseControllerHelpers.play$api$mvc$BaseControllerHelpers$_setter_$defaultFormBinding_="
-      ),
-      ProblemFilters.exclude[ReversedMissingMethodProblem]("play.api.mvc.BaseControllerHelpers.defaultFormBinding"),
-      // Add UUID PathBindableExtractors
-      ProblemFilters.exclude[ReversedMissingMethodProblem](
-        "play.api.routing.sird.PathBindableExtractors.play$api$routing$sird$PathBindableExtractors$_setter_$uuid_="
-      ),
-      ProblemFilters.exclude[ReversedMissingMethodProblem]("play.api.routing.sird.PathBindableExtractors.uuid"),
-      // Upgrading JJWT
-      ProblemFilters.exclude[DirectMissingMethodProblem]("play.api.http.JWTConfigurationParser.apply"),
-      ProblemFilters.exclude[DirectMissingMethodProblem]("play.api.http.SecretConfiguration.SHORTEST_SECRET_LENGTH"),
-      ProblemFilters.exclude[DirectMissingMethodProblem]("play.api.http.SecretConfiguration.SHORT_SECRET_LENGTH"),
-      // Removing Jetty ALPN Agent
-      ProblemFilters.exclude[DirectMissingMethodProblem]("play.core.PlayVersion.jettyAlpnAgentVersion"),
-      // Remove obsolete CertificateGenerator
-      ProblemFilters.exclude[MissingClassProblem]("play.core.server.ssl.CertificateGenerator"),
-      ProblemFilters.exclude[MissingClassProblem]("play.core.server.ssl.CertificateGenerator$"),
-      // Add SameSite to DiscardingCookie
-      ProblemFilters.exclude[DirectMissingMethodProblem]("play.api.mvc.DiscardingCookie.apply"),
-      ProblemFilters.exclude[DirectMissingMethodProblem]("play.api.mvc.DiscardingCookie.copy"),
-      ProblemFilters.exclude[DirectMissingMethodProblem]("play.api.mvc.DiscardingCookie.this"),
-      ProblemFilters.exclude[IncompatibleSignatureProblem]("play.api.mvc.DiscardingCookie.curried"),
-      ProblemFilters.exclude[IncompatibleSignatureProblem]("play.api.mvc.DiscardingCookie.tupled"),
-      ProblemFilters.exclude[IncompatibleSignatureProblem]("play.api.mvc.DiscardingCookie.unapply"),
-      ProblemFilters.exclude[MissingTypesProblem]("play.api.mvc.DiscardingCookie$"),
-      // Variable substitution in evolutions scripts
-      ProblemFilters
-        .exclude[ReversedMissingMethodProblem]("play.api.db.evolutions.EvolutionsDatasourceConfig.substitutionsSuffix"),
-      ProblemFilters
-        .exclude[ReversedMissingMethodProblem]("play.api.db.evolutions.EvolutionsDatasourceConfig.substitutionsPrefix"),
-      ProblemFilters.exclude[ReversedMissingMethodProblem](
-        "play.api.db.evolutions.EvolutionsDatasourceConfig.substitutionsMappings"
-      ),
-      ProblemFilters
-        .exclude[ReversedMissingMethodProblem]("play.api.db.evolutions.EvolutionsDatasourceConfig.substitutionsEscape"),
-      // Remove routeAndCall(...) methods that depended on StaticRoutesGenerator
-      ProblemFilters.exclude[DirectMissingMethodProblem]("play.test.Helpers.routeAndCall"),
-      // Remove CrossScala (parent class of play.libs.Scala)
-      ProblemFilters.exclude[MissingTypesProblem]("play.libs.Scala"),
-      // Renaming clearLang to withoutLang
-      ProblemFilters.exclude[ReversedMissingMethodProblem]("play.api.i18n.MessagesApi.withoutLang")
->>>>>>> a893a2a6
     ),
     (Compile / unmanagedSourceDirectories) += {
       val suffix = CrossVersion.partialVersion(scalaVersion.value) match {
@@ -211,11 +128,7 @@
   /** A project that is shared between the sbt runtime and the Play runtime. */
   def PlayNonCrossBuiltProject(name: String, dir: String): Project = {
     Project(name, file(dir))
-<<<<<<< HEAD
       .enablePlugins(PlaySbtLibrary)
-=======
-      .enablePlugins(PlaySbtLibrary, AutomateHeaderPlugin, MimaPlugin)
->>>>>>> a893a2a6
       .settings(playRuntimeSettings: _*)
       .settings(
         autoScalaLibrary := false,
@@ -237,11 +150,7 @@
   /** A project that is in the Play runtime. */
   def PlayCrossBuiltProject(name: String, dir: String): Project = {
     Project(name, file(dir))
-<<<<<<< HEAD
       .enablePlugins(PlayLibrary, AkkaSnapshotRepositories)
-=======
-      .enablePlugins(PlayLibrary, AutomateHeaderPlugin, AkkaSnapshotRepositories, MimaPlugin)
->>>>>>> a893a2a6
       .settings(playRuntimeSettings: _*)
   }
 
@@ -256,14 +165,28 @@
     scriptedLaunchOpts ++= Seq(
       s"-Dsbt.boot.directory=${file(sys.props("user.home")) / ".sbt" / "boot"}",
       "-Xmx512m",
-      "-XX:MaxMetaspaceSize=512m"
+      "-XX:MaxMetaspaceSize=512m",
+      "-XX:HeapDumpPath=/tmp/",
+      "-XX:+HeapDumpOnOutOfMemoryError",
     ),
     scripted := scripted.tag(Tags.Test).evaluated,
   )
 
   def disablePublishing = Def.settings(
+    disableNonLocalPublishing,
+    // This setting will work for sbt 1, but not 0.13. For 0.13 it only affects
+    // `compile` and `update` tasks.
     (publish / skip) := true,
     publishLocal := {},
+  )
+  def disableNonLocalPublishing = Def.settings(
+    // For sbt 0.13 this is what we need to avoid publishing. These settings can
+    // be removed when we move to sbt 1.
+    PgpKeys.publishSigned := {},
+    publish := {},
+    // We also don't need to track dependencies for unpublished projects
+    // so we need to disable WhiteSource plugin.
+    whitesourceIgnore := true
   )
 
   /** A project that runs in the sbt runtime. */
