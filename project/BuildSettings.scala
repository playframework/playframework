--- conflicted
+++ resolved
@@ -222,15 +222,12 @@
       ProblemFilters.exclude[MissingTypesProblem]("play.core.j.PlayMagicForJava$"),
       // Add fileName param (with default value) to Scala's sendResource(...) method
       ProblemFilters.exclude[DirectMissingMethodProblem]("play.api.mvc.Results#Status.sendResource"),
-<<<<<<< HEAD
+      // Removed deprecated method Database.toScala()
+      ProblemFilters.exclude[DirectMissingMethodProblem]("play.db.Database.toScala"),
+      ProblemFilters.exclude[DirectMissingMethodProblem]("play.db.DefaultDatabase.toScala"),
       // Removed deprecated BodyParsers.urlFormEncoded method
       ProblemFilters.exclude[DirectMissingMethodProblem]("play.api.mvc.DefaultPlayBodyParsers.urlFormEncoded"),
       ProblemFilters.exclude[DirectMissingMethodProblem]("play.api.mvc.PlayBodyParsers.urlFormEncoded")
-=======
-      // Removed deprecated method Database.toScala()
-      ProblemFilters.exclude[DirectMissingMethodProblem]("play.db.Database.toScala"),
-      ProblemFilters.exclude[DirectMissingMethodProblem]("play.db.DefaultDatabase.toScala")
->>>>>>> 637c7afa
     ),
     unmanagedSourceDirectories in Compile += {
       (sourceDirectory in Compile).value / s"scala-${scalaBinaryVersion.value}"
