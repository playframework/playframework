--- conflicted
+++ resolved
@@ -84,15 +84,6 @@
 
   val springFrameworkVersion = "5.3.9"
 
-<<<<<<< HEAD
-=======
-  val javaDeps = Seq(
-    scalaJava8Compat,
-    // Used by the Java routing DSL
-    "net.jodah"         % "typetools" % "0.6.3"
-  ) ++ specs2Deps.map(_ % Test)
-
->>>>>>> 71707c58
   val joda = Seq(
     "joda-time" % "joda-time"    % "2.10.10",
     "org.joda"  % "joda-convert" % "2.2.1"
@@ -101,19 +92,7 @@
   val junitInterface = "com.novocode" % "junit-interface" % "0.11"
   val junit          = "junit"        % "junit"           % "4.13.2"
 
-<<<<<<< HEAD
-  val guiceVersion = "4.2.3"
-=======
-  val javaTestDeps = Seq(
-    junit,
-    junitInterface,
-    "org.easytesting" % "fest-assert" % "1.4",
-    mockitoAll,
-    logback
-  ).map(_ % Test)
-
   val guiceVersion = "5.0.1"
->>>>>>> 71707c58
   val guiceDeps = Seq(
     "com.google.inject"            % "guice"                % guiceVersion,
     "com.google.inject.extensions" % "guice-assistedinject" % guiceVersion
@@ -126,7 +105,6 @@
       Seq("akka-testkit", "akka-actor-testkit-typed")
         .map("com.typesafe.akka" %% _ % akkaVersion % Test) ++
       jacksons ++
-      jjwts ++
       Seq(
         playJson,
         guava,
@@ -178,33 +156,13 @@
       typesafeConfig,
       slf4jSimple,
       playFileWatch,
-<<<<<<< HEAD
-      sbtDep("com.typesafe.sbt"  % "sbt-twirl"           % BuildInfo.sbtTwirlVersion),
-      sbtDep("com.typesafe.sbt"  % "sbt-native-packager" % BuildInfo.sbtNativePackagerVersion),
-      sbtDep("com.typesafe.sbt"  % "sbt-web"             % "1.4.4"),
-=======
       sbtDep("com.typesafe.sbt" % "sbt-twirl"           % BuildInfo.sbtTwirlVersion),
       sbtDep("com.typesafe.sbt" % "sbt-native-packager" % BuildInfo.sbtNativePackagerVersion),
       sbtDep("com.typesafe.sbt" % "sbt-web"             % "1.4.4"),
-      sbtDep("com.typesafe.sbt" % "sbt-js-engine"       % "1.2.3"),
->>>>>>> 71707c58
       logback             % Test
     ) ++ specs2Deps.map(_ % Test)
   }
 
-<<<<<<< HEAD
-=======
-  val playdocWebjarDependencies = Seq(
-    "org.webjars" % "jquery"   % "3.6.0"        % "webjars",
-    "org.webjars" % "prettify" % "4-Mar-2013-1" % "webjars"
-  )
-
-  val playDocVersion = "2.1.0"
-  val playDocsDependencies = Seq(
-    "com.typesafe.play" %% "play-doc" % playDocVersion
-  ) ++ playdocWebjarDependencies
-
->>>>>>> 71707c58
   val streamsDependencies = Seq(
     "org.reactivestreams" % "reactive-streams" % "1.0.3",
     "com.typesafe.akka"   %% "akka-stream"     % akkaVersion,
@@ -216,33 +174,6 @@
     logback % Test
   )
 
-<<<<<<< HEAD
-=======
-  val clusterDependencies = Seq(
-    "com.typesafe.akka" %% "akka-cluster-sharding-typed" % akkaVersion
-  )
-
-  val fluentleniumVersion = "3.7.1"
-  // This is the selenium version compatible with the FluentLenium version declared above.
-  // See http://mvnrepository.com/artifact/org.fluentlenium/fluentlenium-core/3.5.2
-  val seleniumVersion = "3.141.59"
-
-  val testDependencies = Seq(junit, junitInterface, guava, findBugs, logback) ++ Seq(
-    ("org.fluentlenium" % "fluentlenium-core" % fluentleniumVersion).exclude("org.jboss.netty", "netty"),
-    // htmlunit-driver uses an open range to selenium dependencies. This is slightly
-    // slowing down the build. So the open range deps were removed and we can re-add
-    // them using a specific version. Using an open range is also not good for the
-    // local cache.
-    ("org.seleniumhq.selenium" % "htmlunit-driver" % "2.52.0").excludeAll(
-      ExclusionRule("org.seleniumhq.selenium", "selenium-api"),
-      ExclusionRule("org.seleniumhq.selenium", "selenium-support")
-    ),
-    "org.seleniumhq.selenium"        % "selenium-api" % seleniumVersion,
-    "org.seleniumhq.selenium"        % "selenium-support" % seleniumVersion,
-    "org.seleniumhq.selenium"        % "selenium-firefox-driver" % seleniumVersion
-  ) ++ guiceDeps ++ specs2Deps.map(_ % Test)
-
->>>>>>> 71707c58
   val playCacheDeps = specs2Deps.map(_ % Test) :+ logback % Test
 
   val jcacheApi = Seq(
