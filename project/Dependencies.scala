--- conflicted
+++ resolved
@@ -56,13 +56,8 @@
   val slf4jApi     = "org.slf4j" % "slf4j-api"    % slf4jVersion
   val slf4jSimple  = "org.slf4j" % "slf4j-simple" % slf4jVersion
 
-<<<<<<< HEAD
-  val guava      = "com.google.guava" % "guava"        % "32.1.2-jre"
+  val guava      = "com.google.guava" % "guava"        % "32.1.3-jre"
   val mockitoAll = "org.mockito"      % "mockito-core" % "5.6.0"
-=======
-  val guava      = "com.google.guava" % "guava"        % "32.1.3-jre"
-  val mockitoAll = "org.mockito"      % "mockito-core" % "5.5.0"
->>>>>>> f9c84df8
 
   val javaxInject = "javax.inject" % "javax.inject" % "1"
 
