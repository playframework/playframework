/*
 * Copyright (C) Lightbend Inc. <https://www.lightbend.com>
 */
import sbt._
import Keys._

import buildinfo.BuildInfo

object Dependencies {
  val akkaVersion: String = sys.props.getOrElse("akka.version", "2.6.19")
  val akkaHttpVersion     = sys.props.getOrElse("akka.http.version", "10.2.7")

  val sslConfig = "com.typesafe" %% "ssl-config-core" % "0.6.1"

  val playJsonVersion = "2.10.0-RC6"

  val logback = "ch.qos.logback" % "logback-classic" % "1.2.11"

  val specs2Version = "4.15.0"
  val specs2CoreDeps = Seq(
    "specs2-core",
    "specs2-junit"
  ).map("org.specs2" %% _ % specs2Version)
  val specs2Deps = specs2CoreDeps ++ Seq(
    "specs2-mock"
  ).map("org.specs2" %% _ % specs2Version)

  val specsMatcherExtra = "org.specs2" %% "specs2-matcher-extra" % specs2Version

  val scalacheckDependencies = Seq(
    "org.specs2"     %% "specs2-scalacheck" % specs2Version % Test,
    "org.scalacheck" %% "scalacheck"        % "1.16.0"      % Test
  )

  val jacksonVersion  = "2.13.3"
  val jacksonDatabind = Seq("com.fasterxml.jackson.core" % "jackson-databind" % jacksonVersion)
  val jacksons = Seq(
    "com.fasterxml.jackson.core"     % "jackson-core",
    "com.fasterxml.jackson.core"     % "jackson-annotations",
    "com.fasterxml.jackson.datatype" % "jackson-datatype-jdk8",
    "com.fasterxml.jackson.datatype" % "jackson-datatype-jsr310"
  ).map(_ % jacksonVersion) ++ jacksonDatabind
  // Overrides additional jackson deps pulled in by akka-serialization-jackson
  // https://github.com/akka/akka/blob/v2.6.19/project/Dependencies.scala#L129-L137
  // https://github.com/akka/akka/blob/b08a91597e26056d9eea4a216e745805b9052a2a/build.sbt#L257
  // Can be removed as soon as akka upgrades to same jackson version like Play uses
  val akkaSerializationJacksonOverrides = Seq(
    "com.fasterxml.jackson.dataformat" % "jackson-dataformat-cbor",
    "com.fasterxml.jackson.module"     % "jackson-module-parameter-names",
    "com.fasterxml.jackson.module"     %% "jackson-module-scala",
  ).map(_ % jacksonVersion)

  val playJson = "com.typesafe.play" %% "play-json" % playJsonVersion

  val slf4jVersion = "1.7.36"
  val slf4j        = Seq("slf4j-api", "jul-to-slf4j", "jcl-over-slf4j").map("org.slf4j" % _ % slf4jVersion)
  val slf4jSimple  = "org.slf4j" % "slf4j-simple" % slf4jVersion

  val guava      = "com.google.guava"         % "guava"        % "31.1-jre"
  val findBugs   = "com.google.code.findbugs" % "jsr305"       % "3.0.2" // Needed by guava
  val mockitoAll = "org.mockito"              % "mockito-core" % "4.6.1"

<<<<<<< HEAD
  def scalaReflect(scalaVersion: String) = "org.scala-lang"         % "scala-reflect"       % scalaVersion % "provided"
  val scalaJava8Compat                   = "org.scala-lang.modules" %% "scala-java8-compat" % "1.0.2"
=======
  val h2database    = "com.h2database"   % "h2"    % "2.1.214"
  val derbyDatabase = "org.apache.derby" % "derby" % "10.14.2.0"

  val acolyteVersion = "1.1.4"
  val acolyte        = "org.eu.acolyte" % "jdbc-driver" % acolyteVersion

  val jjwtVersion = "0.11.5"
  val jjwts = Seq(
    "io.jsonwebtoken" % "jjwt-api",
    "io.jsonwebtoken" % "jjwt-impl"
  ).map(_ % jjwtVersion) ++ Seq(
    ("io.jsonwebtoken" % "jjwt-jackson" % jjwtVersion).excludeAll(ExclusionRule("com.fasterxml.jackson.core"))
  )

  val jdbcDeps = Seq(
    ("com.zaxxer" % "HikariCP" % "4.0.3")
      .exclude("org.slf4j", "slf4j-api"), // fetches slf4j 2.0.0-alpha1, but Play (still) uses 1.7, see https://github.com/brettwooldridge/HikariCP/pull/1669
    "com.googlecode.usc" % "jdbcdslog" % "1.0.6.2",
    h2database           % Test,
    acolyte              % Test,
    logback              % Test,
    "tyrex"              % "tyrex" % "1.0.1"
  ) ++ specs2Deps.map(_  % Test)

  val jpaDeps = Seq(
    "org.hibernate.javax.persistence" % "hibernate-jpa-2.1-api" % "1.0.2.Final",
    "org.hibernate"                   % "hibernate-core"        % "5.4.32.Final" % "test"
  )

  def scalaReflect(scalaVersion: String) = "org.scala-lang" % "scala-reflect" % scalaVersion % "provided"
>>>>>>> 919b5bda
  def scalaParserCombinators(scalaVersion: String) =
    Seq("org.scala-lang.modules" %% "scala-parser-combinators" % {
      CrossVersion.partialVersion(scalaVersion) match {
        case Some((2, _)) => "1.1.2"
        case _            => "2.1.1"
      }
    })

  val springFrameworkVersion = "5.3.19"

<<<<<<< HEAD
=======
  val javaDeps = Seq(
    // Used by the Java routing DSL
    "net.jodah"         % "typetools" % "0.6.3"
  ) ++ specs2Deps.map(_ % Test)

>>>>>>> 919b5bda
  val joda = Seq(
    "joda-time" % "joda-time"    % "2.10.14",
    "org.joda"  % "joda-convert" % "2.2.2"
  )

  val junitInterface = "com.github.sbt" % "junit-interface" % "0.13.3"
  val junit          = "junit"          % "junit"           % "4.13.2"

  val guiceVersion = "5.1.0"
  val guiceDeps = Seq(
    "com.google.inject"            % "guice"                % guiceVersion,
    "com.google.inject.extensions" % "guice-assistedinject" % guiceVersion
  )

  def runtime(scalaVersion: String) =
    slf4j ++
      Seq("akka-actor", "akka-actor-typed", "akka-slf4j", "akka-serialization-jackson")
        .map("com.typesafe.akka" %% _ % akkaVersion) ++
      Seq("akka-testkit", "akka-actor-testkit-typed")
        .map("com.typesafe.akka" %% _ % akkaVersion % Test) ++
      jacksons ++
      akkaSerializationJacksonOverrides ++
      Seq(
        playJson,
        guava,
        "jakarta.transaction" % "jakarta.transaction-api" % "2.0.1",
        "javax.inject"        % "javax.inject"            % "1",
        scalaReflect(scalaVersion),
        sslConfig
      ) ++ scalaParserCombinators(scalaVersion) ++ specs2Deps.map(_ % Test)

  val nettyVersion = "4.1.79.Final"

  val netty = Seq(
    "com.typesafe.netty" % "netty-reactive-streams-http" % "2.0.6",
    ("io.netty" % "netty-transport-native-epoll" % nettyVersion).classifier("linux-x86_64")
  ) ++ specs2Deps.map(_ % Test)

  val akkaHttp = "com.typesafe.akka" %% "akka-http-core" % akkaHttpVersion

  val akkaHttp2Support = "com.typesafe.akka" %% "akka-http2-support" % akkaHttpVersion

  val cookieEncodingDependencies = slf4j

  val jimfs = "com.google.jimfs" % "jimfs" % "1.2"

  val okHttp = "com.squareup.okhttp3" % "okhttp" % "4.10.0"

  def routesCompilerDependencies(scalaVersion: String) = {
    specs2CoreDeps.map(_ % Test) ++ Seq(specsMatcherExtra % Test) ++ scalaParserCombinators(scalaVersion) ++ (logback % Test :: Nil)
  }

  private def sbtPluginDep(moduleId: ModuleID, sbtVersion: String, scalaVersion: String) = {
    Defaults.sbtPluginExtra(
      moduleId,
      CrossVersion.binarySbtVersion(sbtVersion),
      CrossVersion.binaryScalaVersion(scalaVersion)
    )
  }

  val playFileWatch = "com.lightbend.play" %% "play-file-watch" % "1.1.16"

  def runSupportDependencies(sbtVersion: String): Seq[ModuleID] = {
    Seq(playFileWatch, logback % Test) ++ specs2Deps.map(_ % Test)
  }

  val typesafeConfig = "com.typesafe" % "config" % "1.4.2"

  def sbtDependencies(sbtVersion: String, scalaVersion: String) = {
    def sbtDep(moduleId: ModuleID) = sbtPluginDep(moduleId, sbtVersion, scalaVersion)

    Seq(
      scalaReflect(scalaVersion),
      typesafeConfig,
      slf4jSimple,
      sbtDep("com.typesafe.play" % "sbt-twirl"           % BuildInfo.sbtTwirlVersion),
      sbtDep("com.github.sbt"    % "sbt-native-packager" % BuildInfo.sbtNativePackagerVersion),
      sbtDep("com.typesafe.sbt"  % "sbt-web"             % "1.4.4"),
      logback             % Test
    ) ++ specs2Deps.map(_ % Test)
  }

  val streamsDependencies = Seq(
<<<<<<< HEAD
    "org.reactivestreams" % "reactive-streams" % "1.0.3",
    "com.typesafe.akka"   %% "akka-stream"     % akkaVersion,
    scalaJava8Compat
  ) ++ specs2Deps.map(_ % Test)
=======
    "org.reactivestreams"   % "reactive-streams" % "1.0.4",
    "com.typesafe.akka"     %% "akka-stream" % akkaVersion,
  ) ++ specs2CoreDeps.map(_ % Test) ++ javaTestDeps
>>>>>>> 919b5bda

  val playServerDependencies = specs2Deps.map(_ % Test) ++ Seq(
    guava   % Test,
    logback % Test
  )

<<<<<<< HEAD
=======
  val clusterDependencies = Seq(
    "com.typesafe.akka" %% "akka-cluster-sharding-typed" % akkaVersion
  )

  val fluentleniumVersion = "3.10.1"
  // This is the selenium version compatible with the FluentLenium version declared above.
  // See http://mvnrepository.com/artifact/org.fluentlenium/fluentlenium-core/3.10.1
  val seleniumVersion = "3.141.59"

  val testDependencies = Seq(junit, junitInterface, guava, findBugs, logback) ++ Seq(
    ("org.fluentlenium" % "fluentlenium-core" % fluentleniumVersion).exclude("org.jboss.netty", "netty"),
    // htmlunit-driver uses an open range to selenium dependencies. This is slightly
    // slowing down the build. So the open range deps were removed and we can re-add
    // them using a specific version. Using an open range is also not good for the
    // local cache.
    ("org.seleniumhq.selenium" % "htmlunit-driver" % "2.61.0").excludeAll(
      ExclusionRule("org.seleniumhq.selenium", "selenium-api"),
      ExclusionRule("org.seleniumhq.selenium", "selenium-support")
    ),
    "org.seleniumhq.selenium"        % "selenium-api" % seleniumVersion,
    "org.seleniumhq.selenium"        % "selenium-support" % seleniumVersion,
    "org.seleniumhq.selenium"        % "selenium-firefox-driver" % seleniumVersion
  ) ++ guiceDeps ++ specs2Deps.map(_ % Test)

>>>>>>> 919b5bda
  val playCacheDeps = specs2Deps.map(_ % Test) :+ logback % Test

  val jcacheApi = Seq(
    "javax.cache" % "cache-api" % "1.1.1"
  )

  val ehcacheVersion = "2.10.9.2"
  val playEhcacheDeps = Seq(
    "net.sf.ehcache" % "ehcache" % ehcacheVersion,
    "org.ehcache"    % "jcache"  % "1.0.1"
  ) ++ jcacheApi

  val caffeineVersion = "2.9.3"
  val playCaffeineDeps = Seq(
    "com.github.ben-manes.caffeine" % "caffeine" % caffeineVersion,
    "com.github.ben-manes.caffeine" % "jcache"   % caffeineVersion
  ) ++ jcacheApi

  val playWsStandaloneVersion = "2.2.0-M1"
  val playWsDeps = Seq(
    "com.typesafe.play" %% "play-ws-standalone"      % playWsStandaloneVersion,
    "com.typesafe.play" %% "play-ws-standalone-xml"  % playWsStandaloneVersion,
    "com.typesafe.play" %% "play-ws-standalone-json" % playWsStandaloneVersion,
    // Update transitive Akka version as needed:
    "com.typesafe.akka"                        %% "akka-stream" % akkaVersion
  ) ++ (specs2Deps :+ specsMatcherExtra).map(_ % Test) :+ mockitoAll % Test

  // Must use a version of ehcache that supports jcache 1.0.0
  val playAhcWsDeps = Seq(
    "com.typesafe.play"             %% "play-ahc-ws-standalone" % playWsStandaloneVersion,
    "com.typesafe.play"             % "shaded-asynchttpclient"  % playWsStandaloneVersion,
    "com.typesafe.play"             % "shaded-oauth"            % playWsStandaloneVersion,
    "com.github.ben-manes.caffeine" % "jcache"                  % caffeineVersion % Test,
    "net.sf.ehcache"                % "ehcache"                 % ehcacheVersion % Test,
    "org.ehcache"                   % "jcache"                  % "1.0.1" % Test
  ) ++ jcacheApi

  val salvationVersion = "2.7.2"
  val playFilterDeps = Seq(
    "com.shapesecurity" % "salvation" % salvationVersion % Test
  )
}<|MERGE_RESOLUTION|>--- conflicted
+++ resolved
@@ -60,41 +60,7 @@
   val findBugs   = "com.google.code.findbugs" % "jsr305"       % "3.0.2" // Needed by guava
   val mockitoAll = "org.mockito"              % "mockito-core" % "4.6.1"
 
-<<<<<<< HEAD
   def scalaReflect(scalaVersion: String) = "org.scala-lang"         % "scala-reflect"       % scalaVersion % "provided"
-  val scalaJava8Compat                   = "org.scala-lang.modules" %% "scala-java8-compat" % "1.0.2"
-=======
-  val h2database    = "com.h2database"   % "h2"    % "2.1.214"
-  val derbyDatabase = "org.apache.derby" % "derby" % "10.14.2.0"
-
-  val acolyteVersion = "1.1.4"
-  val acolyte        = "org.eu.acolyte" % "jdbc-driver" % acolyteVersion
-
-  val jjwtVersion = "0.11.5"
-  val jjwts = Seq(
-    "io.jsonwebtoken" % "jjwt-api",
-    "io.jsonwebtoken" % "jjwt-impl"
-  ).map(_ % jjwtVersion) ++ Seq(
-    ("io.jsonwebtoken" % "jjwt-jackson" % jjwtVersion).excludeAll(ExclusionRule("com.fasterxml.jackson.core"))
-  )
-
-  val jdbcDeps = Seq(
-    ("com.zaxxer" % "HikariCP" % "4.0.3")
-      .exclude("org.slf4j", "slf4j-api"), // fetches slf4j 2.0.0-alpha1, but Play (still) uses 1.7, see https://github.com/brettwooldridge/HikariCP/pull/1669
-    "com.googlecode.usc" % "jdbcdslog" % "1.0.6.2",
-    h2database           % Test,
-    acolyte              % Test,
-    logback              % Test,
-    "tyrex"              % "tyrex" % "1.0.1"
-  ) ++ specs2Deps.map(_  % Test)
-
-  val jpaDeps = Seq(
-    "org.hibernate.javax.persistence" % "hibernate-jpa-2.1-api" % "1.0.2.Final",
-    "org.hibernate"                   % "hibernate-core"        % "5.4.32.Final" % "test"
-  )
-
-  def scalaReflect(scalaVersion: String) = "org.scala-lang" % "scala-reflect" % scalaVersion % "provided"
->>>>>>> 919b5bda
   def scalaParserCombinators(scalaVersion: String) =
     Seq("org.scala-lang.modules" %% "scala-parser-combinators" % {
       CrossVersion.partialVersion(scalaVersion) match {
@@ -105,14 +71,6 @@
 
   val springFrameworkVersion = "5.3.19"
 
-<<<<<<< HEAD
-=======
-  val javaDeps = Seq(
-    // Used by the Java routing DSL
-    "net.jodah"         % "typetools" % "0.6.3"
-  ) ++ specs2Deps.map(_ % Test)
-
->>>>>>> 919b5bda
   val joda = Seq(
     "joda-time" % "joda-time"    % "2.10.14",
     "org.joda"  % "joda-convert" % "2.2.2"
@@ -196,49 +154,15 @@
   }
 
   val streamsDependencies = Seq(
-<<<<<<< HEAD
-    "org.reactivestreams" % "reactive-streams" % "1.0.3",
-    "com.typesafe.akka"   %% "akka-stream"     % akkaVersion,
-    scalaJava8Compat
-  ) ++ specs2Deps.map(_ % Test)
-=======
     "org.reactivestreams"   % "reactive-streams" % "1.0.4",
     "com.typesafe.akka"     %% "akka-stream" % akkaVersion,
   ) ++ specs2CoreDeps.map(_ % Test) ++ javaTestDeps
->>>>>>> 919b5bda
 
   val playServerDependencies = specs2Deps.map(_ % Test) ++ Seq(
     guava   % Test,
     logback % Test
   )
 
-<<<<<<< HEAD
-=======
-  val clusterDependencies = Seq(
-    "com.typesafe.akka" %% "akka-cluster-sharding-typed" % akkaVersion
-  )
-
-  val fluentleniumVersion = "3.10.1"
-  // This is the selenium version compatible with the FluentLenium version declared above.
-  // See http://mvnrepository.com/artifact/org.fluentlenium/fluentlenium-core/3.10.1
-  val seleniumVersion = "3.141.59"
-
-  val testDependencies = Seq(junit, junitInterface, guava, findBugs, logback) ++ Seq(
-    ("org.fluentlenium" % "fluentlenium-core" % fluentleniumVersion).exclude("org.jboss.netty", "netty"),
-    // htmlunit-driver uses an open range to selenium dependencies. This is slightly
-    // slowing down the build. So the open range deps were removed and we can re-add
-    // them using a specific version. Using an open range is also not good for the
-    // local cache.
-    ("org.seleniumhq.selenium" % "htmlunit-driver" % "2.61.0").excludeAll(
-      ExclusionRule("org.seleniumhq.selenium", "selenium-api"),
-      ExclusionRule("org.seleniumhq.selenium", "selenium-support")
-    ),
-    "org.seleniumhq.selenium"        % "selenium-api" % seleniumVersion,
-    "org.seleniumhq.selenium"        % "selenium-support" % seleniumVersion,
-    "org.seleniumhq.selenium"        % "selenium-firefox-driver" % seleniumVersion
-  ) ++ guiceDeps ++ specs2Deps.map(_ % Test)
-
->>>>>>> 919b5bda
   val playCacheDeps = specs2Deps.map(_ % Test) :+ logback % Test
 
   val jcacheApi = Seq(
