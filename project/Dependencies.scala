--- conflicted
+++ resolved
@@ -72,13 +72,8 @@
   val slf4jApi     = "org.slf4j" % "slf4j-api"    % slf4jVersion
   val slf4jSimple  = "org.slf4j" % "slf4j-simple" % slf4jVersion
 
-<<<<<<< HEAD
   val guava      = "com.google.guava" % "guava"        % "32.1.1-jre"
-  val mockitoAll = "org.mockito"      % "mockito-core" % "5.3.1"
-=======
-  val guava      = "com.google.guava" % "guava"        % "32.0.1-jre"
   val mockitoAll = "org.mockito"      % "mockito-core" % "5.4.0"
->>>>>>> 98e0e8a9
 
   val javaxInject = "javax.inject" % "javax.inject" % "1"
 
