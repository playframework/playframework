--- conflicted
+++ resolved
@@ -7,11 +7,7 @@
 import buildinfo.BuildInfo
 
 object Dependencies {
-<<<<<<< HEAD
-  val akkaVersion: String = sys.props.getOrElse("akka.version", "2.6.2")
-=======
   val akkaVersion: String = sys.props.getOrElse("akka.version", "2.6.3")
->>>>>>> 43861fdd
   val akkaHttpVersion     = "10.1.11"
 
   val sslConfig = "com.typesafe" %% "ssl-config-core" % "0.4.1"
