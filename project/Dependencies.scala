/*
 * Copyright (C) from 2022 The Play Framework Contributors <https://github.com/playframework>, 2011-2021 Lightbend Inc. <https://www.lightbend.com>
 */

import sbt._

import buildinfo.BuildInfo
import Keys._

object Dependencies {
  val pekkoVersion: String = sys.props.getOrElse("pekko.version", "1.0.1")
  val pekkoHttpVersion     = sys.props.getOrElse("pekko.http.version", "1.0.0")

  val sslConfig = "com.typesafe" %% "ssl-config-core" % "0.6.1"

  val playJsonVersion = "3.0.0-M1"

  val logback = "ch.qos.logback" % "logback-classic" % "1.4.11"

  val specs2Version = "4.20.2"
  val specs2Deps = Seq(
    "specs2-core",
    "specs2-junit"
  ).map("org.specs2" %% _ % specs2Version)
  val specs2Mock = "org.specs2" %% "specs2-mock" % specs2Version // Be aware: This lib is only published for Scala 2

  val specsMatcherExtra = "org.specs2" %% "specs2-matcher-extra" % specs2Version

  val scalacheckDependencies = Seq(
    "org.specs2"     %% "specs2-scalacheck" % specs2Version % Test,
    "org.scalacheck" %% "scalacheck"        % "1.17.0"      % Test
  )

  val jacksonVersion  = "2.14.3"
  val jacksonDatabind = Seq("com.fasterxml.jackson.core" % "jackson-databind" % jacksonVersion)
  val jacksons = Seq(
    "com.fasterxml.jackson.core"     % "jackson-core",
    "com.fasterxml.jackson.core"     % "jackson-annotations",
    "com.fasterxml.jackson.datatype" % "jackson-datatype-jdk8",
    "com.fasterxml.jackson.datatype" % "jackson-datatype-jsr310"
  ).map(_ % jacksonVersion) ++ jacksonDatabind
  // Overrides additional jackson deps pulled in by pekko-serialization-jackson
  // https://github.com/apache/incubator-pekko/blob/v1.0.1/project/Dependencies.scala#L117-L125
  // https://github.com/apache/incubator-pekko/blob/v1.0.1/build.sbt#L273
  // Can be removed as soon as pekko upgrades to same jackson version like Play uses
  val pekkoSerializationJacksonOverrides = Seq(
    "com.fasterxml.jackson.dataformat" % "jackson-dataformat-cbor",
    "com.fasterxml.jackson.module"     % "jackson-module-parameter-names",
    "com.fasterxml.jackson.module"    %% "jackson-module-scala",
  ).map(_ % jacksonVersion)

  val playJson = "org.playframework" %% "play-json" % playJsonVersion

  val slf4jVersion = "2.0.9"
  val slf4j        = Seq("slf4j-api", "jul-to-slf4j", "jcl-over-slf4j").map("org.slf4j" % _ % slf4jVersion)
  val slf4jApi     = "org.slf4j" % "slf4j-api"    % slf4jVersion
  val slf4jSimple  = "org.slf4j" % "slf4j-simple" % slf4jVersion

  val guava      = "com.google.guava" % "guava"        % "32.1.3-jre"
  val mockitoAll = "org.mockito"      % "mockito-core" % "5.5.0"

  val javaxInject = "javax.inject" % "javax.inject" % "1"

  val h2database = "com.h2database" % "h2" % "2.2.224"

  val derbyVersion = "10.15.2.0"
  val derbyDatabase = Seq(
    "org.apache.derby" % "derby",
    "org.apache.derby" % "derbytools"
  ).map(_ % derbyVersion)

  val acolyteVersion = "1.2.9"
  val acolyte        = "org.eu.acolyte" % "jdbc-driver" % acolyteVersion

  val jjwtVersion = "0.11.5"
  val jjwts = Seq(
    "io.jsonwebtoken" % "jjwt-api",
    "io.jsonwebtoken" % "jjwt-impl"
  ).map(_ % jjwtVersion) ++ Seq(
    ("io.jsonwebtoken" % "jjwt-jackson" % jjwtVersion).excludeAll(ExclusionRule("com.fasterxml.jackson.core"))
  )

  val jdbcDeps = Seq(
    "com.zaxxer"         % "HikariCP"  % "5.0.1",
    "com.googlecode.usc" % "jdbcdslog" % "1.0.6.2",
    h2database           % Test,
    acolyte              % Test,
    logback              % Test,
    "tyrex"              % "tyrex"     % "1.0.1"
  ) ++ specs2Deps.map(_ % Test)

  val jpaDeps = Seq(
    "jakarta.persistence" % "jakarta.persistence-api" % "3.1.0",
    "org.hibernate"       % "hibernate-core"          % "6.3.0.Final" % "test"
  )

  def scalaReflect(scalaVersion: String) = CrossVersion.partialVersion(scalaVersion) match {
    case Some((3, _)) => Seq()
    case _            => Seq("org.scala-lang" % "scala-reflect" % scalaVersion % "provided")
  }
  def scalaParserCombinators(scalaVersion: String) =
    Seq("org.scala-lang.modules" %% "scala-parser-combinators" % {
      CrossVersion.partialVersion(scalaVersion) match {
        case Some((2, _)) => "1.1.2"
        case _            => "2.3.0"
      }
    })

  val springFrameworkVersion = "5.3.30"

  val javaDeps = Seq(
    // Used by the Java routing DSL
    "net.jodah" % "typetools" % "0.6.3"
  ) ++ specs2Deps.map(_ % Test)

  val joda = Seq(
    "joda-time" % "joda-time"    % "2.12.5",
    "org.joda"  % "joda-convert" % "2.2.3"
  )

  val javaFormsDeps = Seq(
    "org.hibernate.validator" % "hibernate-validator" % "6.2.5.Final",
    ("org.springframework"    % "spring-context"      % springFrameworkVersion)
      .exclude("org.springframework", "spring-aop")
      .exclude("org.springframework", "spring-beans")
      .exclude("org.springframework", "spring-core")
      .exclude("org.springframework", "spring-expression")
      .exclude("org.springframework", "spring-asm"),
    ("org.springframework" % "spring-core" % springFrameworkVersion)
      .exclude("org.springframework", "spring-asm")
      .exclude("org.springframework", "spring-jcl")
      .exclude("commons-logging", "commons-logging"),
    ("org.springframework" % "spring-beans" % springFrameworkVersion)
      .exclude("org.springframework", "spring-core")
  ) ++ specs2Deps.map(_ % Test)

  val junitInterface = "com.github.sbt" % "junit-interface" % "0.13.3"
  val junit          = "junit"          % "junit"           % "4.13.2"

  val javaTestDeps = Seq(
    junit,
    junitInterface,
    "org.easytesting" % "fest-assert" % "1.4",
    mockitoAll,
    logback
  ).map(_ % Test)

  val guiceVersion = "6.0.0"
  val guiceDeps = Seq(
    "com.google.inject"            % "guice"                % guiceVersion,
    "com.google.inject.extensions" % "guice-assistedinject" % guiceVersion
  )

  def runtime(scalaVersion: String) =
    slf4j ++
      Seq("pekko-actor", "pekko-actor-typed", "pekko-slf4j", "pekko-serialization-jackson")
        .map("org.apache.pekko" %% _ % pekkoVersion) ++
      Seq("pekko-testkit", "pekko-actor-testkit-typed")
        .map("org.apache.pekko" %% _ % pekkoVersion % Test) ++
      jacksons ++
      pekkoSerializationJacksonOverrides ++
      jjwts ++
      Seq(
        playJson,
        guava,
        javaxInject,
        sslConfig
      ) ++ scalaParserCombinators(scalaVersion) ++ specs2Deps.map(_ % Test) ++ javaTestDeps ++
      scalaReflect(scalaVersion)

  val nettyVersion = "4.1.100.Final"

  val netty = Seq(
    "org.playframework.netty" % "netty-reactive-streams-http"  % "3.0.0-M1",
    ("io.netty"               % "netty-transport-native-epoll" % nettyVersion).classifier("linux-x86_64")
  ) ++ specs2Deps.map(_ % Test)

  val pekkoHttp = "org.apache.pekko" %% "pekko-http-core" % pekkoHttpVersion

  val cookieEncodingDependencies = slf4j

  val jimfs = "com.google.jimfs" % "jimfs" % "1.3.0"

  val okHttp = "com.squareup.okhttp3" % "okhttp" % "4.11.0"

  def routesCompilerDependencies(scalaVersion: String) = {
    specs2Deps.map(_ % Test) ++ Seq(specsMatcherExtra % Test) ++ scalaParserCombinators(
      scalaVersion
    ) ++ (logback % Test :: Nil)
  }

  private def sbtPluginDep(moduleId: ModuleID, sbtVersion: String, scalaVersion: String) = {
    Defaults.sbtPluginExtra(
      moduleId,
      CrossVersion.binarySbtVersion(sbtVersion),
      CrossVersion.binaryScalaVersion(scalaVersion)
    )
  }

  val playFileWatch = "org.playframework" %% "play-file-watch" % "2.0.0"

  def runSupportDependencies(sbtVersion: String): Seq[ModuleID] = {
    Seq(playFileWatch, logback % Test) ++ specs2Deps.map(_ % Test)
  }

  val typesafeConfig = "com.typesafe" % "config" % "1.4.2"

  def sbtDependencies(sbtVersion: String, scalaVersion: String) = {
    def sbtDep(moduleId: ModuleID) = sbtPluginDep(moduleId, sbtVersion, scalaVersion)

    Seq(
      typesafeConfig,
      slf4jSimple,
      playFileWatch,
      sbtDep("org.playframework.twirl" % "sbt-twirl"           % BuildInfo.sbtTwirlVersion),
      sbtDep("com.github.sbt"          % "sbt-native-packager" % BuildInfo.sbtNativePackagerVersion),
      sbtDep("com.github.sbt"          % "sbt-web"             % "1.5.1"),
      sbtDep("com.github.sbt"          % "sbt-js-engine"       % "1.3.1"),
      logback % Test
    ) ++ specs2Deps.map(_ % Test) ++ scalaReflect(scalaVersion)
  }

  val playdocWebjarDependencies = Seq(
    "org.webjars" % "jquery"   % "3.7.1"        % "webjars",
    "org.webjars" % "prettify" % "4-Mar-2013-1" % "webjars"
  )

  val playDocVersion = "3.0.0-M1"
  val playDocsDependencies = Seq(
    "org.playframework" %% "play-doc" % playDocVersion
  ) ++ playdocWebjarDependencies

  val streamsDependencies = Seq(
    "org.reactivestreams" % "reactive-streams" % "1.0.4",
    "org.apache.pekko"   %% "pekko-stream"     % pekkoVersion,
  ) ++ specs2Deps.map(_ % Test) ++ javaTestDeps

  val playServerDependencies = specs2Deps.map(_ % Test) ++ Seq(
    mockitoAll % Test,
    guava      % Test,
    logback    % Test
  )

  val clusterDependencies = Seq(
    "org.apache.pekko" %% "pekko-cluster-sharding-typed" % pekkoVersion
  )

  val fluentleniumVersion = "6.0.0"
  // This is the selenium version compatible with the FluentLenium version declared above.
  // See https://repo1.maven.org/maven2/io/fluentlenium/fluentlenium-parent/6.0.0/fluentlenium-parent-6.0.0.pom
<<<<<<< HEAD
  val seleniumVersion = "4.12.1"
  val htmlunitVersion = "4.13.0"
=======
  val seleniumVersion = "4.14.1"
  val htmlunitVersion = "4.12.0"
>>>>>>> 3db323cf

  val testDependencies = Seq(junit, junitInterface, guava, logback) ++ Seq(
    ("io.fluentlenium" % "fluentlenium-core" % fluentleniumVersion).exclude("org.jboss.netty", "netty"),
    // htmlunit-driver uses an open range to selenium dependencies. This is slightly
    // slowing down the build. So the open range deps were removed and we can re-add
    // them using a specific version. Using an open range is also not good for the
    // local cache.
    ("org.seleniumhq.selenium" % "htmlunit-driver" % htmlunitVersion).excludeAll(
      ExclusionRule("org.seleniumhq.selenium", "selenium-api"),
      ExclusionRule("org.seleniumhq.selenium", "selenium-support")
    ),
    "org.seleniumhq.selenium" % "selenium-api"            % seleniumVersion,
    "org.seleniumhq.selenium" % "selenium-support"        % seleniumVersion,
    "org.seleniumhq.selenium" % "selenium-firefox-driver" % seleniumVersion
  ) ++ guiceDeps ++ specs2Deps.map(_ % Test) :+ mockitoAll % Test

  val playCacheDeps = specs2Deps.map(_ % Test) :+ logback % Test

  val jcacheApi = Seq(
    "javax.cache" % "cache-api" % "1.1.1"
  )

  val ehcacheVersion = "2.10.9.2"
  val playEhcacheDeps = Seq(
    "net.sf.ehcache" % "ehcache" % ehcacheVersion,
    "org.ehcache"    % "jcache"  % "1.0.1"
  ) ++ jcacheApi

  val caffeineVersion = "3.1.8"
  val playCaffeineDeps = Seq(
    "com.github.ben-manes.caffeine" % "caffeine" % caffeineVersion,
    "com.github.ben-manes.caffeine" % "jcache"   % caffeineVersion
  ) ++ jcacheApi

  val playWsStandaloneVersion = "3.0.0-M3"
  val playWsDeps = Seq(
    "org.playframework" %% "play-ws-standalone"      % playWsStandaloneVersion,
    "org.playframework" %% "play-ws-standalone-xml"  % playWsStandaloneVersion,
    "org.playframework" %% "play-ws-standalone-json" % playWsStandaloneVersion,
    // Update transitive Pekko version as needed:
    "org.apache.pekko" %% "pekko-stream" % pekkoVersion
  ) ++ (specs2Deps :+ specsMatcherExtra).map(_ % Test) :+ mockitoAll % Test

  // Must use a version of ehcache that supports jcache 1.0.0
  val playAhcWsDeps = Seq(
    "org.playframework"            %% "play-ahc-ws-standalone" % playWsStandaloneVersion,
    "org.playframework"             % "shaded-asynchttpclient" % playWsStandaloneVersion,
    "org.playframework"             % "shaded-oauth"           % playWsStandaloneVersion,
    "com.github.ben-manes.caffeine" % "jcache"                 % caffeineVersion % Test,
    "net.sf.ehcache"                % "ehcache"                % ehcacheVersion  % Test,
    "org.ehcache"                   % "jcache"                 % "1.0.1"         % Test
  ) ++ jcacheApi

  val playDocsSbtPluginDependencies = Seq(
    "org.playframework" %% "play-doc" % playDocVersion
  )

  val salvationVersion = "2.7.2"
  val playFilterDeps = Seq(
    "com.shapesecurity" % "salvation" % salvationVersion % Test
  )
}<|MERGE_RESOLUTION|>--- conflicted
+++ resolved
@@ -248,13 +248,8 @@
   val fluentleniumVersion = "6.0.0"
   // This is the selenium version compatible with the FluentLenium version declared above.
   // See https://repo1.maven.org/maven2/io/fluentlenium/fluentlenium-parent/6.0.0/fluentlenium-parent-6.0.0.pom
-<<<<<<< HEAD
-  val seleniumVersion = "4.12.1"
+  val seleniumVersion = "4.14.1"
   val htmlunitVersion = "4.13.0"
-=======
-  val seleniumVersion = "4.14.1"
-  val htmlunitVersion = "4.12.0"
->>>>>>> 3db323cf
 
   val testDependencies = Seq(junit, junitInterface, guava, logback) ++ Seq(
     ("io.fluentlenium" % "fluentlenium-core" % fluentleniumVersion).exclude("org.jboss.netty", "netty"),
