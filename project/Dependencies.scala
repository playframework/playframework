--- conflicted
+++ resolved
@@ -7,17 +7,12 @@
 import buildinfo.BuildInfo
 
 object Dependencies {
-<<<<<<< HEAD
-  val akkaVersion: String = sys.props.getOrElse("akka.version", "2.6.16")
-  val akkaHttpVersion     = "10.1.14"
-=======
   val akkaVersion: String = sys.props.getOrElse("akka.version", "2.6.19")
   val akkaHttpVersion     = sys.props.getOrElse("akka.http.version", "10.2.7")
->>>>>>> a893a2a6
 
   val sslConfig = "com.typesafe" %% "ssl-config-core" % "0.6.1"
 
-  val playJsonVersion = "2.10.0-RC5"
+  val playJsonVersion = "2.10.0-RC6"
 
   val logback = "ch.qos.logback" % "logback-classic" % "1.2.11"
 
@@ -64,41 +59,7 @@
   val findBugs   = "com.google.code.findbugs" % "jsr305"       % "3.0.2" // Needed by guava
   val mockitoAll = "org.mockito"              % "mockito-core" % "4.4.0"
 
-<<<<<<< HEAD
-  def scalaReflect(scalaVersion: String) = "org.scala-lang" % "scala-reflect" % scalaVersion % "provided"
-  val scalaJava8Compat                   = "org.scala-lang.modules" %% "scala-java8-compat" % "1.0.0"
-  val scalaParserCombinators             = Seq("org.scala-lang.modules" %% "scala-parser-combinators" % "1.1.2")
-=======
-  val h2database    = "com.h2database"   % "h2"    % "2.1.210"
-  val derbyDatabase = "org.apache.derby" % "derby" % "10.14.2.0"
-
-  val acolyteVersion = "1.0.57"
-  val acolyte        = "org.eu.acolyte" % "jdbc-driver" % acolyteVersion
-
-  val jjwtVersion = "0.11.2"
-  val jjwts = Seq(
-    "io.jsonwebtoken" % "jjwt-api",
-    "io.jsonwebtoken" % "jjwt-impl"
-  ).map(_ % jjwtVersion) ++ Seq(
-    ("io.jsonwebtoken" % "jjwt-jackson" % jjwtVersion).excludeAll(ExclusionRule("com.fasterxml.jackson.core"))
-  )
-
-  val jdbcDeps = Seq(
-    ("com.zaxxer" % "HikariCP" % "4.0.3")
-      .exclude("org.slf4j", "slf4j-api"), // fetches slf4j 2.0.0-alpha1, but Play (still) uses 1.7, see https://github.com/brettwooldridge/HikariCP/pull/1669
-    "com.googlecode.usc" % "jdbcdslog" % "1.0.6.2",
-    h2database           % Test,
-    acolyte              % Test,
-    logback              % Test,
-    "tyrex"              % "tyrex" % "1.0.1"
-  ) ++ specs2Deps.map(_  % Test)
-
-  val jpaDeps = Seq(
-    "org.hibernate.javax.persistence" % "hibernate-jpa-2.1-api" % "1.0.2.Final",
-    "org.hibernate"                   % "hibernate-core"        % "5.4.32.Final" % "test"
-  )
-
-  def scalaReflect(scalaVersion: String) = "org.scala-lang"         % "scala-reflect"       % scalaVersion % "provided"
+def scalaReflect(scalaVersion: String) = "org.scala-lang"         % "scala-reflect"       % scalaVersion % "provided"
   val scalaJava8Compat                   = "org.scala-lang.modules" %% "scala-java8-compat" % "1.0.2"
   def scalaParserCombinators(scalaVersion: String) =
     Seq("org.scala-lang.modules" %% "scala-parser-combinators" % {
@@ -107,7 +68,6 @@
         case _            => "2.1.1"
       }
     })
->>>>>>> a893a2a6
 
   val springFrameworkVersion = "5.3.16"
 
@@ -116,41 +76,10 @@
     "org.joda"  % "joda-convert" % "2.2.2"
   )
 
-<<<<<<< HEAD
-  val junitInterface = "com.novocode" % "junit-interface" % "0.11"
-  val junit          = "junit"        % "junit"           % "4.13.2"
-
-  val guiceVersion = "5.0.1"
-=======
-  val javaFormsDeps = Seq(
-    "org.hibernate.validator" % "hibernate-validator" % "6.2.3.Final",
-    ("org.springframework" % "spring-context" % springFrameworkVersion)
-      .exclude("org.springframework", "spring-aop")
-      .exclude("org.springframework", "spring-beans")
-      .exclude("org.springframework", "spring-core")
-      .exclude("org.springframework", "spring-expression")
-      .exclude("org.springframework", "spring-asm"),
-    ("org.springframework" % "spring-core" % springFrameworkVersion)
-      .exclude("org.springframework", "spring-asm")
-      .exclude("org.springframework", "spring-jcl")
-      .exclude("commons-logging", "commons-logging"),
-    ("org.springframework" % "spring-beans" % springFrameworkVersion)
-      .exclude("org.springframework", "spring-core")
-  ) ++ specs2Deps.map(_ % Test)
-
   val junitInterface = "com.github.sbt" % "junit-interface" % "0.13.3"
   val junit          = "junit"          % "junit"           % "4.13.2"
 
-  val javaTestDeps = Seq(
-    junit,
-    junitInterface,
-    "org.easytesting" % "fest-assert" % "1.4",
-    mockitoAll,
-    logback
-  ).map(_ % Test)
-
   val guiceVersion = "5.1.0"
->>>>>>> a893a2a6
   val guiceDeps = Seq(
     "com.google.inject"            % "guice"                % guiceVersion,
     "com.google.inject.extensions" % "guice-assistedinject" % guiceVersion
@@ -163,11 +92,8 @@
       Seq("akka-testkit", "akka-actor-testkit-typed")
         .map("com.typesafe.akka" %% _ % akkaVersion % Test) ++
       jacksons ++
-<<<<<<< HEAD
-=======
       akkaSerializationJacksonOverrides ++
       jjwts ++
->>>>>>> a893a2a6
       Seq(
         playJson,
         guava,
@@ -176,11 +102,7 @@
         scalaReflect(scalaVersion),
         scalaJava8Compat,
         sslConfig
-<<<<<<< HEAD
       ) ++ scalaParserCombinators ++ specs2Deps.map(_ % Test)
-=======
-      ) ++ scalaParserCombinators(scalaVersion) ++ specs2Deps.map(_ % Test) ++ javaTestDeps
->>>>>>> a893a2a6
 
   val nettyVersion = "4.1.75.Final"
 
@@ -226,17 +148,6 @@
       scalaReflect(scalaVersion),
       typesafeConfig,
       slf4jSimple,
-      playFileWatch,
-<<<<<<< HEAD
-      sbtDep("com.typesafe.sbt" % "sbt-twirl"           % BuildInfo.sbtTwirlVersion),
-      sbtDep("com.typesafe.sbt" % "sbt-native-packager" % BuildInfo.sbtNativePackagerVersion),
-      sbtDep("com.typesafe.sbt" % "sbt-web"             % "1.4.4"),
-=======
-      sbtDep("com.typesafe.play" % "sbt-twirl"           % BuildInfo.sbtTwirlVersion),
-      sbtDep("com.github.sbt"    % "sbt-native-packager" % BuildInfo.sbtNativePackagerVersion),
-      sbtDep("com.typesafe.sbt"  % "sbt-web"             % "1.4.4"),
-      sbtDep("com.typesafe.sbt"  % "sbt-js-engine"       % "1.2.3"),
->>>>>>> a893a2a6
       logback             % Test
     ) ++ specs2Deps.map(_ % Test)
   }
@@ -252,33 +163,6 @@
     logback % Test
   )
 
-<<<<<<< HEAD
-=======
-  val clusterDependencies = Seq(
-    "com.typesafe.akka" %% "akka-cluster-sharding-typed" % akkaVersion
-  )
-
-  val fluentleniumVersion = "3.10.1"
-  // This is the selenium version compatible with the FluentLenium version declared above.
-  // See http://mvnrepository.com/artifact/org.fluentlenium/fluentlenium-core/3.10.1
-  val seleniumVersion = "3.141.59"
-
-  val testDependencies = Seq(junit, junitInterface, guava, findBugs, logback) ++ Seq(
-    ("org.fluentlenium" % "fluentlenium-core" % fluentleniumVersion).exclude("org.jboss.netty", "netty"),
-    // htmlunit-driver uses an open range to selenium dependencies. This is slightly
-    // slowing down the build. So the open range deps were removed and we can re-add
-    // them using a specific version. Using an open range is also not good for the
-    // local cache.
-    ("org.seleniumhq.selenium" % "htmlunit-driver" % "2.59.0").excludeAll(
-      ExclusionRule("org.seleniumhq.selenium", "selenium-api"),
-      ExclusionRule("org.seleniumhq.selenium", "selenium-support")
-    ),
-    "org.seleniumhq.selenium"        % "selenium-api" % seleniumVersion,
-    "org.seleniumhq.selenium"        % "selenium-support" % seleniumVersion,
-    "org.seleniumhq.selenium"        % "selenium-firefox-driver" % seleniumVersion
-  ) ++ guiceDeps ++ specs2Deps.map(_ % Test)
-
->>>>>>> a893a2a6
   val playCacheDeps = specs2Deps.map(_ % Test) :+ logback % Test
 
   val jcacheApi = Seq(
