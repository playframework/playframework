/*
 * Copyright (C) Lightbend Inc. <https://www.lightbend.com>
 */

package play.core.server

import java.io._
import java.nio.file.FileAlreadyExistsException
import java.nio.file.Files
import java.nio.file.StandardOpenOption

import scala.concurrent.Future

import akka.Done
import akka.actor.CoordinatedShutdown

import play.api._

/**
 * Used to start servers.
 * The application is loaded and started immediately.
 */
object ProdServerStart {

  /**
   * Start a server from the command line.
   */
  def main(args: Array[String]): Unit = start(new RealServerProcess(args.toIndexedSeq))

  /**
   * Starts a Play server and application for the given process. The settings
   * for the server are based on values passed on the command line and in
   * various system properties. Crash out by exiting the given process if there
   * are any problems.
   *
   * @param process The process (real or abstract) to use for starting the server.
   */
  def start(process: ServerProcess): Server = {
    try {
      // Read settings
      val config: ServerConfig = readServerConfigSettings(process)
      // Start the application
      val application: Application = {
        val environment = Environment(config.rootDir, process.classLoader, config.mode)
        val context     = ApplicationLoader.Context.create(environment)
        val loader      = ApplicationLoader(context)
        loader.load(context)
      }
      Play.start(application)

      // Start the server
      val serverProvider = ServerProvider.fromConfiguration(process.classLoader, config.configuration)
      val server         = serverProvider.createServer(config, application)

      process.addShutdownHook {
        // Only run server stop if the shutdown reason is not defined. That means the
        // process received a SIGTERM (or other acceptable signal) instead of being
        // stopped because of CoordinatedShutdown, for example when downing a cluster.
        // The reason for that is we want to avoid calling coordinated shutdown from
        // inside a JVM shutdown hook if the trigger of the JVM shutdown hook was
        // coordinated shutdown.
        if (application.coordinatedShutdown.shutdownReason().isEmpty) {
          server.stop()
        }
<<<<<<< HEAD
=======

        server
      } catch {
        case e: Throwable =>
          // Clean up pidfile when the server fails to start
          pidFile.foreach(_.delete())
          throw e
>>>>>>> 71707c58
      }

      server
    } catch {
      case ServerStartException(message, cause) => process.exit(message, cause)
      case e: Throwable                         => process.exit("Oops, cannot start the server.", Some(e))
    }
  }

  /**
   * Read the server config from the current process's command line args and system properties.
   */
  def readServerConfigSettings(process: ServerProcess): ServerConfig = {
    val configuration: Configuration = {
      val rootDirArg    = process.args.headOption.map(new File(_))
      val rootDirConfig = rootDirArg.fold(Map.empty[String, String])(ServerConfig.rootDirConfig(_))
      Configuration.load(process.classLoader, process.properties, rootDirConfig, true)
    }

    val rootDir: File = {
      val path = configuration
        .getOptional[String]("play.server.dir")
        .getOrElse(throw ServerStartException("No root server path supplied"))
      val file = new File(path)
      if (!file.isDirectory)
        throw ServerStartException(s"Bad root server path: $path")
      file
    }

    def parsePort(portType: String): Option[Int] = {
      configuration.getOptional[String](s"play.server.$portType.port").filter(_ != "disabled").map { str =>
        try Integer.parseInt(str)
        catch {
          case _: NumberFormatException =>
            throw ServerStartException(s"Invalid ${portType.toUpperCase} port: $str")
        }
      }
    }

    val httpPort  = parsePort("http")
    val httpsPort = parsePort("https")
    val address   = configuration.getOptional[String]("play.server.http.address").getOrElse("0.0.0.0")

    if (httpPort.orElse(httpsPort).isEmpty)
      throw ServerStartException("Must provide either an HTTP or HTTPS port")

    val mode =
      if (configuration.getOptional[String]("play.mode").contains("prod")) Mode.Prod
      else Mode.Dev

    ServerConfig(rootDir, httpPort, httpsPort, address, mode, process.properties, configuration)
  }
}<|MERGE_RESOLUTION|>--- conflicted
+++ resolved
@@ -17,15 +17,16 @@
 import play.api._
 
 /**
- * Used to start servers.
- * The application is loaded and started immediately.
+ * Used to start servers in 'prod' mode, the mode that is
+ * used in production. The application is loaded and started
+ * immediately.
  */
 object ProdServerStart {
 
   /**
-   * Start a server from the command line.
+   * Start a prod mode server from the command line.
    */
-  def main(args: Array[String]): Unit = start(new RealServerProcess(args.toIndexedSeq))
+  def main(args: Array[String]): Unit = start(new RealServerProcess(args))
 
   /**
    * Starts a Play server and application for the given process. The settings
@@ -62,22 +63,12 @@
         if (application.coordinatedShutdown.shutdownReason().isEmpty) {
           server.stop()
         }
-<<<<<<< HEAD
-=======
-
-        server
-      } catch {
-        case e: Throwable =>
-          // Clean up pidfile when the server fails to start
-          pidFile.foreach(_.delete())
-          throw e
->>>>>>> 71707c58
       }
 
       server
     } catch {
       case ServerStartException(message, cause) => process.exit(message, cause)
-      case e: Throwable                         => process.exit("Oops, cannot start the server.", Some(e))
+      case e: Throwable                          => process.exit("Oops, cannot start the server.", Some(e))
     }
   }
 
