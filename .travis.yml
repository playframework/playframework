--- conflicted
+++ resolved
@@ -40,12 +40,12 @@
         create:
           name: published-local
           paths: "$HOME/.ivy2/local/com.typesafe.play"
-    - name: "Run publishLocal on Java 11"
+    - name: "Run publishLocal on Java 8"
       script: scripts/publish-local
-      env: TRAVIS_JDK=11
+      env: TRAVIS_JDK=8
       workspaces:
         create:
-          name: published-local-jdk11
+          name: published-local-jdk8
           paths: "$HOME/.ivy2/local/com.typesafe.play"
 
 
@@ -63,16 +63,6 @@
     - script: scripts/it-test-scala-213
       name: "Run it tests for Scala 2.13"
 
-<<<<<<< HEAD
-    - stage: publish-local
-      name: "Clean ~/.ivy2/local and cross-run publishLocal"
-      script: scripts/clean-and-cross-publish-local
-    - name: "Clean ~/.ivy2/local and cross-run publishLocal on Java 8"
-      script: scripts/clean-and-cross-publish-local
-      env: TRAVIS_JDK=8
-
-=======
->>>>>>> eaa75428
     - stage: test-sbt
       name: "Run scripted tests (a) for sbt 0.13.x"
       script: scripts/test-scripted 0.13.x 'play-sbt-plugin/*1of3'
@@ -112,31 +102,20 @@
       name: "Run documentation tests for Scala 2.12 and Java 8"
     - name: "Run scripted tests (a) for sbt 1.x and Java 8"
       script: scripts/test-scripted 1.x 'play-sbt-plugin/*1of3'
-<<<<<<< HEAD
       env: TRAVIS_JDK=8
+      workspaces:
+        use: published-local-jdk8
     - name: "Run scripted tests (b) for sbt 1.x and Java 8"
       script: scripts/test-scripted 1.x 'play-sbt-plugin/*2of3'
       env: TRAVIS_JDK=8
+      workspaces:
+        use: published-local-jdk8
     - name: "Run scripted tests (c) for sbt 1.x and Java 8"
       script: scripts/test-scripted 1.x 'play-sbt-plugin/*3of3'
       env: TRAVIS_JDK=8
-    
-=======
-      env: TRAVIS_JDK=11
       workspaces:
-        use: published-local-jdk11
-    - name: "Run scripted tests (b) for sbt 1.x and Java 11"
-      script: scripts/test-scripted 1.x 'play-sbt-plugin/*2of3'
-      env: TRAVIS_JDK=11
-      workspaces:
-        use: published-local-jdk11
-    - name: "Run scripted tests (c) for sbt 1.x and Java 11"
-      script: scripts/test-scripted 1.x 'play-sbt-plugin/*3of3'
-      env: TRAVIS_JDK=11
-      workspaces:
-        use: published-local-jdk11
+        use: published-local-jdk8
 
->>>>>>> eaa75428
     # Test against sbt 1.3.x, but only for cron builds
     - stage: sbt-1.3.x
       name: "Run tests for sbt 1.3.x"
