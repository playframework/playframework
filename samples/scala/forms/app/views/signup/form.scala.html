@(signupForm: play.api.data.mapping.Form[User])

@import helper._
@import helper.twitterBootstrap._

@title = {
    Sign Up <small><a href="@routes.SignUp.editForm">Or edit an existing user</a></small>
}

@main(title, nav = "signup") {

    @helper.form(action = routes.SignUp.submit) {

        <fieldset>
<<<<<<< HEAD
            <legend>Account informations</legend>

=======
            <legend>Account information</legend>
            
>>>>>>> 558dc883
            @inputText(
                signupForm("username"),
                '_label -> "Username",
                '_help -> "Please choose a valid username.",
                '_error -> signupForm.globalError
            )

            @inputText(
                signupForm("email"), '_label -> "Email",
                '_help -> "Enter a valid email address."
            )

            @inputPassword(
                signupForm("password.main"),
                '_label -> "Password",
                '_help -> "A password must be at least 6 characters. "
            )

            @inputPassword(
                signupForm("password.confirm"),
                '_label -> "Repeat password",
                '_help -> "Please repeat your password again.",
                '_error -> signupForm.error("password")
            )

        </fieldset>

        <fieldset>
<<<<<<< HEAD

            <legend>Contact informations</legend>

=======
            
            <legend>Contact information</legend>
            
>>>>>>> 558dc883
            @select(
                signupForm("profile.country"),
                options = options(Countries.list),
                '_default -> "--- Choose a country ---",
                '_label -> "Country",
                '_error -> signupForm("profile.country").error.map(_.withMessage("Please select your country"))
            )

            @textarea(
                signupForm("profile.address"),
                '_label -> "Address", 'cols -> 50
            )

            @inputText(
                signupForm("profile.age"),
                '_label -> "Age", 'class -> "mini",
                '_showConstraints -> false
            )

        </fieldset>

        <fieldset>

            @checkbox(
<<<<<<< HEAD
                signupForm("accept"),
                '_label -> None, '_text -> "You aggree the Terms and conditions",
=======
                signupForm("accept"), 
                '_label -> None, '_text -> "You agree to the terms and conditions",
>>>>>>> 558dc883
                '_showConstraints -> false
            )

        </fieldset>

        <div class="actions">
            <input type="submit" class="btn primary" value="Sign Up">
            <a href="@routes.Application.index" class="btn">Cancel</a>
        </div>

    }

}<|MERGE_RESOLUTION|>--- conflicted
+++ resolved
@@ -12,13 +12,8 @@
     @helper.form(action = routes.SignUp.submit) {
 
         <fieldset>
-<<<<<<< HEAD
-            <legend>Account informations</legend>
+            <legend>Account information</legend>
 
-=======
-            <legend>Account information</legend>
-            
->>>>>>> 558dc883
             @inputText(
                 signupForm("username"),
                 '_label -> "Username",
@@ -47,15 +42,8 @@
         </fieldset>
 
         <fieldset>
-<<<<<<< HEAD
+            <legend>Contact information</legend>
 
-            <legend>Contact informations</legend>
-
-=======
-            
-            <legend>Contact information</legend>
-            
->>>>>>> 558dc883
             @select(
                 signupForm("profile.country"),
                 options = options(Countries.list),
@@ -80,13 +68,8 @@
         <fieldset>
 
             @checkbox(
-<<<<<<< HEAD
                 signupForm("accept"),
-                '_label -> None, '_text -> "You aggree the Terms and conditions",
-=======
-                signupForm("accept"), 
                 '_label -> None, '_text -> "You agree to the terms and conditions",
->>>>>>> 558dc883
                 '_showConstraints -> false
             )
 
